--- conflicted
+++ resolved
@@ -1,17 +1,11 @@
 test_kind: js_test
 
 selector:
-<<<<<<< HEAD
-  js_test:
-    roots:
-    - jstests/audit/*.js
-    exclude_files:
-    - jstests/audit/_*.js
-    - jstests/audit/audit_replset_reconfig.js # requires fixing SERVER-20845
-=======
   roots:
-  - src/mongo/db/modules/*/jstests/audit/*.js
->>>>>>> a105f6b3
+  - jstests/audit/*.js
+  exclude_files:
+  - jstests/audit/_*.js
+  - jstests/audit/audit_replset_reconfig.js # requires fixing SERVER-20845
 
 # audit tests start their own mongod's.
 executor:
