#!/usr/bin/env python3
"""Install multiple versions of MongoDB on a machine."""

import contextlib
import errno
import json
import optparse
import os
import re
import shutil
import signal
import sys
import tarfile
import tempfile
import threading
import traceback
import urllib.parse
import zipfile

import requests
import requests.exceptions


def dump_stacks(_signal_num, _frame):  # pylint: disable=unused-argument
    """Dump stacks when SIGUSR1 is received."""
    print("======================================")
    print("DUMPING STACKS due to SIGUSR1 signal")
    print("======================================")
    threads = threading.enumerate()

    print("Total Threads: {:d}".format(len(threads)))

    for tid, stack in list(sys._current_frames().items()):  # pylint: disable=protected-access
        print("Thread {:d}".format(tid))
        print("".join(traceback.format_stack(stack)))
    print("======================================")


def get_version_parts(version, for_sorting=False):
    """Return a list containing the components of the version string as numeric values.

    This function can be used for numeric sorting
    of version strings such as '2.6.0-rc1' and '2.4.0' when the
    'for_sorting' parameter is specified as true.
    """

    rc_offset = -100
    version_parts = re.split(r"\.|-", version)

    if version_parts[-1] == "pre":
        # Prior to improvements for how the version string is managed within the server
        # (SERVER-17782), the binary archives would contain a trailing "-pre".
        version_parts.pop()

    if version_parts[-1].startswith("rc"):
        # RC versions are weighted down to allow future RCs and general
        # releases to be sorted in ascending order (e.g., 2.6.0-rc1,
        # 2.6.0-rc2, 2.6.0).
        version_parts[-1] = int(version_parts[-1][2:]) + rc_offset
    elif version_parts[0].startswith("v") and version_parts[-1] == "latest":
        version_parts[0] = version_parts[0][1:]
        # The "<branchname>-latest" versions are weighted the highest when a particular major
        # release is requested.
        version_parts[-1] = float("inf")
    elif for_sorting:
        # We want to have the number of components in the resulting version parts match the number
        # of components in the 'version' string if we aren't going to be using them for sorting.
        # Otherwise, we append an additional 0 to non-RC releases so that version lists like
        # [2, 6, 0, -100] and [2, 6, 0, 0] sort in ascending order.
        version_parts.append(0)

    return [float(part) for part in version_parts]


def download_file(url, file_name, download_retries=5):
    """Return True if download was successful. Raises error if download fails."""

    while download_retries > 0:

        with requests.Session() as session:
            adapter = requests.adapters.HTTPAdapter(max_retries=download_retries)
            session.mount(url, adapter)
            response = session.get(url, stream=True)
            response.raise_for_status()

            with open(file_name, "wb") as file_handle:
                try:
                    for block in response.iter_content(1024 * 1000):
                        file_handle.write(block)
                except requests.exceptions.ChunkedEncodingError as err:
                    download_retries -= 1
                    if download_retries == 0:
                        raise Exception("Incomplete download for URL {}: {}".format(url, err))
                    continue

        # Check if file download was completed.
        if "Content-length" in response.headers and "Content-encoding" not in response.headers:
            url_content_length = int(response.headers["Content-length"])
            file_size = os.path.getsize(file_name)
            # Retry download if file_size has an unexpected size.
            if url_content_length != file_size:
                download_retries -= 1
                if download_retries == 0:
                    raise Exception("Downloaded file size ({} bytes) doesn't match content length"
                                    "({} bytes) for URL {}".format(file_size, url_content_length,
                                                                   url))
                continue

        return True

    raise Exception("Unknown download problem for {} to file {}".format(url, file_name))


class MultiVersionDownloader(object):  # pylint: disable=too-many-instance-attributes
    """Class to support multiversion downloads."""

    def __init__(  # pylint: disable=too-many-arguments
            self, install_dir, link_dir, edition, platform, architecture, use_latest=False):
        """Initialize MultiVersionDownloader."""
        self.install_dir = install_dir
        self.link_dir = link_dir
        self.edition = edition.lower()
        self.platform = platform.lower()
        self.architecture = architecture.lower()
        self.generic_platform = "linux"
        self.generic_architecture = "x86_64"
        self.use_latest = use_latest
        self._links = None
        self._generic_links = None

    @property
    def generic_links(self):
        """Get a list of generic links."""
        if self._generic_links is None:
            self._links, self._generic_links = self.download_links()
        return self._generic_links

    @property
    def links(self):
        """Get a list of links."""
        if self._links is None:
            self._links, self._generic_links = self.download_links()
        return self._links

    @staticmethod
    def is_major_minor_version(version):
        """Return True if the version is specified as M.m."""
        if re.match(r"^\d+?\.\d+?$", version) is None:
            return False
        return True

    def download_links(self):
        """Return the download and generic download links."""
        temp_file = tempfile.mktemp()
        # the upstream file was at: https://downloads.mongodb.org/full.json
        download_file("https://raw.githubusercontent.com/Percona-QA/psmdb-misc-scripts/master/psmdb_download_links.json", temp_file)
        with open(temp_file) as file_handle:
            full_json = json.load(file_handle)
        os.remove(temp_file)
        if "versions" not in full_json:
            raise Exception("No versions field in JSON: \n" + str(full_json))

        links = {}
        generic_links = {}
        # The generic target contains a platform and architecture.
        generic_target = "{}_{}".format(self.generic_platform, self.generic_architecture)
        for json_version in full_json["versions"]:
            if "version" not in json_version or 'downloads' not in json_version:
                continue
            version = json_version["version"]
            for download in json_version["downloads"]:
                if "target" not in download or "edition" not in download:
                    continue
                if (download["target"].lower() == self.platform
                        and download["arch"].lower() == self.architecture
                        and download["edition"].lower() == self.edition):
                    links[version] = download["archive"]["url"]
                elif (download["target"].lower() == generic_target
                      and download["edition"].lower() == "base"):
                    generic_links[version] = download["archive"]["url"]

        return links, generic_links

    def download_install(self, version):
        """Download and install the version specified."""
        dl_file = self.download_version(version)
        if dl_file:
            installed_dir = self.uncompress_download(dl_file)
            self.symlink_version(version, installed_dir)

    def download_version(self, version):  # pylint: disable=too-many-branches,too-many-locals,too-many-statements
        """Download the version specified and return file location.

        If no download occurs, file location is None.
        """

        try:
            os.makedirs(self.install_dir)
        except OSError as exc:
            if exc.errno == errno.EEXIST and os.path.isdir(self.install_dir):
                pass
            else:
                raise

        urls = []
        requested_version_parts = get_version_parts(version)
        for link_version, link_url in self.links.items():
            link_version_parts = get_version_parts(link_version)
            if link_version_parts[:len(requested_version_parts)] == requested_version_parts:
                # The 'link_version' is a candidate for the requested 'version' if
                #   (a) it is a prefix of the requested version, or if
                #   (b) it is the "<branchname>-latest" version and the requested version is for a
                #       particular major release.
                # This is equivalent to the 'link_version' having components equal to all of the
                # version parts that make up 'version'.
                if "-" in version:
                    # The requested 'version' contains a hyphen, so we only consider exact matches
                    # to that version.
                    if link_version != version:
                        continue
                urls.append((link_version, link_url))

        if not urls:
            print(
                "Cannot find a link for version {}, versions {} found.".format(version, self.links),
                file=sys.stderr)
            for ver, generic_url in self.generic_links.items():
                parts = get_version_parts(ver)
                if parts[:len(requested_version_parts)] == requested_version_parts:
                    if "-" in version and ver != version:
                        continue
                    urls.append((ver, generic_url))
            if not urls:
                if version not in ["4.7", "4.8"]:
                    raise Exception(
                        "No fall-back generic link available or version {}.".format(version))

                print(
                    "manually constructing URL for {} releases; please note that only the latest release is available"
                    .format(version))

                url_template = "https://downloads.mongodb.com/{bucket}/mongodb-{os_family}-{arch}-enterprise-{platform}-{version}.{suffix}"

                suffix = "tgz"

                if self.platform == "windows":
                    os_family = self.platform
                    bucket = self.platform
                    suffix = "zip"
                elif self.platform == "osx":
                    os_family = "macos"
                    bucket = self.platform
                else:
                    os_family = "linux"
                    bucket = "linux"

                if self.platform == "osx" or self.platform == "windows":
                    # macOS and Windows URLs don't have the platform portion.
                    platform = ""
                elif self.platform == "amazon":
                    # The community version and the enterprise version have different platform names.
                    platform = "amzn64"
                else:
                    platform = self.platform

                url = url_template.format(bucket=bucket, os_family=os_family,
                                          arch=self.architecture, platform=platform,
                                          version=version, suffix=suffix)

                # URLs with missing sections lead to double dashes.
                url = url.replace("--", "-")
                urls.append((version, url))
            else:
                print("Falling back to generic architecture.")

        urls.sort(key=lambda link: get_version_parts(link[0], for_sorting=True))
        full_version = urls[-1][0]
        url = urls[-1][1]
        extract_dir = url.split("/")[-1][:-4]
        file_suffix = os.path.splitext(urllib.parse.urlparse(url).path)[1]

        # Only download if we don't already have the directory.
        # Note, we cannot detect if 'latest' has already been downloaded, as the name
        # of the 'extract_dir' cannot be derived from the URL, since it contains the githash.
        already_downloaded = os.path.isdir(os.path.join(self.install_dir, extract_dir))
        if already_downloaded:
            print("Skipping download for version {} ({}) since the dest already exists '{}'".format(
                version, full_version, extract_dir))
            return None
        else:
            temp_file = tempfile.mktemp(suffix=file_suffix)

            latest_downloaded = False
            # We try to download 'v<version>-latest' if the 'version' is specified
            # as Major.minor. If that fails, we then try to download the version that
            # was specified.
            if self.use_latest and self.is_major_minor_version(version):
                latest_version = "v{}-latest".format(version)
                latest_url = url.replace(full_version, latest_version)
                print("Trying to download {}...".format(latest_version))
                print("Download url is {}".format(latest_url))
                try:
                    download_file(latest_url, temp_file)
                    full_version = latest_version
                    latest_downloaded = True
                except requests.exceptions.HTTPError:
                    print("Failed to download {}".format(latest_url))

            if not latest_downloaded:
                print("Downloading data for version {} ({})...".format(version, full_version))
                print("Download url is {}".format(url))
                download_file(url, temp_file)
        return temp_file

    def uncompress_download(self, dl_file):
        """Download the version specified and return root of extracted directory."""

        print("Uncompressing data to {}...".format(self.install_dir))
        first_file = ""
        temp_dir = tempfile.mkdtemp()
        _, file_suffix = os.path.splitext(dl_file)
        if file_suffix == ".zip":
            # Support .zip downloads, used for Windows binaries.
            with zipfile.ZipFile(dl_file) as zip_handle:
                # Use the name of the root directory in the archive as the name of the directory
                # to extract the binaries into inside 'self.install_dir'. The name of the root
                # directory nearly always matches the parsed URL text, with the exception of
                # versions such as "v3.2-latest" that instead contain the githash.
                first_file = zip_handle.namelist()[0]
                zip_handle.extractall(temp_dir)
        elif file_suffix == ".gz" or file_suffix == ".tgz":
            # Support .tgz downloads, used for Linux binaries.
            with contextlib.closing(tarfile.open(dl_file, "r:gz")) as tar_handle:
                # Use the name of the root directory in the archive as the name of the directory
                # to extract the binaries into inside 'self.install_dir'. The name of the root
                # directory nearly always matches the parsed URL text, with the exception of
                # versions such as "v3.2-latest" that instead contain the githash.
                first_file = tar_handle.getnames()[0]
                tar_handle.extractall(path=temp_dir)
        else:
            raise Exception("Unsupported file extension {}".format(file_suffix))

        # Sometimes the zip will contain the root directory as the first file and
        # os.path.dirname() will return ''.
        extract_dir = os.path.dirname(first_file)
        if not extract_dir:
            extract_dir = first_file
        temp_install_dir = os.path.join(temp_dir, extract_dir)

        # We may not have been able to determine whether we already downloaded the requested
        # version due to the ambiguity in the parsed URL text, so we check for it again using
        # the adjusted 'extract_dir' value.
        already_downloaded = os.path.isdir(os.path.join(self.install_dir, extract_dir))
        if not already_downloaded:
            shutil.move(temp_install_dir, self.install_dir)

        shutil.rmtree(temp_dir)
        os.remove(dl_file)

        return os.path.abspath(os.path.join(self.install_dir, extract_dir))

    def symlink_version(self, version, installed_dir):
        """Symlink the binaries in the 'installed_dir' to the 'link_dir'."""
        try:
            os.makedirs(self.link_dir)
        except OSError as exc:
            if exc.errno == errno.EEXIST and os.path.isdir(self.link_dir):
                pass
            else:
                raise

        for executable in os.listdir(os.path.join(installed_dir, "bin")):

            executable_name, executable_extension = os.path.splitext(executable)
            link_name = "{}-{}{}".format(executable_name, version, executable_extension)

            try:
                executable = os.path.join(installed_dir, "bin", executable)
                executable_link = os.path.join(self.link_dir, link_name)
                if os.name == "nt":
                    # os.symlink is not supported on Windows, use a direct method instead.
                    def symlink_ms(source, link_name):
                        """Provide symlink for Windows."""
                        import ctypes
                        csl = ctypes.windll.kernel32.CreateSymbolicLinkW
                        csl.argtypes = (ctypes.c_wchar_p, ctypes.c_wchar_p, ctypes.c_uint32)
                        csl.restype = ctypes.c_ubyte
                        flags = 1 if os.path.isdir(source) else 0
                        if csl(link_name, source.replace("/", "\\"), flags) == 0:
                            raise ctypes.WinError()

                    os.symlink = symlink_ms
                os.symlink(executable, executable_link)
            except OSError as exc:
                if exc.errno == errno.EEXIST:
                    pass
                else:
                    raise


def main():
    """Execute Main program."""

    # Listen for SIGUSR1 and dump stack if received.
    try:
        signal.signal(signal.SIGUSR1, dump_stacks)
    except AttributeError:
        print("Cannot catch signals on Windows")

    parser = optparse.OptionParser(usage="""
Downloads and installs particular mongodb versions (each binary is renamed
to include its version) into an install directory and symlinks the binaries
with versions to another directory. This script supports community and
enterprise builds.

Usage: setup_multiversion_mongodb.py [options] ver1 [vers2 ...]

Ex: setup_multiversion_mongodb.py --installDir ./install
                                  --linkDir ./link
                                  --edition base
                                  --platform Linux 2.0.6 2.0.3-rc0
                                  --architecture x86_64
                                  2.0 2.2 2.3
Ex: setup_multiversion_mongodb.py --installDir ./install
                                  --linkDir ./link
                                  --edition enterprise
                                  --platform osx
                                  2.4 2.2

After running the script you will have a directory structure like this:
    ./install/[mongodb-osx-x86_64-2.4.9, mongodb-osx-x86_64-2.2.7]
    ./link/[mongod-2.4.9, mongod-2.2.7, mongo-2.4.9...]

You should then add ./link/ to your path so multi-version tests will work.

Note: If "rc" is included in the version name, we'll use the exact rc, otherwise
we'll pull the highest non-rc version compatible with the version specified.
""")

    parser.add_option("-i", "--installDir", dest="install_dir",
                      help="Directory to install the download archive. [REQUIRED]", default=None)
    parser.add_option(
        "-l", "--linkDir", dest="link_dir",
        help=("Directory to contain links to all binaries for each version in"
              " the install directory. [REQUIRED]"), default=None)
    editions = ["base", "enterprise", "targeted"]
    parser.add_option(
        "-e", "--edition", dest="edition", choices=editions,
        help=("Edition of the build to download, choose from {}, [default:"
              " '%default'].".format(editions)), default="base")
    parser.add_option(
        "-p", "--platform", dest="platform",
        help=("Platform to download [REQUIRED]. Examples include: 'linux',"
              " 'osx', 'rhel62', 'windows'."), default=None)
    parser.add_option(
        "-a", "--architecture", dest="architecture",
        help=("Architecture to download, [default: '%default']. Examples include:"
              " 'arm64', 'ppc64le', 's390x' and 'x86_64'."), default="x86_64")
    parser.add_option(
        "-u", "--useLatest", dest="use_latest", action="store_true",
        help=("If specified, the latest (nightly) version will be downloaded,"
              " if it exists, for the version specified. For example, if specifying"
              " version 3.2 for download, the nightly version for 3.2 will be"
              " downloaded if it exists, otherwise the 'highest' version will be"
              " downloaded, i.e., '3.2.17'"), default=False)

    options, versions = parser.parse_args()

    # Check for required options.
    if not versions or not options.install_dir or not options.link_dir or not options.platform:
        parser.print_help()
        parser.exit(1)

    downloader = MultiVersionDownloader(options.install_dir, options.link_dir, options.edition,
                                        options.platform, options.architecture, options.use_latest)

    for version in versions:
        downloader.download_install(version)


if __name__ == "__main__":
<<<<<<< HEAD
    main()
=======
    print(
        "Hello! It seems you've executed 'buildscripts/setup_multiversion_mongodb.py'. We have\n"
        "moved the functionality into a standalone tool called `db-contrib-tool`. You can\n"
        "install it with either `pip install db-contrib-tool`, or `pipx install db-contrib-tool`.\n"
        "\n"
        "The latter ensures the tool is in the global PATH. See installation instructions for `pipx`\n"
        "here if you don't have it:\n"
        "https://github.com/pypa/pipx#on-linux-install-via-pip-requires-pip-190-or-later"
    )
>>>>>>> 978cb58c
<|MERGE_RESOLUTION|>--- conflicted
+++ resolved
@@ -76,7 +76,6 @@
     """Return True if download was successful. Raises error if download fails."""
 
     while download_retries > 0:
-
         with requests.Session() as session:
             adapter = requests.adapters.HTTPAdapter(max_retries=download_retries)
             session.mount(url, adapter)
@@ -101,9 +100,10 @@
             if url_content_length != file_size:
                 download_retries -= 1
                 if download_retries == 0:
-                    raise Exception("Downloaded file size ({} bytes) doesn't match content length"
-                                    "({} bytes) for URL {}".format(file_size, url_content_length,
-                                                                   url))
+                    raise Exception(
+                        "Downloaded file size ({} bytes) doesn't match content length"
+                        "({} bytes) for URL {}".format(file_size, url_content_length, url)
+                    )
                 continue
 
         return True
@@ -115,7 +115,8 @@
     """Class to support multiversion downloads."""
 
     def __init__(  # pylint: disable=too-many-arguments
-            self, install_dir, link_dir, edition, platform, architecture, use_latest=False):
+        self, install_dir, link_dir, edition, platform, architecture, use_latest=False
+    ):
         """Initialize MultiVersionDownloader."""
         self.install_dir = install_dir
         self.link_dir = link_dir
@@ -153,7 +154,10 @@
         """Return the download and generic download links."""
         temp_file = tempfile.mktemp()
         # the upstream file was at: https://downloads.mongodb.org/full.json
-        download_file("https://raw.githubusercontent.com/Percona-QA/psmdb-misc-scripts/master/psmdb_download_links.json", temp_file)
+        download_file(
+            "https://raw.githubusercontent.com/Percona-QA/psmdb-misc-scripts/master/psmdb_download_links.json",
+            temp_file,
+        )
         with open(temp_file) as file_handle:
             full_json = json.load(file_handle)
         os.remove(temp_file)
@@ -165,18 +169,22 @@
         # The generic target contains a platform and architecture.
         generic_target = "{}_{}".format(self.generic_platform, self.generic_architecture)
         for json_version in full_json["versions"]:
-            if "version" not in json_version or 'downloads' not in json_version:
+            if "version" not in json_version or "downloads" not in json_version:
                 continue
             version = json_version["version"]
             for download in json_version["downloads"]:
                 if "target" not in download or "edition" not in download:
                     continue
-                if (download["target"].lower() == self.platform
-                        and download["arch"].lower() == self.architecture
-                        and download["edition"].lower() == self.edition):
+                if (
+                    download["target"].lower() == self.platform
+                    and download["arch"].lower() == self.architecture
+                    and download["edition"].lower() == self.edition
+                ):
                     links[version] = download["archive"]["url"]
-                elif (download["target"].lower() == generic_target
-                      and download["edition"].lower() == "base"):
+                elif (
+                    download["target"].lower() == generic_target
+                    and download["edition"].lower() == "base"
+                ):
                     generic_links[version] = download["archive"]["url"]
 
         return links, generic_links
@@ -206,7 +214,7 @@
         requested_version_parts = get_version_parts(version)
         for link_version, link_url in self.links.items():
             link_version_parts = get_version_parts(link_version)
-            if link_version_parts[:len(requested_version_parts)] == requested_version_parts:
+            if link_version_parts[: len(requested_version_parts)] == requested_version_parts:
                 # The 'link_version' is a candidate for the requested 'version' if
                 #   (a) it is a prefix of the requested version, or if
                 #   (b) it is the "<branchname>-latest" version and the requested version is for a
@@ -223,21 +231,25 @@
         if not urls:
             print(
                 "Cannot find a link for version {}, versions {} found.".format(version, self.links),
-                file=sys.stderr)
+                file=sys.stderr,
+            )
             for ver, generic_url in self.generic_links.items():
                 parts = get_version_parts(ver)
-                if parts[:len(requested_version_parts)] == requested_version_parts:
+                if parts[: len(requested_version_parts)] == requested_version_parts:
                     if "-" in version and ver != version:
                         continue
                     urls.append((ver, generic_url))
             if not urls:
                 if version not in ["4.7", "4.8"]:
                     raise Exception(
-                        "No fall-back generic link available or version {}.".format(version))
+                        "No fall-back generic link available or version {}.".format(version)
+                    )
 
                 print(
-                    "manually constructing URL for {} releases; please note that only the latest release is available"
-                    .format(version))
+                    "manually constructing URL for {} releases; please note that only the latest release is available".format(
+                        version
+                    )
+                )
 
                 url_template = "https://downloads.mongodb.com/{bucket}/mongodb-{os_family}-{arch}-enterprise-{platform}-{version}.{suffix}"
 
@@ -263,9 +275,14 @@
                 else:
                     platform = self.platform
 
-                url = url_template.format(bucket=bucket, os_family=os_family,
-                                          arch=self.architecture, platform=platform,
-                                          version=version, suffix=suffix)
+                url = url_template.format(
+                    bucket=bucket,
+                    os_family=os_family,
+                    arch=self.architecture,
+                    platform=platform,
+                    version=version,
+                    suffix=suffix,
+                )
 
                 # URLs with missing sections lead to double dashes.
                 url = url.replace("--", "-")
@@ -284,8 +301,11 @@
         # of the 'extract_dir' cannot be derived from the URL, since it contains the githash.
         already_downloaded = os.path.isdir(os.path.join(self.install_dir, extract_dir))
         if already_downloaded:
-            print("Skipping download for version {} ({}) since the dest already exists '{}'".format(
-                version, full_version, extract_dir))
+            print(
+                "Skipping download for version {} ({}) since the dest already exists '{}'".format(
+                    version, full_version, extract_dir
+                )
+            )
             return None
         else:
             temp_file = tempfile.mktemp(suffix=file_suffix)
@@ -370,7 +390,6 @@
                 raise
 
         for executable in os.listdir(os.path.join(installed_dir, "bin")):
-
             executable_name, executable_extension = os.path.splitext(executable)
             link_name = "{}-{}{}".format(executable_name, version, executable_extension)
 
@@ -382,6 +401,7 @@
                     def symlink_ms(source, link_name):
                         """Provide symlink for Windows."""
                         import ctypes
+
                         csl = ctypes.windll.kernel32.CreateSymbolicLinkW
                         csl.argtypes = (ctypes.c_wchar_p, ctypes.c_wchar_p, ctypes.c_uint32)
                         csl.restype = ctypes.c_ubyte
@@ -407,7 +427,8 @@
     except AttributeError:
         print("Cannot catch signals on Windows")
 
-    parser = optparse.OptionParser(usage="""
+    parser = optparse.OptionParser(
+        usage="""
 Downloads and installs particular mongodb versions (each binary is renamed
 to include its version) into an install directory and symlinks the binaries
 with versions to another directory. This script supports community and
@@ -435,34 +456,73 @@
 
 Note: If "rc" is included in the version name, we'll use the exact rc, otherwise
 we'll pull the highest non-rc version compatible with the version specified.
-""")
-
-    parser.add_option("-i", "--installDir", dest="install_dir",
-                      help="Directory to install the download archive. [REQUIRED]", default=None)
+"""
+    )
+
     parser.add_option(
-        "-l", "--linkDir", dest="link_dir",
-        help=("Directory to contain links to all binaries for each version in"
-              " the install directory. [REQUIRED]"), default=None)
+        "-i",
+        "--installDir",
+        dest="install_dir",
+        help="Directory to install the download archive. [REQUIRED]",
+        default=None,
+    )
+    parser.add_option(
+        "-l",
+        "--linkDir",
+        dest="link_dir",
+        help=(
+            "Directory to contain links to all binaries for each version in"
+            " the install directory. [REQUIRED]"
+        ),
+        default=None,
+    )
     editions = ["base", "enterprise", "targeted"]
     parser.add_option(
-        "-e", "--edition", dest="edition", choices=editions,
-        help=("Edition of the build to download, choose from {}, [default:"
-              " '%default'].".format(editions)), default="base")
+        "-e",
+        "--edition",
+        dest="edition",
+        choices=editions,
+        help=(
+            "Edition of the build to download, choose from {}, [default:" " '%default'].".format(
+                editions
+            )
+        ),
+        default="base",
+    )
     parser.add_option(
-        "-p", "--platform", dest="platform",
-        help=("Platform to download [REQUIRED]. Examples include: 'linux',"
-              " 'osx', 'rhel62', 'windows'."), default=None)
+        "-p",
+        "--platform",
+        dest="platform",
+        help=(
+            "Platform to download [REQUIRED]. Examples include: 'linux',"
+            " 'osx', 'rhel62', 'windows'."
+        ),
+        default=None,
+    )
     parser.add_option(
-        "-a", "--architecture", dest="architecture",
-        help=("Architecture to download, [default: '%default']. Examples include:"
-              " 'arm64', 'ppc64le', 's390x' and 'x86_64'."), default="x86_64")
+        "-a",
+        "--architecture",
+        dest="architecture",
+        help=(
+            "Architecture to download, [default: '%default']. Examples include:"
+            " 'arm64', 'ppc64le', 's390x' and 'x86_64'."
+        ),
+        default="x86_64",
+    )
     parser.add_option(
-        "-u", "--useLatest", dest="use_latest", action="store_true",
-        help=("If specified, the latest (nightly) version will be downloaded,"
-              " if it exists, for the version specified. For example, if specifying"
-              " version 3.2 for download, the nightly version for 3.2 will be"
-              " downloaded if it exists, otherwise the 'highest' version will be"
-              " downloaded, i.e., '3.2.17'"), default=False)
+        "-u",
+        "--useLatest",
+        dest="use_latest",
+        action="store_true",
+        help=(
+            "If specified, the latest (nightly) version will be downloaded,"
+            " if it exists, for the version specified. For example, if specifying"
+            " version 3.2 for download, the nightly version for 3.2 will be"
+            " downloaded if it exists, otherwise the 'highest' version will be"
+            " downloaded, i.e., '3.2.17'"
+        ),
+        default=False,
+    )
 
     options, versions = parser.parse_args()
 
@@ -471,24 +531,18 @@
         parser.print_help()
         parser.exit(1)
 
-    downloader = MultiVersionDownloader(options.install_dir, options.link_dir, options.edition,
-                                        options.platform, options.architecture, options.use_latest)
+    downloader = MultiVersionDownloader(
+        options.install_dir,
+        options.link_dir,
+        options.edition,
+        options.platform,
+        options.architecture,
+        options.use_latest,
+    )
 
     for version in versions:
         downloader.download_install(version)
 
 
 if __name__ == "__main__":
-<<<<<<< HEAD
-    main()
-=======
-    print(
-        "Hello! It seems you've executed 'buildscripts/setup_multiversion_mongodb.py'. We have\n"
-        "moved the functionality into a standalone tool called `db-contrib-tool`. You can\n"
-        "install it with either `pip install db-contrib-tool`, or `pipx install db-contrib-tool`.\n"
-        "\n"
-        "The latter ensures the tool is in the global PATH. See installation instructions for `pipx`\n"
-        "here if you don't have it:\n"
-        "https://github.com/pypa/pipx#on-linux-install-via-pip-requires-pip-190-or-later"
-    )
->>>>>>> 978cb58c
+    main()