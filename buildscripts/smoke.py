#!/usr/bin/env python

# smoke.py: run some mongo tests.

# Bugs, TODOs:

# 0 Some tests hard-code pathnames relative to the mongo repository,
#   so the smoke.py process and all its children must be run with the
#   mongo repo as current working directory.  That's kinda icky.

# 1 The tests that are implemented as standalone executables ("test"),
#   don't take arguments for the dbpath, but unconditionally use
#   "/tmp/unittest".

# 2 mongod output gets intermingled with mongo output, and it's often
#   hard to find error messages in the slop.  Maybe have smoke.py do
#   some fancier wrangling of child process output?

# 3 Some test suites run their own mongods, and so don't need us to
#   run any mongods around their execution.  (It's harmless to do so,
#   but adds noise in the output.)

# 4 Running a separate mongo shell for each js file is slower than
#   loading js files into one mongo shell process.  Maybe have runTest
#   queue up all filenames ending in ".js" and run them in one mongo
#   shell at the "end" of testing?

# 5 Right now small-oplog implies master/slave replication.  Maybe
#   running with replication should be an orthogonal concern.  (And
#   maybe test replica set replication, too.)

# 6 We use cleanbb.py to clear out the dbpath, but cleanbb.py kills
#   off all mongods on a box, which means you can't run two smoke.py
#   jobs on the same host at once.  So something's gotta change.

from datetime import datetime
from itertools import izip
import glob
from optparse import OptionParser
import os
import pprint
import re
import shlex
import signal
import socket
import stat
from subprocess import (PIPE, Popen, STDOUT)
import sys
import time
import threading
import traceback

from pymongo import MongoClient
from pymongo.errors import OperationFailure
from pymongo import ReadPreference

import cleanbb
import utils

try:
    import cPickle as pickle
except ImportError:
    import pickle

try:
    from hashlib import md5 # new in 2.5
except ImportError:
    from md5 import md5 # deprecated in 2.5

try:
    import json
except:
    try:
        import simplejson as json
    except:
        json = None


# TODO clean this up so we don't need globals...
mongo_repo = os.getcwd() #'./'
failfile = os.path.join(mongo_repo, 'failfile.smoke')
test_path = None
mongod_executable = None
mongod_port = None
shell_executable = None
continue_on_failure = None
file_of_commands_mode = False
start_mongod = True
temp_path = None
clean_every_n_tests = 1
clean_whole_dbroot = False

tests = []
winners = []
losers = {}
fails = [] # like losers but in format of tests

# For replication hash checking
replicated_collections = []
lost_in_slave = []
lost_in_master = []
screwy_in_slave = {}

smoke_db_prefix = ''
small_oplog = False
small_oplog_rs = False

test_report = { "results": [] }
report_file = None

# This class just implements the with statement API
class NullMongod(object):
    def start(self):
        pass

    def stop(self):
        pass

    def __enter__(self):
        self.start()
        return self

    def __exit__(self, type, value, traceback):
        self.stop()
        return not isinstance(value, Exception)


def dump_stacks(signal, frame):
    print "======================================"
    print "DUMPING STACKS due to SIGUSR1 signal"
    print "======================================"
    threads = threading.enumerate();

    print "Total Threads: " + str(len(threads))

    for id, stack in sys._current_frames().items():
        print "Thread %d" % (id)
        print "".join(traceback.format_stack(stack))
    print "======================================"


def buildlogger(cmd, is_global=False):
    # if the environment variable MONGO_USE_BUILDLOGGER
    # is set to 'true', then wrap the command with a call
    # to buildlogger.py, which sends output to the buidlogger
    # machine; otherwise, return as usual.
    if os.environ.get('MONGO_USE_BUILDLOGGER', '').lower().strip() == 'true':
        if is_global:
            return [utils.find_python(), 'buildscripts/buildlogger.py', '-g'] + cmd
        else:
            return [utils.find_python(), 'buildscripts/buildlogger.py'] + cmd
    return cmd


def clean_dbroot(dbroot="", nokill=False):
    # Clean entire /data/db dir if --with-cleanbb, else clean specific database path.
    if clean_whole_dbroot and not (small_oplog or small_oplog_rs):
        dbroot = os.path.normpath(smoke_db_prefix + "/data/db")
    if os.path.exists(dbroot):
        print("clean_dbroot: %s" % dbroot)
        cleanbb.cleanup(dbroot, nokill)


class mongod(NullMongod):
    def __init__(self, **kwargs):
        self.kwargs = kwargs
        self.proc = None
        self.auth = False

    def ensure_test_dirs(self):
        utils.ensureDir(smoke_db_prefix + "/tmp/unittest/")
        utils.ensureDir(smoke_db_prefix + "/data/")
        utils.ensureDir(smoke_db_prefix + "/data/db/")

    def check_mongo_port(self, port=27017):
        sock = socket.socket()
        sock.setsockopt(socket.IPPROTO_TCP, socket.TCP_NODELAY, 1)
        sock.settimeout(1)
        sock.connect(("localhost", int(port)))
        sock.close()
        
    def is_mongod_up(self, port=mongod_port):
        if not start_mongod:
            return False
        try:
            self.check_mongo_port(int(port))
            return True
        except Exception,e:
            print >> sys.stderr, e
            return False
        
    def did_mongod_start(self, port=mongod_port, timeout=300):
        while timeout > 0:
            time.sleep(1)
            is_up = self.is_mongod_up(port)
            if is_up:
                return True
            timeout = timeout - 1
        print >> sys.stderr, "timeout starting mongod"
        return False

    def start(self):
        global mongod_port
        global mongod
        if self.proc:
            print >> sys.stderr, "probable bug: self.proc already set in start()"
            return
        self.ensure_test_dirs()
        dir_name = smoke_db_prefix + "/data/db/sconsTests/"
        self.port = int(mongod_port)
        self.slave = False
        if 'slave' in self.kwargs:
            dir_name = smoke_db_prefix + '/data/db/sconsTestsSlave/'
            srcport = mongod_port
            self.port += 1
            self.slave = True

        clean_dbroot(dbroot=dir_name, nokill=self.slave)
        utils.ensureDir(dir_name)

        argv = [mongod_executable, "--port", str(self.port), "--dbpath", dir_name]
        # These parameters are always set for tests
        # SERVER-9137 Added httpinterface parameter to keep previous behavior
        argv += ['--setParameter', 'enableTestCommands=1', '--httpinterface']
        if self.kwargs.get('small_oplog'):
            if self.slave:
                argv += ['--slave', '--source', 'localhost:' + str(srcport)]
            else:
                argv += ["--master", "--oplogSize", "511"]
        if self.kwargs.get('storage_engine'):
            argv += ["--storageEngine", self.kwargs.get('storage_engine')]
        if self.kwargs.get('wiredtiger_engine_config_string'):
            argv += ["--wiredTigerEngineConfigString", self.kwargs.get('wiredtiger_engine_config_string')]
        if self.kwargs.get('wiredtiger_collection_config_string'):
            argv += ["--wiredTigerCollectionConfigString", self.kwargs.get('wiredtiger_collection_config_string')]
        if self.kwargs.get('wiredtiger_index_config_string'):
            argv += ["--wiredTigerIndexConfigString", self.kwargs.get('wiredtiger_index_config_string')]
        params = self.kwargs.get('set_parameters', None)
        if params:
            for p in params.split(','): argv += ['--setParameter', p]
        if self.kwargs.get('small_oplog_rs'):
            argv += ["--replSet", "foo", "--oplogSize", "511"]
        if self.kwargs.get('no_journal'):
            argv += ['--nojournal']
        if self.kwargs.get('no_preallocj'):
            argv += ['--nopreallocj']
        if self.kwargs.get('auth'):
            argv += ['--auth', '--setParameter', 'enableLocalhostAuthBypass=false']
            authMechanism = self.kwargs.get('authMechanism', 'SCRAM-SHA-1')
            if authMechanism != 'SCRAM-SHA-1':
                argv += ['--setParameter', 'authenticationMechanisms=' + authMechanism]
            self.auth = True
        if self.kwargs.get('keyFile'):
            argv += ['--keyFile', self.kwargs.get('keyFile')]
        if self.kwargs.get('use_ssl'):
            argv += ['--sslMode', "requireSSL",
                     '--sslPEMKeyFile', 'jstests/libs/server.pem',
                     '--sslCAFile', 'jstests/libs/ca.pem',
                     '--sslAllowConnectionsWithoutCertificates']
        if self.kwargs.get('rlp_path'):
            argv += ['--basisTechRootDirectory', self.kwargs.get('rlp_path')]
        print "running " + " ".join(argv)
        self.proc = self._start(buildlogger(argv, is_global=True))

        if not self.did_mongod_start(self.port):
            raise Exception("Failed to start mongod")

        if self.slave:
            local = MongoClient(port=self.port,
                read_preference=ReadPreference.SECONDARY_PREFERRED).local
            synced = False
            while not synced:
                synced = True
                for source in local.sources.find({}, ["syncedTo"]):
                    synced = synced and "syncedTo" in source and source["syncedTo"]

    def _start(self, argv):
        """In most cases, just call subprocess.Popen(). On windows,
        add the started process to a new Job Object, so that any
        child processes of this process can be killed with a single
        call to TerminateJobObject (see self.stop()).
        """

        if os.sys.platform == "win32":
            # Create a job object with the "kill on job close"
            # flag; this is inherited by child processes (ie
            # the mongod started on our behalf by buildlogger)
            # and lets us terminate the whole tree of processes
            # rather than orphaning the mongod.
            import win32job

            # Magic number needed to allow job reassignment in Windows 7
            # see: MSDN - Process Creation Flags - ms684863
            CREATE_BREAKAWAY_FROM_JOB = 0x01000000

            proc = Popen(argv, creationflags=CREATE_BREAKAWAY_FROM_JOB)

            self.job_object = win32job.CreateJobObject(None, '')

            job_info = win32job.QueryInformationJobObject(
                self.job_object, win32job.JobObjectExtendedLimitInformation)
            job_info['BasicLimitInformation']['LimitFlags'] |= win32job.JOB_OBJECT_LIMIT_KILL_ON_JOB_CLOSE
            win32job.SetInformationJobObject(
                self.job_object,
                win32job.JobObjectExtendedLimitInformation,
                job_info)

            win32job.AssignProcessToJobObject(self.job_object, proc._handle)

        else:
            proc = Popen(argv)

        return proc

    def stop(self):
        if not self.proc:
            print >> sys.stderr, "probable bug: self.proc unset in stop()"
            return
        try:
            if os.sys.platform == "win32":
                import win32job
                win32job.TerminateJobObject(self.job_object, -1)
                # Windows doesn't seem to kill the process immediately, so give it some time to die
                time.sleep(5)
            elif hasattr(self.proc, "terminate"):
                # This method added in Python 2.6
                self.proc.terminate()
            else:
                os.kill(self.proc.pid, 15)
        except Exception, e:
            print >> sys.stderr, "error shutting down mongod"
            print >> sys.stderr, e
        self.proc.wait()
        sys.stderr.flush()
        sys.stdout.flush()

        # Fail hard if mongod terminates with an error. That might indicate that an
        # instrumented build (e.g. LSAN) has detected an error. For now we aren't doing this on
        # windows because the exit code seems to be unpredictable. We don't have LSAN there
        # anyway.
        retcode = self.proc.returncode
        if os.sys.platform != "win32" and retcode != 0:
            raise(Exception('mongod process exited with non-zero code %d' % retcode))

    def wait_for_repl(self):
        print "Awaiting replicated (w:2, wtimeout:5min) insert (port:" + str(self.port) + ")"
        MongoClient(port=self.port).testing.smokeWait.insert({}, w=2, wtimeout=5*60*1000)
        print "Replicated write completed -- done wait_for_repl"

class Bug(Exception):
    def __str__(self):
        return 'bug in smoke.py: ' + super(Bug, self).__str__()

class TestFailure(Exception):
    pass

class TestExitFailure(TestFailure):
    def __init__(self, *args):
        self.path = args[0]
        self.status=args[1]

    def __str__(self):
        return "test %s exited with status %d" % (self.path, self.status)

class TestServerFailure(TestFailure):
    def __init__(self, *args):
        self.path = args[0]
        self.status = -1 # this is meaningless as an exit code, but
                         # that's the point.
    def __str__(self):
        return 'mongod not running after executing test %s' % self.path

def check_db_hashes(master, slave):
    # Need to pause a bit so a slave might catch up...
    if not slave.slave:
        raise(Bug("slave instance doesn't have slave attribute set"))

    master.wait_for_repl()

    # FIXME: maybe make this run dbhash on all databases?
    for mongod in [master, slave]:
        client = MongoClient(port=mongod.port, read_preference=ReadPreference.SECONDARY_PREFERRED)
        mongod.dbhash = client.test.command("dbhash")
        mongod.dict = mongod.dbhash["collections"]

    global lost_in_slave, lost_in_master, screwy_in_slave, replicated_collections

    replicated_collections += master.dict.keys()

    for coll in replicated_collections:
        if coll not in slave.dict and coll not in lost_in_slave:
            lost_in_slave.append(coll)
        mhash = master.dict[coll]
        shash = slave.dict[coll]
        if mhash != shash:
            mTestDB = MongoClient(port=master.port).test
            sTestDB = MongoClient(port=slave.port,
                read_preference=ReadPreference.SECONDARY_PREFERRED).test
            mCount = mTestDB[coll].count()
            sCount = sTestDB[coll].count()
            stats = {'hashes': {'master': mhash, 'slave': shash},
                     'counts':{'master': mCount, 'slave': sCount}}
            try:
                mDocs = list(mTestDB[coll].find().sort("_id", 1))
                sDocs = list(sTestDB[coll].find().sort("_id", 1))
                mDiffDocs = list()
                sDiffDocs = list()
                for left, right in izip(mDocs, sDocs):
                    if left != right:
                        mDiffDocs.append(left)
                        sDiffDocs.append(right)

                stats["docs"] = {'master': mDiffDocs, 'slave': sDiffDocs }
            except Exception, e:
                stats["error-docs"] = e;

            screwy_in_slave[coll] = stats
            if mhash == "no _id_ index":
                oplog = "oplog.$main"
                if small_oplog_rs:
                    oplog = "oplog.rs"
                mOplog = mTestDB.connection.local[oplog];
                oplog_entries = list(mOplog.find({"$or": [{"ns":mTestDB[coll].full_name}, \
                                                          {"op":"c"}]}).sort("$natural", 1))
                print "oplog for %s" % mTestDB[coll].full_name
                for doc in oplog_entries:
                    pprint.pprint(doc, width=200)


    for db in slave.dict.keys():
        if db not in master.dict and db not in lost_in_master:
            lost_in_master.append(db)


def ternary( b , l="true", r="false" ):
    if b:
        return l
    return r

# Blech.
def skipTest(path):
    basename = os.path.basename(path)
    parentPath = os.path.dirname(path)
    parentDir = os.path.basename(parentPath)
    if small_oplog or small_oplog_rs: # For tests running in parallel
        if basename in ["cursor8.js",
                        "indexh.js",
                        "dropdb.js",
                        "dropdb_race.js",
                        "connections_opened.js",
                        "opcounters_write_cmd.js",
                        "dbadmin.js",
                        # Should not run in repl mode:
                        "read_after_optime.js",
                        ## Capped tests
                        "capped_max1.js",
                        "capped_convertToCapped1.js",
                        "rename.js"]:
            return True
    if auth or keyFile: # For tests running with auth
        # Skip any tests that run with auth explicitly
        if parentDir.lower() == "auth" or "auth" in basename.lower():
            return True
        if parentPath == mongo_repo: # Skip client tests
            return True
        if parentDir == "tool": # SERVER-6368
            return True
        if parentDir == "dur": # SERVER-7317
            return True
        if parentDir == "disk": # SERVER-7356
            return True

        authTestsToSkip = [("jstests", "drop2.js"), # SERVER-8589,
                           ("jstests", "killop.js"), # SERVER-10128
                           ("sharding", "sync3.js"), # SERVER-6388 for this and those below
                           ("sharding", "parallel.js"),
                           ("sharding", "copydb_from_mongos.js"), # SERVER-13080
                           ("jstests", "bench_test1.js"),
                           ("jstests", "bench_test2.js"),
                           ("jstests", "bench_test3.js"),
                           ("core", "bench_test1.js"),
                           ("core", "bench_test2.js"),
                           ("core", "bench_test3.js"),
                           ]

        if os.path.join(parentDir,basename) in [ os.path.join(*test) for test in authTestsToSkip ]:
            return True

    return False

legacyWriteRE = re.compile(r"jstests[/\\]multiVersion")
def setShellWriteModeForTest(path, argv):
    swm = shell_write_mode
    if legacyWriteRE.search(path):
        swm = "legacy"
    argv += ["--writeMode", swm]

def runTest(test, result):
    # result is a map containing test result details, like result["url"]

    # test is a tuple of ( filename , usedb<bool> )
    # filename should be a js file to run
    # usedb is true if the test expects a mongod to be running

    (path, usedb) = test
    (ignore, ext) = os.path.splitext(path)
    test_mongod = mongod()
    mongod_is_up = test_mongod.is_mongod_up(mongod_port)
    result["mongod_running_at_start"] = mongod_is_up;

    if file_of_commands_mode:
        # smoke.py was invoked like "--mode files --from-file foo",
        # so don't try to interpret the test path too much
        if os.sys.platform == "win32":
            argv = [path]
        else:
            argv = shlex.split(path)
        path = argv[0]
        # if the command is a python script, use the script name
        if os.path.basename(path) in ('python', 'python.exe'):
            path = argv[1]
    elif ext == ".js":
        argv = [shell_executable, "--port", mongod_port]
        
        setShellWriteModeForTest(path, argv)
        
        if not usedb:
            argv += ["--nodb"]
        if small_oplog or small_oplog_rs:
            argv += ["--eval", 'testingReplication = true;']
        if use_ssl: 
            argv += ["--ssl",
                     "--sslPEMKeyFile", "jstests/libs/client.pem",
                     "--sslCAFile", "jstests/libs/ca.pem",
                     "--sslAllowInvalidCertificates"]
        argv += [path]
    elif ext in ["", ".exe"]:
        # Blech.
        if os.path.basename(path) in ["dbtest", "dbtest.exe"]:
            argv = [path]
            # default data directory for dbtest is /tmp/unittest
            if smoke_db_prefix:
                dir_name = smoke_db_prefix + '/unittests'
                argv.extend(["--dbpath", dir_name] )

            if storage_engine:
                argv.extend(["--storageEngine", storage_engine])
            if wiredtiger_engine_config_string:
                argv.extend(["--wiredTigerEngineConfigString", wiredtiger_engine_config_string])
            if wiredtiger_collection_config_string:
                argv.extend(["--wiredTigerCollectionConfigString", wiredtiger_collection_config_string])
            if wiredtiger_index_config_string:
                argv.extend(["--wiredTigerIndexConfigString", wiredtiger_index_config_string])

        # more blech
        elif os.path.basename(path) in ['mongos', 'mongos.exe']:
            argv = [path, "--test"]
        else:
            argv = [test_path and os.path.abspath(os.path.join(test_path, path)) or path,
                    "--port", mongod_port]
    else:
        raise Bug("fell off in extension case: %s" % path)

    mongo_test_filename = os.path.basename(path)

    # sys.stdout.write() is more atomic than print, so using it prevents
    # lines being interrupted by, e.g., child processes
    sys.stdout.write(" *******************************************\n")
    sys.stdout.write("         Test : %s ...\n" % mongo_test_filename)
    sys.stdout.flush()

    # FIXME: we don't handle the case where the subprocess
    # hangs... that's bad.
    if ( argv[0].endswith( 'mongo' ) or argv[0].endswith( 'mongo.exe' ) ) and not '--eval' in argv :
        evalString = 'TestData = new Object();' + \
                     'TestData.storageEngine = "' + ternary( storage_engine, storage_engine, "" ) + '";' + \
                     'TestData.wiredTigerEngineConfigString = "' + ternary( wiredtiger_engine_config_string, wiredtiger_engine_config_string, "" ) + '";' + \
                     'TestData.wiredTigerCollectionConfigString = "' + ternary( wiredtiger_collection_config_string, wiredtiger_collection_config_string, "" ) + '";' + \
                     'TestData.wiredTigerIndexConfigString = "' + ternary( wiredtiger_index_config_string, wiredtiger_index_config_string, "" ) + '";' + \
                     'TestData.testName = "' + re.sub( ".js$", "", os.path.basename( path ) ) + '";' + \
                     'TestData.setParameters = "' + ternary( set_parameters, set_parameters, "" )  + '";' + \
                     'TestData.setParametersMongos = "' + ternary( set_parameters_mongos, set_parameters_mongos, "" )  + '";' + \
                     'TestData.noJournal = ' + ternary( no_journal )  + ";" + \
                     'TestData.noJournalPrealloc = ' + ternary( no_preallocj )  + ";" + \
                     'TestData.auth = ' + ternary( auth ) + ";" + \
                     'TestData.keyFile = ' + ternary( keyFile , '"' + str(keyFile) + '"' , 'null' ) + ";" + \
                     'TestData.keyFileData = ' + ternary( keyFile , '"' + str(keyFileData) + '"' , 'null' ) + ";" + \
                     'TestData.authMechanism = ' + ternary( authMechanism,
                                               '"' + str(authMechanism) + '"', 'null') + ";"
        # this updates the default data directory for mongod processes started through shell (src/mongo/shell/servers.js)
        evalString += 'MongoRunner.dataDir = "' + os.path.abspath(smoke_db_prefix + '/data/db') + '";'
        evalString += 'MongoRunner.dataPath = MongoRunner.dataDir + "/";'
        if temp_path:
            evalString += 'TestData.tmpPath = "' + temp_path + '";'
        if os.sys.platform == "win32":
            # double quotes in the evalString on windows; this
            # prevents the backslashes from being removed when
            # the shell (i.e. bash) evaluates this string. yuck.
            evalString = evalString.replace('\\', '\\\\')

        if auth and usedb:
            evalString += 'jsTest.authenticate(db.getMongo());'

        argv = argv + [ '--eval', evalString]


    if argv[0].endswith( 'dbtest' ) or argv[0].endswith( 'dbtest.exe' ):
        if no_preallocj :
            argv = argv + [ '--nopreallocj' ]
        if temp_path:
            argv = argv + [ '--tempPath', temp_path ]


    sys.stdout.write("      Command : %s\n" % ' '.join(argv))
    sys.stdout.write("         Date : %s\n" % datetime.now().ctime())
    sys.stdout.flush()

    os.environ['MONGO_TEST_FILENAME'] = mongo_test_filename
    t1 = time.time()

    proc = Popen(buildlogger(argv), cwd=test_path, stdout=PIPE, stderr=STDOUT, bufsize=0)
    first_line = proc.stdout.readline() # Get suppressed output URL
    m = re.search(r"\s*\(output suppressed; see (?P<url>.*)\)" + os.linesep, first_line)
    if m:
        result["url"] = m.group("url")
    sys.stdout.write(first_line)
    sys.stdout.flush()
    while True:
        # print until subprocess's stdout closed.
        # Not using "for line in file" since that has unwanted buffering.
        line = proc.stdout.readline()
        if not line:
            break;

        sys.stdout.write(line)
        sys.stdout.flush()

    proc.wait() # wait if stdout is closed before subprocess exits.
    r = proc.returncode

    t2 = time.time()
    del os.environ['MONGO_TEST_FILENAME']

    timediff = t2 - t1
    # timediff is seconds by default
    scale = 1
    suffix = "seconds"
    # if timediff is less than 10 seconds use ms
    if timediff < 10:
        scale = 1000
        suffix = "ms"
    # if timediff is more than 60 seconds use minutes
    elif timediff > 60:
        scale = 1.0 / 60.0
        suffix = "minutes"
    sys.stdout.write("                %10.4f %s\n" % ((timediff) * scale, suffix))
    sys.stdout.flush()

    result["exit_code"] = r


    is_mongod_still_up = test_mongod.is_mongod_up(mongod_port)
    if start_mongod and not is_mongod_still_up:
        print "mongod is not running after test"
        result["mongod_running_at_end"] = is_mongod_still_up;
        raise TestServerFailure(path)

    result["mongod_running_at_end"] = is_mongod_still_up;

    if r != 0:
        raise TestExitFailure(path, r)

    print ""

def run_tests(tests):
    # FIXME: some suites of tests start their own mongod, so don't
    # need this.  (So long as there are no conflicts with port,
    # dbpath, etc., and so long as we shut ours down properly,
    # starting this mongod shouldn't break anything, though.)

    # The reason we want to use "with" is so that we get __exit__ semantics
    # but "with" is only supported on Python 2.5+

    master = NullMongod()
    slave = NullMongod()

    try:
        if start_mongod:
            master = mongod(small_oplog_rs=small_oplog_rs,
                            small_oplog=small_oplog,
                            no_journal=no_journal,
                            storage_engine=storage_engine,
                            wiredtiger_engine_config_string=wiredtiger_engine_config_string,
                            wiredtiger_collection_config_string=wiredtiger_collection_config_string,
                            wiredtiger_index_config_string=wiredtiger_index_config_string,
                            set_parameters=set_parameters,
                            no_preallocj=no_preallocj,
                            auth=auth,
                            authMechanism=authMechanism,
                            keyFile=keyFile,
                            rlp_path=rlp_path,
                            use_ssl=use_ssl)
            master.start()

        if small_oplog:
            slave = mongod(slave=True,
                           small_oplog=True,
                           small_oplog_rs=False,
                           storage_engine=storage_engine,
                           wiredtiger_engine_config_string=wiredtiger_engine_config_string,
                           wiredtiger_collection_config_string=wiredtiger_collection_config_string,
                           wiredtiger_index_config_string=wiredtiger_index_config_string,
                           set_parameters=set_parameters)
            slave.start()
        elif small_oplog_rs:
            slave = mongod(slave=True,
                           small_oplog_rs=True,
                           small_oplog=False,
                           no_journal=no_journal,
                           storage_engine=storage_engine,
                           wiredtiger_engine_config_string=wiredtiger_engine_config_string,
                           wiredtiger_collection_config_string=wiredtiger_collection_config_string,
                           wiredtiger_index_config_string=wiredtiger_index_config_string,
                           set_parameters=set_parameters,
                           no_preallocj=no_preallocj,
                           auth=auth,
                           authMechanism=authMechanism,
                           keyFile=keyFile,
                           rlp_path=rlp_path,
                           use_ssl=use_ssl)
            slave.start()
            primary = MongoClient(port=master.port);

            primary.admin.command({'replSetInitiate' : {'_id' : 'foo', 'members' : [
                            {'_id': 0, 'host':'localhost:%s' % master.port},
                            {'_id': 1, 'host':'localhost:%s' % slave.port,'priority':0}]}})

            # Wait for primary and secondary to finish initial sync and election
            ismaster = False
            while not ismaster:
                result = primary.admin.command("ismaster");
                ismaster = result["ismaster"]
                if not ismaster:
                    print "waiting for primary to be available ..."
                    time.sleep(.2)
            
            secondaryUp = False
            sConn = MongoClient(port=slave.port,
                read_preference=ReadPreference.SECONDARY_PREFERRED);
            while not secondaryUp:
                result = sConn.admin.command("ismaster");
                secondaryUp = result["secondary"]
                if not secondaryUp:
                    print "waiting for secondary to be available ..."
                    time.sleep(.2)

        if small_oplog or small_oplog_rs:
            master.wait_for_repl()

        for tests_run, test in enumerate(tests):
            tests_run += 1    # enumerate from 1, python 2.5 compatible
            test_result = { "start": time.time() }

            (test_path, use_db) = test

            if test_path.startswith(mongo_repo + os.path.sep):
                test_result["test_file"] = test_path[len(mongo_repo)+1:]
            else:
                # user could specify a file not in repo. leave it alone.
                test_result["test_file"] = test_path

            try:
                if skipTest(test_path):
                    test_result["status"] = "skip"

                    print "skipping " + test_path
                else:
                    fails.append(test)
                    runTest(test, test_result)
                    fails.pop()
                    winners.append(test)

                    test_result["status"] = "pass"

                test_result["end"] = time.time()
                test_result["elapsed"] = test_result["end"] - test_result["start"]
                test_report["results"].append( test_result )
                if small_oplog or small_oplog_rs:
                    master.wait_for_repl()
                    # check the db_hashes
                    if isinstance(slave, mongod):
                        check_db_hashes(master, slave)
                        check_and_report_replication_dbhashes()

                elif use_db: # reach inside test and see if "usedb" is true
                    if clean_every_n_tests and (tests_run % clean_every_n_tests) == 0:
                        # Restart mongod periodically to clean accumulated test data
                        # clean_dbroot() is invoked by mongod.start()
                        master.stop()
                        master = mongod(small_oplog_rs=small_oplog_rs,
                                        small_oplog=small_oplog,
                                        no_journal=no_journal,
                                        storage_engine=storage_engine,
                                        wiredtiger_engine_config_string=wiredtiger_engine_config_string,
                                        wiredtiger_collection_config_string=wiredtiger_collection_config_string,
                                        wiredtiger_index_config_string=wiredtiger_index_config_string,
                                        set_parameters=set_parameters,
                                        no_preallocj=no_preallocj,
                                        auth=auth,
                                        authMechanism=authMechanism,
                                        keyFile=keyFile,
                                        rlp_path=rlp_path,
                                        use_ssl=use_ssl)
                        master.start()

            except TestFailure, f:
                test_result["end"] = time.time()
                test_result["elapsed"] = test_result["end"] - test_result["start"]
                test_result["error"] = str(f)
                test_result["status"] = "fail"
                test_report["results"].append( test_result )
                try:
                    print f
                    # Record the failing test and re-raise.
                    losers[f.path] = f.status
                    raise f
                except TestServerFailure, f:
                    return 2
                except TestFailure, f:
                    if not continue_on_failure:
                        return 1
        if isinstance(slave, mongod):
            check_db_hashes(master, slave)

    finally:
        slave.stop()
        master.stop()
    return 0


def check_and_report_replication_dbhashes():
    def missing(lst, src, dst):
        if lst:
            print """The following collections were present in the %s but not the %s
at the end of testing:""" % (src, dst)
            for db in lst:
                print db

    missing(lost_in_slave, "master", "slave")
    missing(lost_in_master, "slave", "master")
    if screwy_in_slave:
        print """The following collections have different hashes in the master and slave:"""
        for coll in screwy_in_slave.keys():
            stats = screwy_in_slave[coll]
            # Counts are "approx" because they are collected after the dbhash runs and may not
            # reflect the states of the collections that were hashed. If the hashes differ, one
            # possibility is that a test exited with writes still in-flight.
            print "collection: %s\t (master/slave) hashes: %s/%s counts (approx): %i/%i" % (coll, stats['hashes']['master'], stats['hashes']['slave'], stats['counts']['master'], stats['counts']['slave'])
            if "docs" in stats:
                if (("master" in stats["docs"] and len(stats["docs"]["master"]) == 0) and
                    ("slave" in stats["docs"] and len(stats["docs"]["slave"]) == 0)):
                    print "All docs matched!"
                else:
                    print "Different Docs"
                    print "Master docs:"
                    pprint.pprint(stats["docs"]["master"], indent=2)
                    print "Slave docs:"
                    pprint.pprint(stats["docs"]["slave"], indent=2)
            if "error-docs" in stats:
                print "Error getting docs to diff:"
                pprint.pprint(stats["error-docs"])
        return True

    if (small_oplog or small_oplog_rs) and not (lost_in_master or lost_in_slave or screwy_in_slave):
        print "replication ok for %d collections" % (len(replicated_collections))

    return False


def report():
    print "%d tests succeeded" % len(winners)
    num_missed = len(tests) - (len(winners) + len(losers.keys()))
    if num_missed:
        print "%d tests didn't get run" % num_missed
    if losers:
        print "The following tests failed (with exit code):"
        for loser in losers:
            print "%s\t%d" % (loser, losers[loser])

    test_result = { "start": time.time() }
    if check_and_report_replication_dbhashes():
        test_result["end"] = time.time()
        test_result["elapsed"] = test_result["end"] - test_result["start"]
        test_result["test_file"] = "/#dbhash#"
        test_result["error"] = "dbhash mismatch"
        test_result["status"] = "fail"
        test_report["results"].append( test_result )

    if report_file:
        f = open( report_file, "wb" )
        f.write( json.dumps( test_report ) )
        f.close()

    if losers or lost_in_slave or lost_in_master or screwy_in_slave:
        raise Exception("Test failures")

# Keys are the suite names (passed on the command line to smoke.py)
# Values are pairs: (filenames, <start mongod before running tests>)
suiteGlobalConfig = {"js": ("core/*.js", True),
                     "quota": ("quota/*.js", True),
                     "jsPerf": ("perf/*.js", True),
                     "disk": ("disk/*.js", True),
                     "noPassthroughWithMongod": ("noPassthroughWithMongod/*.js", True),
                     "noPassthrough": ("noPassthrough/*.js", False),
                     "parallel": ("parallel/*.js", True),
                     "concurrency": ("concurrency/*.js", True),
                     "clone": ("clone/*.js", False),
                     "repl": ("repl/*.js", False),
                     "replSets": ("replsets/*.js", False),
                     "dur": ("dur/*.js", False),
                     "auth": ("auth/*.js", False),
                     "sharding": ("sharding/*.js", False),
                     "tool": ("tool/*.js", False),
                     "aggregation": ("aggregation/*.js", True),
                     "multiVersion": ("multiVersion/*.js", True),
                     "failPoint": ("fail_point/*.js", False),
                     "ssl": ("ssl/*.js", True),
                     "sslSpecial": ("sslSpecial/*.js", True),
                     "jsCore": ("core/*.js", True),
                     "mmap_v1": ("mmap_v1/*.js", True),
                     "gle": ("gle/*.js", True),
                     "rocksDB": ("rocksDB/*.js", True),
                     "slow1": ("slow1/*.js", True),
<<<<<<< HEAD
                     "slow2": ("slow2/*.js", True),
                     "audit": ("audit/[!_]*.js", False),
=======
                     "serial_run": ("serial_run/*.js", True),
>>>>>>> 2ab9b1fd
                     }

def get_module_suites():
    """Attempts to discover and return information about module test suites

    Returns a dictionary of module suites in the format:

    {
        "<suite_name>" : "<full_path_to_suite_directory/[!_]*.js>",
        ...
    }

    This means the values of this dictionary can be used as "glob"s to match all jstests in the
    suite directory that don't start with an underscore

    The module tests should be put in 'src/mongo/db/modules/<module_name>/<suite_name>/*.js'

    NOTE: This assumes that if we have more than one module the suite names don't conflict
    """
    modules_directory = 'src/mongo/db/modules'
    test_suites = {}

    # Return no suites if we have no modules
    if not os.path.exists(modules_directory) or not os.path.isdir(modules_directory):
        return {}

    module_directories = os.listdir(modules_directory)
    for module_directory in module_directories:

        test_directory = os.path.join(modules_directory, module_directory, "jstests")

        # Skip this module if it has no "jstests" directory
        if not os.path.exists(test_directory) or not os.path.isdir(test_directory):
            continue

        # Get all suites for this module
        for test_suite in os.listdir(test_directory):
            test_suites[test_suite] = os.path.join(test_directory, test_suite, "[!_]*.js")

    return test_suites

def expand_suites(suites,expandUseDB=True):
    """Takes a list of suites and expands to a list of tests according to a set of rules.

    Keyword arguments:
        suites -- list of suites specified by the user
        expandUseDB -- expand globs (such as [!_]*.js) for tests that are run against a database
                       (default True)

    This function handles expansion of globs (such as [!_]*.js), aliases (such as "client" and
    "all"), detection of suites in the "modules" directory, and enumerating the test files in a
    given suite.  It returns a list of tests of the form (path_to_test, usedb), where the second
    part of the tuple specifies whether the test is run against the database (see --nodb in the
    mongo shell)

    """
    globstr = None
    tests = []
    module_suites = get_module_suites()
    for suite in suites:
        if suite == 'all':
            return expand_suites(['dbtest',
                                  'jsCore', 
                                  'jsPerf', 
                                  'mmap_v1',
                                  'noPassthroughWithMongod', 
                                  'noPassthrough', 
                                  'clone', 
                                  'parallel', 
                                  'concurrency',
                                  'repl', 
                                  'auth', 
                                  'sharding', 
                                  'slow1',
                                  'serial_run',
                                  'tool'],
                                 expandUseDB=expandUseDB)
        if suite == 'dbtest' or suite == 'test':
            if os.sys.platform == "win32":
                program = 'dbtest.exe'
            else:
                program = 'dbtest'
            (globstr, usedb) = (program, False)
        elif suite == 'mongosTest':
            if os.sys.platform == "win32":
                program = 'mongos.exe'
            else:
                program = 'mongos'
            tests += [(os.path.join(mongo_repo, program), False)]
        elif os.path.exists( suite ):
            usedb = True
            for name in suiteGlobalConfig:
                if suite in glob.glob( "jstests/" + suiteGlobalConfig[name][0] ):
                    usedb = suiteGlobalConfig[name][1]
                    break
            tests += [ ( os.path.join( mongo_repo , suite ) , usedb ) ]
        elif suite in module_suites:
            # Currently we connect to a database in all module tests since there's no mechanism yet
            # to configure it independently
            usedb = True
            paths = glob.glob(module_suites[suite])
            paths.sort()
            tests += [(path, usedb) for path in paths]
        else:
            try:
                globstr, usedb = suiteGlobalConfig[suite]
            except KeyError:
                raise Exception('unknown test suite %s' % suite)

        if globstr:
            if usedb and not expandUseDB:
                tests += [ (suite,False) ]
            else:
                if globstr.endswith('.js'):
                    loc = 'jstests/'
                else:
                    loc = ''
                globstr = os.path.join(mongo_repo, (os.path.join(loc, globstr)))
                globstr = os.path.normpath(globstr)
                paths = glob.glob(globstr)
                paths.sort()
                tests += [(path, usedb) for path in paths]

    return tests


def add_exe(e):
    if os.sys.platform.startswith( "win" ) and not e.endswith( ".exe" ):
        e += ".exe"
    return e


def set_globals(options, tests):
    global mongod_executable, mongod_port, shell_executable, continue_on_failure
    global small_oplog, small_oplog_rs
    global no_journal, set_parameters, set_parameters_mongos, no_preallocj, storage_engine, wiredtiger_engine_config_string, wiredtiger_collection_config_string, wiredtiger_index_config_string
    global auth, authMechanism, keyFile, keyFileData, smoke_db_prefix, test_path, start_mongod
    global rlp_path
    global use_ssl
    global file_of_commands_mode
    global report_file, shell_write_mode, use_write_commands
    global temp_path
    global clean_every_n_tests
    global clean_whole_dbroot

    start_mongod = options.start_mongod
    if hasattr(options, 'use_ssl'):
        use_ssl = options.use_ssl
    #Careful, this can be called multiple times
    test_path = options.test_path

    mongod_executable = add_exe(options.mongod_executable)
    if not os.path.exists(mongod_executable):
        raise Exception("no mongod found in this directory.")

    mongod_port = options.mongod_port

    shell_executable = add_exe( options.shell_executable )
    if not os.path.exists(shell_executable):
        raise Exception("no mongo shell found in this directory.")

    continue_on_failure = options.continue_on_failure
    smoke_db_prefix = options.smoke_db_prefix
    small_oplog = options.small_oplog
    if hasattr(options, "small_oplog_rs"):
        small_oplog_rs = options.small_oplog_rs
    no_journal = options.no_journal
    storage_engine = options.storage_engine
    wiredtiger_engine_config_string = options.wiredtiger_engine_config_string
    wiredtiger_collection_config_string = options.wiredtiger_collection_config_string
    wiredtiger_index_config_string = options.wiredtiger_index_config_string
    set_parameters = options.set_parameters
    set_parameters_mongos = options.set_parameters_mongos
    no_preallocj = options.no_preallocj
    auth = options.auth
    authMechanism = options.authMechanism
    keyFile = options.keyFile
    rlp_path = options.rlp_path

    clean_every_n_tests = options.clean_every_n_tests
    clean_whole_dbroot = options.with_cleanbb

    if auth and not keyFile:
        # if only --auth was given to smoke.py, load the
        # default keyFile from jstests/libs/authTestsKey
        keyFile = os.path.join(mongo_repo, 'jstests', 'libs', 'authTestsKey')

    if keyFile:
        f = open(keyFile, 'r')
        keyFileData = re.sub(r'\s', '', f.read()) # Remove all whitespace
        f.close()
        os.chmod(keyFile, stat.S_IRUSR | stat.S_IWUSR)
    else:
        keyFileData = None

    # if smoke.py is running a list of commands read from a
    # file (or stdin) rather than running a suite of js tests
    file_of_commands_mode = options.File and options.mode == 'files'
    # generate json report
    report_file = options.report_file
    temp_path = options.temp_path

    use_write_commands = options.use_write_commands
    shell_write_mode = options.shell_write_mode

def file_version():
    return md5(open(__file__, 'r').read()).hexdigest()

def clear_failfile():
    if os.path.exists(failfile):
        os.remove(failfile)

def run_old_fails():
    global tests

    try:
        f = open(failfile, 'r')
        state = pickle.load(f)
        f.close()
    except Exception:
        try:
            f.close()
        except:
            pass
        clear_failfile()
        return # This counts as passing so we will run all tests

    if ('version' not in state or state['version'] != file_version()):
        print "warning: old version of failfile.smoke detected. skipping recent fails"
        clear_failfile()
        return

    testsAndOptions = state['testsAndOptions']
    tests = [x[0] for x in testsAndOptions]
    passed = []
    try:
        for (i, (test, options)) in enumerate(testsAndOptions):
            # SERVER-5102: until we can figure out a better way to manage
            # dependencies of the --only-old-fails build phase, just skip
            # tests which we can't safely run at this point
            path, usedb = test

            if not os.path.exists(path):
                passed.append(i)
                winners.append(test)
                continue

            filename = os.path.basename(path)
            if filename in ('dbtest', 'dbtest.exe') or filename.endswith('.js'):
                set_globals(options, [filename])
                oldWinners = len(winners)
                run_tests([test])
                if len(winners) != oldWinners: # can't use return value due to continue_on_failure
                    passed.append(i)
    finally:
        for offset, i in enumerate(passed):
            testsAndOptions.pop(i - offset)

        if testsAndOptions:
            f = open(failfile, 'w')
            state = {'version':file_version(), 'testsAndOptions':testsAndOptions}
            pickle.dump(state, f)
        else:
            clear_failfile()

        report() # exits with failure code if there is an error

def add_to_failfile(tests, options):
    try:
        f = open(failfile, 'r')
        testsAndOptions = pickle.load(f)["testsAndOptions"]
    except Exception:
        testsAndOptions = []

    for test in tests:
        if (test, options) not in testsAndOptions:
            testsAndOptions.append( (test, options) )

    state = {'version':file_version(), 'testsAndOptions':testsAndOptions}
    f = open(failfile, 'w')
    pickle.dump(state, f)



def main():
    global mongod_executable, mongod_port, shell_executable, continue_on_failure, small_oplog
    global no_journal, set_parameters, set_parameters_mongos, no_preallocj, auth, storage_engine, wiredtiger_engine_config_string, wiredtiger_collection_config_string, wiredtiger_index_config_string
    global keyFile, smoke_db_prefix, test_path, use_write_commands, rlp_path

    try:
        signal.signal(signal.SIGUSR1, dump_stacks)
    except AttributeError:
        print "Cannot catch signals on Windows"

    parser = OptionParser(usage="usage: smoke.py [OPTIONS] ARGS*")
    parser.add_option('--mode', dest='mode', default='suite',
                      help='If "files", ARGS are filenames; if "suite", ARGS are sets of tests (%default)')
    # Some of our tests hard-code pathnames e.g., to execute, so until
    # that changes we don't have the freedom to run from anyplace.
    # parser.add_option('--mongo-repo', dest='mongo_repo', default=None,
    parser.add_option('--test-path', dest='test_path', default=None,
                      help="Path to the test executables to run, "
                      "currently only used for 'client' (%default)")
    parser.add_option('--mongod', dest='mongod_executable', default=os.path.join(mongo_repo, 'mongod'),
                      help='Path to mongod to run (%default)')
    parser.add_option('--port', dest='mongod_port', default="27999",
                      help='Port the mongod will bind to (%default)')
    parser.add_option('--mongo', dest='shell_executable', default=os.path.join(mongo_repo, 'mongo'),
                      help='Path to mongo, for .js test files (%default)')
    parser.add_option('--continue-on-failure', dest='continue_on_failure',
                      action="store_true", default=False,
                      help='If supplied, continue testing even after a test fails')
    parser.add_option('--from-file', dest='File',
                      help="Run tests/suites named in FILE, one test per line, '-' means stdin")
    parser.add_option('--smoke-db-prefix', dest='smoke_db_prefix', default=smoke_db_prefix,
                      help="Prefix to use for the mongods' dbpaths ('%default')")
    parser.add_option('--small-oplog', dest='small_oplog', default=False,
                      action="store_true",
                      help='Run tests with master/slave replication & use a small oplog')
    parser.add_option('--small-oplog-rs', dest='small_oplog_rs', default=False,
                      action="store_true",
                      help='Run tests with replica set replication & use a small oplog')
    parser.add_option('--storageEngine', dest='storage_engine', default=None,
                      help='What storage engine to start mongod with')
    parser.add_option('--wiredTigerEngineConfig', dest='wiredtiger_engine_config_string', default=None,
                      help='Wired Tiger configuration to pass through to mongod')
    parser.add_option('--wiredTigerCollectionConfig', dest='wiredtiger_collection_config_string', default=None,
                      help='Wired Tiger collection configuration to pass through to mongod')
    parser.add_option('--wiredTigerIndexConfig', dest='wiredtiger_index_config_string', default=None,
                      help='Wired Tiger index configuration to pass through to mongod')
    parser.add_option('--nojournal', dest='no_journal', default=False,
                      action="store_true",
                      help='Do not turn on journaling in tests')
    parser.add_option('--nopreallocj', dest='no_preallocj', default=False,
                      action="store_true",
                      help='Do not preallocate journal files in tests')
    parser.add_option('--auth', dest='auth', default=False,
                      action="store_true",
                      help='Run standalone mongods in tests with authentication enabled')
    parser.add_option('--authMechanism', dest='authMechanism', default='SCRAM-SHA-1',
                      help='Use the given authentication mechanism, when --auth is used.')
    parser.add_option('--keyFile', dest='keyFile', default=None,
                      help='Path to keyFile to use to run replSet and sharding tests with authentication enabled')
    parser.add_option('--ignore', dest='ignore_files', default=None,
                      help='Pattern of files to ignore in tests')
    parser.add_option('--only-old-fails', dest='only_old_fails', default=False,
                      action="store_true",
                      help='Check the failfile and only run all tests that failed last time')
    parser.add_option('--reset-old-fails', dest='reset_old_fails', default=False,
                      action="store_true",
                      help='Clear the failfile. Do this if all tests pass')
    parser.add_option('--with-cleanbb', dest='with_cleanbb', action="store_true",
                      default=False,
                      help='Clear database files before first test')
    parser.add_option('--clean-every', dest='clean_every_n_tests', type='int',
                      default=(1 if 'detect_leaks=1' in os.getenv("ASAN_OPTIONS", "") else 20),
                      help='Clear database files every N tests [default %default]')
    parser.add_option('--dont-start-mongod', dest='start_mongod', default=True,
                      action='store_false',
                      help='Do not start mongod before commencing test running')
    parser.add_option('--use-ssl', dest='use_ssl', default=False,
                      action='store_true',
                      help='Run mongo shell and mongod instances with SSL encryption')
    parser.add_option('--set-parameters', dest='set_parameters', default="",
                      help='Adds --setParameter to mongod for each passed in item in the csv list - ex. "param1=1,param2=foo" ')
    parser.add_option('--set-parameters-mongos', dest='set_parameters_mongos', default="",
                      help='Adds --setParameter to mongos for each passed in item in the csv list - ex. "param1=1,param2=foo" ')
    parser.add_option('--temp-path', dest='temp_path', default=None,
                      help='If present, passed as --tempPath to unittests and dbtests or TestData.tmpPath to mongo')
    # Buildlogger invocation from command line
    parser.add_option('--buildlogger-builder', dest='buildlogger_builder', default=os.getenv("BUILDLOGGER_BUILDER"),
                      action="store", help='Set the "builder name" for buildlogger')
    parser.add_option('--buildlogger-buildnum', dest='buildlogger_buildnum', default=os.getenv("BUILDLOGGER_NUMBER"),
                      action="store", help='Set the "build number" for buildlogger')
    parser.add_option('--buildlogger-url', dest='buildlogger_url', default=os.getenv('BUILDLOGGER_URL'),
                      action="store", help='Set the url root for the buildlogger service')
    parser.add_option('--buildlogger-credentials', dest='buildlogger_credentials', default=os.getenv("BUILDLOGGER_CREDENTIALS"),
                      action="store", help='Path to Python file containing buildlogger credentials')
    parser.add_option('--buildlogger-phase', dest='buildlogger_phase', default=os.getenv("BUILDLOGGER_PHASE"),
                      action="store", help='Set the "phase" for buildlogger (e.g. "core", "auth") for display in the webapp (optional)')
    parser.add_option('--report-file', dest='report_file', default=None,
                      action='store',
                      help='Path to generate detailed json report containing all test details')
    parser.add_option('--use-write-commands', dest='use_write_commands', default=False,
                      action='store_true',
                      help='Deprecated(use --shell-write-mode): Sets the shell to use write commands by default')
    parser.add_option('--shell-write-mode', dest='shell_write_mode', default="commands",
                      help='Sets the shell to use a specific write mode: commands/compatibility/legacy (default:legacy)')
    parser.add_option('--basisTechRootDirectory', dest='rlp_path', default=None,
                      help='Basis Tech Rosette Linguistics Platform root directory')

    global tests
    (options, tests) = parser.parse_args()

    set_globals(options, tests)

    buildlogger_opts = (options.buildlogger_builder, options.buildlogger_buildnum, options.buildlogger_credentials)
    if all(buildlogger_opts):
        os.environ['MONGO_USE_BUILDLOGGER'] = 'true'
        os.environ['MONGO_BUILDER_NAME'] = options.buildlogger_builder
        os.environ['MONGO_BUILD_NUMBER'] = options.buildlogger_buildnum
        os.environ['BUILDLOGGER_CREDENTIALS'] = options.buildlogger_credentials
        if options.buildlogger_phase:
            os.environ['MONGO_PHASE'] = options.buildlogger_phase
    elif any(buildlogger_opts):
        # some but not all of the required options were sete
        raise Exception("you must set all of --buildlogger-builder, --buildlogger-buildnum, --buildlogger-credentials")

    if options.buildlogger_url: #optional; if None, defaults to const in buildlogger.py
        os.environ['BUILDLOGGER_URL'] = options.buildlogger_url

    if options.File:
        if options.File == '-':
            tests = sys.stdin.readlines()
        else:
            f = open(options.File)
            tests = f.readlines()
    tests = [t.rstrip('\n') for t in tests]

    if options.only_old_fails:
        run_old_fails()
        return
    elif options.reset_old_fails:
        clear_failfile()
        return

    # If we're in suite mode, tests is a list of names of sets of tests.
    if options.mode == 'suite':
        tests = expand_suites(tests)
    elif options.mode == 'files':
        tests = [(os.path.abspath(test), start_mongod) for test in tests]

    if options.ignore_files != None :
        ignore_patt = re.compile( options.ignore_files )
        print "Ignoring files with pattern: ", ignore_patt

        def ignore_test( test ):
            if ignore_patt.search( test[0] ) != None:
                print "Ignoring test ", test[0]
                return False
            else:
                return True

        tests = filter( ignore_test, tests )

    if not tests:
        print "warning: no tests specified"
        return

    if options.with_cleanbb:
        clean_dbroot(nokill=True)

    test_report["start"] = time.time()
    test_report["mongod_running_at_start"] = mongod().is_mongod_up(mongod_port)
    try:
        run_tests(tests)
    finally:
        add_to_failfile(fails, options)

        test_report["end"] = time.time()
        test_report["elapsed"] = test_report["end"] - test_report["start"]
        test_report["failures"] = len(losers.keys())
        test_report["mongod_running_at_end"] = mongod().is_mongod_up(mongod_port)
        if report_file:
            f = open( report_file, "wb" )
            f.write( json.dumps( test_report, indent=4, separators=(',', ': ')) )
            f.close()

        report()

if __name__ == "__main__":
    main()<|MERGE_RESOLUTION|>--- conflicted
+++ resolved
@@ -931,12 +931,8 @@
                      "gle": ("gle/*.js", True),
                      "rocksDB": ("rocksDB/*.js", True),
                      "slow1": ("slow1/*.js", True),
-<<<<<<< HEAD
-                     "slow2": ("slow2/*.js", True),
+                     "serial_run": ("serial_run/*.js", True),
                      "audit": ("audit/[!_]*.js", False),
-=======
-                     "serial_run": ("serial_run/*.js", True),
->>>>>>> 2ab9b1fd
                      }
 
 def get_module_suites():
