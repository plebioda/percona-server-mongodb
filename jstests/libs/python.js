--- conflicted
+++ resolved
@@ -1,20 +1,5 @@
 // Helper for finding the local python binary.
 
-<<<<<<< HEAD
-function getPython3Binary() {
-    'use strict';
-
-    //let cmd = '/opt/mongodbtoolchain/v4/bin/python3';
-    let cmd = '/usr/bin/python3';
-    if (_isWindows()) {
-        const paths = ["c:/python36/python.exe", "c:/python/python36/python.exe"];
-        for (let p of paths) {
-            if (fileExists(p)) {
-                cmd = p;
-                break;
-            }
-        }
-=======
 export function getPython3Binary() {
     // On windows it is important to use python vs python3
     // or else we will pick up a python that is not in our venv
@@ -34,11 +19,11 @@
         print(
             "Found python 3.9 by default. Likely this is because we are using a windows virtual enviorment.");
         return "python";
->>>>>>> c85e4d5e
     }
 
     const paths = [
         "/opt/mongodbtoolchain/v4/bin/python3",
+        "/usr/bin/python3",
         "/cygdrive/c/python/python310/python.exe",
         "c:/python/python310/python.exe"
     ];
