--- conflicted
+++ resolved
@@ -37,11 +37,7 @@
 // Use new toolchain python, if it exists
 let python_binary = '/opt/mongodbtoolchain/v4/bin/python3';
 if (runProgram('/bin/sh', '-c', 'ls ' + python_binary) !== 0) {
-<<<<<<< HEAD
     python_binary = '/usr/bin/python3';
-=======
-    python_binary = '/opt/mongodbtoolchain/v4/bin/python3';
->>>>>>> d824f5a6
 }
 
 // Run the tls cipher suite enumerator
