--- conflicted
+++ resolved
@@ -405,27 +405,20 @@
         yum -y install oracle-epel-release-el9
         yum -y install bzip2-devel libpcap-devel snappy-devel gcc gcc-c++ rpm-build rpmlint
         yum -y install cmake cyrus-sasl-devel make openssl-devel zlib-devel libcurl-devel git
-<<<<<<< HEAD
         yum -y install python3 python3-pip python3-devel
         yum -y install python3-scons 
-=======
-        yum -y install python3 python3-scons python3-pip python3-devel
-        yum -y install python3 python3-pip python3-devel
->>>>>>> 4e21c2bc
+
         yum -y install redhat-rpm-config which e2fsprogs-devel expat-devel lz4-devel
         yum -y install openldap-devel krb5-devel xz-devel
         /usr/bin/pip install --upgrade pip setuptools --ignore-installed
         /usr/bin/pip install --user typing pyyaml==5.3.1 regex Cheetah3
         
-<<<<<<< HEAD
       fi
       if [ x"$RHEL" = x2023 ]; then
           /usr/bin/pip install scons --root-user-action=ignore
           ln -sf /usr/local/bin/scons /usr/bin/scons
           ls -lah /usr/bin/scons
           which scons
-=======
->>>>>>> 4e21c2bc
       fi
       wget https://curl.se/download/curl-7.77.0.tar.gz -O curl-7.77.0.tar.gz
       tar -xvzf curl-7.77.0.tar.gz
