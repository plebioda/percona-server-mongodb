# -*- mode: python; -*-

import re

Import(
    [
        "env",
        "has_option",
        "get_option",
        "use_libunwind",
        "version_extra",
        "version_parts",
    ]
)

env = env.Clone()

env.InjectMongoIncludePaths()

env.AppendUnique(
    FORCEINCLUDES=[
        "mongo/platform/basic.h",
    ],
)

env.SConscript(
    dirs=[
        "base",
        "bson",
        "client",
        "crypto",
        "db",
        "dbtests",
        "embedded",
        "executor",
        "idl",
        "installer",
        "logv2",
        "platform",
        "resmoke",
        "rpc",
        "s",
        "scripting",
        "shell",
        "stdx",
        "tools",
        "transport",
        "unittest",
        "util",
        "watchdog",
    ],
    exports=[
        "env",
    ],
)

config_header_substs = (
    (
        "@mongo_config_altivec_vec_vbpermq_output_index@",
        "MONGO_CONFIG_ALTIVEC_VEC_VBPERMQ_OUTPUT_INDEX",
    ),
    ("@mongo_config_debug_build@", "MONGO_CONFIG_DEBUG_BUILD"),
    ("@mongo_config_use_tracing_profiler@", "MONGO_CONFIG_USE_TRACING_PROFILER"),
    ("@mongo_config_have_execinfo_backtrace@", "MONGO_CONFIG_HAVE_EXECINFO_BACKTRACE"),
    ("@mongo_config_have_explicit_bzero@", "MONGO_CONFIG_HAVE_EXPLICIT_BZERO"),
    ("@mongo_config_have_fips_mode_set@", "MONGO_CONFIG_HAVE_FIPS_MODE_SET"),
    ("@mongo_config_have_header_unistd_h@", "MONGO_CONFIG_HAVE_HEADER_UNISTD_H"),
    ("@mongo_config_have_memset_s@", "MONGO_CONFIG_HAVE_MEMSET_S"),
    ("@mongo_config_have_posix_monotonic_clock@", "MONGO_CONFIG_HAVE_POSIX_MONOTONIC_CLOCK"),
    ("@mongo_config_have_pthread_setname_np@", "MONGO_CONFIG_HAVE_PTHREAD_SETNAME_NP"),
    ("@mongo_config_have_ssl_ec_key_new@", "MONGO_CONFIG_HAVE_SSL_EC_KEY_NEW"),
    ("@mongo_config_have_ssl_set_ecdh_auto@", "MONGO_CONFIG_HAVE_SSL_SET_ECDH_AUTO"),
    ("@mongo_config_have_strnlen@", "MONGO_CONFIG_HAVE_STRNLEN"),
    ("@mongo_config_max_extended_alignment@", "MONGO_CONFIG_MAX_EXTENDED_ALIGNMENT"),
    ("@mongo_config_ocsp_stapling_enabled@", "MONGO_CONFIG_OCSP_STAPLING_ENABLED"),
    ("@mongo_config_optimized_build@", "MONGO_CONFIG_OPTIMIZED_BUILD"),
    ("@mongo_config_ssl_has_asn1_any_definitions@", "MONGO_CONFIG_HAVE_ASN1_ANY_DEFINITIONS"),
    ("@mongo_config_ssl_provider@", "MONGO_CONFIG_SSL_PROVIDER"),
    ("@mongo_config_ssl@", "MONGO_CONFIG_SSL"),
    ("@mongo_config_usdt_enabled@", "MONGO_CONFIG_USDT_ENABLED"),
    ("@mongo_config_usdt_provider@", "MONGO_CONFIG_USDT_PROVIDER"),
    ("@mongo_config_use_libunwind@", "MONGO_CONFIG_USE_LIBUNWIND"),
    ("@mongo_config_use_raw_latches@", "MONGO_CONFIG_USE_RAW_LATCHES"),
    ("@mongo_config_wiredtiger_enabled@", "MONGO_CONFIG_WIREDTIGER_ENABLED"),
    ("@mongo_config_grpc@", "MONGO_CONFIG_GRPC"),
    ("@mongo_config_glibc_rseq@", "MONGO_CONFIG_GLIBC_RSEQ"),
    ("@mongo_config_tcmalloc_google@", "MONGO_CONFIG_TCMALLOC_GOOGLE"),
    ("@mongo_config_tcmalloc_gperf@", "MONGO_CONFIG_TCMALLOC_GPERF"),
    (
        "@mongo_config_have_basic_stringbuf_str_rvalue@",
        "MONGO_CONFIG_HAVE_BASIC_STRINGBUF_STR_RVALUE",
    ),
    ("@percona_fipsmode_enabled@", "PERCONA_FIPSMODE_ENABLED"),
<<<<<<< HEAD
    ("@percona_fcbis_enabled@", "PERCONA_FCBIS_ENABLED"),
=======
    ("@mongo_config_streams@", "MONGO_CONFIG_STREAMS"),
>>>>>>> ff3b51bc
)


def makeConfigHeaderDefine(self, key):
    val = "// #undef {0}".format(key)
    if key in self["CONFIG_HEADER_DEFINES"]:
        val = "#define {0} {1}".format(key, self["CONFIG_HEADER_DEFINES"][key])
    return val


env.AddMethod(makeConfigHeaderDefine)

generateConfigHeaderFile = env.Substfile(
    "config.h.in",
    SUBST_DICT=[(k, env.makeConfigHeaderDefine(v)) for (k, v) in config_header_substs],
)
env.Alias("generated-sources", generateConfigHeaderFile)

# NOTE: The 'base' library does not really belong here. Its presence
# here is temporary. Do not add to this library, do not remove from
# it, and do not declare other libraries in this file.
baseEnv = env.Clone()

if use_libunwind == True:
    baseEnv.InjectThirdParty("unwind")
baseEnv.InjectThirdParty("intel_decimal128")

quick_exit_env = baseEnv.Clone()
if has_option("gcov"):
    quick_exit_env.Append(
        CPPDEFINES=[
            "MONGO_GCOV",
        ],
    )
quick_exit_obj = quick_exit_env.LibraryObject(
    target="quick_exit",
    source=[
        "util/quick_exit.cpp",
    ],
)[0]

debugger_env = baseEnv.Clone()
if has_option("gdbserver"):
    debugger_env.Append(CPPDEFINES=["USE_GDBSERVER"])
elif has_option("lldb-server"):
    debugger_env.Append(CPPDEFINES=["USE_LLDB_SERVER"])

if has_option("wait-for-debugger"):
    debugger_env.Append(CPPDEFINES=["WAIT_FOR_DEBUGGER"])

debugger_obj = debugger_env.LibraryObject(
    target="debugger",
    source=[
        "util/debugger.cpp",
    ],
)[0]

baseEnv.Library(
    target="base",
    source=[
        "base/data_range.cpp",
        "base/data_range_cursor.cpp",
        "base/data_type.cpp",
        "base/data_type_string_data.cpp",
        "base/data_type_terminated.cpp",
        "base/dependency_graph.cpp",
        "base/error_codes.cpp",
        "base/error_extra_info.cpp",
        "base/init.cpp",
        "base/initializer.cpp",
        "base/parse_number.cpp",
        "base/shim.cpp",
        "base/status.cpp",
        "base/string_data.cpp",
        "base/string_data_comparator.cpp",
        "base/validate_locale.cpp",
        "bson/bson_comparator_interface_base.cpp",
        "bson/bson_depth.cpp",
        "bson/bsonelement.cpp",
        "bson/bsonelementvalue.cpp",
        "bson/bsonmisc.cpp",
        "bson/bsonobj.cpp",
        "bson/bsonobjbuilder.cpp",
        "bson/bsontypes.cpp",
        "bson/json.cpp",
        "bson/oid.cpp",
        "bson/simple_bsonelement_comparator.cpp",
        "bson/simple_bsonobj_comparator.cpp",
        "bson/timestamp.cpp",
        "bson/util/builder.cpp",
        "logv2/attributes.cpp",
        "logv2/bson_formatter.cpp",
        "logv2/console.cpp",
        "logv2/file_rotate_sink.cpp",
        "logv2/json_formatter.cpp",
        "logv2/log_component.cpp",
        "logv2/log_component_settings.cpp",
        "logv2/log_detail.cpp",
        "logv2/log_domain.cpp",
        "logv2/log_domain_global.cpp",
        "logv2/log_domain_internal.cpp",
        "logv2/log_manager.cpp",
        "logv2/log_service.cpp",
        "logv2/log_severity.cpp",
        "logv2/log_tag.cpp",
        "logv2/log_util.cpp",
        "logv2/plain_formatter.cpp",
        "logv2/ramlog.cpp",
        "logv2/redaction.cpp",
        "logv2/shared_access_fstream.cpp",
        "logv2/text_formatter.cpp",
        "platform/waitable_atomic.cpp",
        "platform/decimal128.cpp",
        "platform/int128.cpp",
        "platform/mutex.cpp",
        "platform/posix_fadvise.cpp",
        "platform/process_id.cpp",
        "platform/random.cpp",
        "platform/rwmutex.cpp",
        "platform/shared_library.cpp",
        "platform/shared_library_${TARGET_OS_FAMILY}.cpp",
        "platform/stack_locator.cpp",
        "platform/stack_locator_${TARGET_OS}.cpp",
        "platform/strcasestr.cpp",
        "platform/strnlen.cpp",
        "util/allocator.cpp",
        "util/assert_util.cpp",
        "util/base64.cpp",
        "util/boost_assert_impl.cpp",
        "util/chunked_memory_aggregator.cpp",
        "util/concurrency/idle_thread_block.cpp",
        "util/concurrency/thread_name.cpp",
        "util/concurrent_memory_aggregator.cpp",
        "util/duration.cpp",
        "util/errno_util.cpp",
        "util/exception_filter_win32.cpp",
        "util/exit.cpp",
        "util/file.cpp",
        "util/hex.cpp",
        "util/itoa.cpp",
        "util/platform_init.cpp",
        "util/shared_buffer_fragment_builder.cpp",
        "util/shell_exec.cpp",
        "util/signal_handlers_synchronous.cpp",
        "util/stacktrace.cpp",
        "util/stacktrace_${TARGET_OS_FAMILY}.cpp",
        "util/stacktrace_somap.cpp",
        "util/stacktrace_threads.cpp",
        "util/str.cpp",
        "util/str_escape.cpp",
        "util/system_clock_source.cpp",
        "util/system_tick_source.cpp",
        "util/testing_proctor.cpp",
        "util/text.cpp",
        "util/thread_safety_context.cpp",
        "util/time_support.cpp",
        "util/timer.cpp",
        "util/uuid.cpp",
        "util/version.cpp",
        debugger_obj,
        quick_exit_obj,
    ],
    # NOTE: This library *must not* depend on any libraries than
    # the ones declared here. Do not add to this list.
    LIBDEPS=[
        "$BUILD_DIR/third_party/murmurhash3/murmurhash3",
        "$BUILD_DIR/third_party/shim_abseil",
        "$BUILD_DIR/third_party/shim_boost",
        "$BUILD_DIR/third_party/shim_fmt",
    ],
    LIBDEPS_PRIVATE=[
        "$BUILD_DIR/third_party/shim_intel_decimal128",
        "stdx/stdx",
        "util/boost_assert_shim",
    ],
    AIB_COMPONENT="platform",
)

# Stage the top-level mongodb banners

distsrc = env.Dir("#distsrc")
env.AutoInstall(
    target="$PREFIX",
    source=[
        distsrc.File("README"),
        # TODO: we need figure out what to do when we use a different
        # THIRD-PARTY-NOTICES for example, with Embedded
        distsrc.File("THIRD-PARTY-NOTICES"),
        distsrc.File("MPL-2"),
    ],
    AIB_COMPONENT="common",
    AIB_COMPONENTS_EXTRA=["dist", "dist-test"],
    AIB_ROLE="base",
)

# If no module has introduced a file named LICENSE-Enterprise.txt then this
# is a Community build, so inject the AGPL and the Community license
enterprise_license = [
    banner for banner in env["MODULE_BANNERS"] if banner.name == "LICENSE-Enterprise.txt"
]
if not enterprise_license:
    env.Append(MODULE_BANNERS=[distsrc.File("LICENSE-Community.txt")])

# All module banners get staged to the top level of the tarfile, so we
# need to fail if we are going to have a name collision.
module_banner_filenames = set([f.name for f in env["MODULE_BANNERS"]])
if not len(module_banner_filenames) == len(env["MODULE_BANNERS"]):
    # TODO: Be nice and identify conflicts in error.
    env.FatalError("ERROR: Filename conflicts exist in module banners.")

env.AutoInstall(
    target="$PREFIX",
    source=env.get("MODULE_BANNERS", []),
    AIB_COMPONENT="common",
    AIB_COMPONENTS_EXTRA=["dist", "dist-test"],
    AIB_ROLE="base",
)

if env.TargetOSIs("darwin", "macOS"):
    env.AutoInstall(
        target="$PREFIX",
        source=[
            env.File("#/etc/macos_mongodb.plist"),
        ],
        AIB_COMPONENT="common",
        AIB_COMPONENTS_EXTRA=["dist", "dist-test"],
        AIB_ROLE="base",
    )<|MERGE_RESOLUTION|>--- conflicted
+++ resolved
@@ -91,11 +91,8 @@
         "MONGO_CONFIG_HAVE_BASIC_STRINGBUF_STR_RVALUE",
     ),
     ("@percona_fipsmode_enabled@", "PERCONA_FIPSMODE_ENABLED"),
-<<<<<<< HEAD
     ("@percona_fcbis_enabled@", "PERCONA_FCBIS_ENABLED"),
-=======
     ("@mongo_config_streams@", "MONGO_CONFIG_STREAMS"),
->>>>>>> ff3b51bc
 )
 
 
