# Group related errors into categories,can be checked against ErrorCodes::isXXXClassName methods.
error_categories:
    - NetworkError
    - NetworkTimeoutError
    - Interruption
    # isNotPrimaryError() includes all codes that indicate that the node that received the request
    # was not primary at some point during command processing,regardless of whether some write may
    # have happened. If you care about whether a write could have happened,check for individual
    # codes.
    - NotPrimaryError
    - StaleShardVersionError
    - NeedRetargettingError
    - WriteConcernError
    - ShutdownError
    # isCancellationError() includes all codes that,when passed to a function as its parameter
    # indicates that it cannot be executed as normal and must abort its intended work.
    - CancellationError
    - ConnectionFatalMessageParseError
    - ExceededTimeLimitError
    - SnapshotError
    - VoteAbortError
    - NonResumableChangeStreamError
    - RetriableError
    # isCloseConnectionError() includes all codes that indicate that it is no longer safe or
    # desirable to maintain a connection with the client. The server will close the connection to
    # get the client to through server selection again.
    - CloseConnectionError
    - VersionedAPIError
    - ValidationError
    # Codes for internal use only. The codes can be passed between servers in a cluster, but must
    # never be returned to the client in a network response.
    - InternalOnly
    - TenantMigrationError
    - TenantMigrationConflictError
    - CursorInvalidatedError

error_codes:
    - {code: 0,name: OK}
    - {code: 1,name: InternalError}
    - {code: 2,name: BadValue}
    - {code: 3,name: OBSOLETE_DuplicateKey}
    - {code: 4,name: NoSuchKey}
    - {code: 5,name: GraphContainsCycle}
    - {code: 6,name: HostUnreachable,categories: [NetworkError,RetriableError]}
    - {code: 7,name: HostNotFound,categories: [NetworkError,RetriableError]}
    - {code: 8,name: UnknownError}
    - {code: 9,name: FailedToParse}
    - {code: 10,name: CannotMutateObject}
    - {code: 11,name: UserNotFound}
    - {code: 12,name: UnsupportedFormat}
    - {code: 13,name: Unauthorized}
    - {code: 14,name: TypeMismatch}
    - {code: 15,name: Overflow,categories: [ValidationError]}
    - {code: 16,name: InvalidLength}
    - {code: 17,name: ProtocolError}
    - {code: 18,name: AuthenticationFailed}
    - {code: 19,name: CannotReuseObject}
    - {code: 20,name: IllegalOperation}
    - {code: 21,name: EmptyArrayOperation}
    - {code: 22,name: InvalidBSON,categories: [ValidationError]}
    - {code: 23,name: AlreadyInitialized}
    - {code: 24,name: LockTimeout,categories: [Interruption]}
    - {code: 25,name: RemoteValidationError}
    - {code: 26,name: NamespaceNotFound}
    - {code: 27,name: IndexNotFound}
    - {code: 28,name: PathNotViable}
    - {code: 29,name: NonExistentPath}
    - {code: 30,name: InvalidPath}
    - {code: 31,name: RoleNotFound}
    - {code: 32,name: RolesNotRelated}
    - {code: 33,name: PrivilegeNotFound}
    - {code: 34,name: CannotBackfillArray}
    - {code: 35,name: UserModificationFailed}
    - {code: 36,name: RemoteChangeDetected}
    - {code: 37,name: FileRenameFailed}
    - {code: 38,name: FileNotOpen}
    - {code: 39,name: FileStreamFailed}
    - {code: 40,name: ConflictingUpdateOperators}
    - {code: 41,name: FileAlreadyOpen}
    - {code: 42,name: LogWriteFailed}
    - {code: 43,name: CursorNotFound,categories: [CursorInvalidatedError]}
    - {code: 45,name: UserDataInconsistent}
    - {code: 46,name: LockBusy}
    - {code: 47,name: NoMatchingDocument}
    - {code: 48,name: NamespaceExists}
    - {code: 49,name: InvalidRoleModification}
    - {code: 50,name: MaxTimeMSExpired,categories: [Interruption,ExceededTimeLimitError]}
    - {code: 51,name: ManualInterventionRequired}
    - {code: 52,name: DollarPrefixedFieldName}
    - {code: 53,name: InvalidIdField}
    - {code: 54,name: NotSingleValueField}
    - {code: 55,name: InvalidDBRef}
    - {code: 56,name: EmptyFieldName}
    - {code: 57,name: DottedFieldName}
    - {code: 58,name: RoleModificationFailed}
    - {code: 59,name: CommandNotFound}
    - {code: 60,name: OBSOLETE_DatabaseNotFound}
    - {code: 61,name: ShardKeyNotFound}
    - {code: 62,name: OplogOperationUnsupported}
    - {code: 63,name: OBSOLETE_StaleShardVersion}
    - {code: 64,name: WriteConcernFailed,categories: [WriteConcernError]}
    - {code: 65,name: MultipleErrorsOccurred, extra: MultipleErrorsOccurredInfo}
    - {code: 66,name: ImmutableField}
    - {code: 67,name: CannotCreateIndex}
    - {code: 68,name: IndexAlreadyExists}
    - {code: 69,name: AuthSchemaIncompatible}
    - {code: 70,name: ShardNotFound}
    - {code: 71,name: ReplicaSetNotFound}
    - {code: 72,name: InvalidOptions}
    - {code: 73,name: InvalidNamespace}
    - {code: 74,name: NodeNotFound}
    - {code: 75,name: WriteConcernLegacyOK,categories: [WriteConcernError]}
    - {code: 76,name: NoReplicationEnabled}
    - {code: 77,name: OperationIncomplete}
    - {code: 78,name: CommandResultSchemaViolation}
    - {code: 79,name: UnknownReplWriteConcern,categories: [WriteConcernError]}
    - {code: 80,name: RoleDataInconsistent}
    - {code: 81,name: NoMatchParseContext}
    - {code: 82,name: NoProgressMade}
    - {code: 83,name: RemoteResultsUnavailable}
    - {code: 84,name: OBSOLETE_DuplicateKeyValue}
    - {code: 85,name: IndexOptionsConflict}
    - {code: 86,name: IndexKeySpecsConflict}
    - {code: 87,name: CannotSplit}
    - {code: 88,name: OBSOLETE_SplitFailed}
    - {code: 89,name: NetworkTimeout,categories: [NetworkError,RetriableError,NetworkTimeoutError]}
    - {code: 90,name: CallbackCanceled,categories: [CancellationError]}
    - {code: 91,name: ShutdownInProgress,
                       extra: ShutdownInProgressQuiesceInfo,
                       categories: [ShutdownError,CancellationError,RetriableError],
                       extraIsOptional: True}
    - {code: 92,name: SecondaryAheadOfPrimary}
    - {code: 93,name: InvalidReplicaSetConfig}
    - {code: 94,name: NotYetInitialized}
    - {code: 95,name: NotSecondary}
    - {code: 96,name: OperationFailed,categories: [CursorInvalidatedError]}
    - {code: 97,name: NoProjectionFound}
    - {code: 98,name: DBPathInUse}
    - {code: 100,name: UnsatisfiableWriteConcern,categories: [WriteConcernError]}
    - {code: 101,name: OutdatedClient}
    - {code: 102,name: IncompatibleAuditMetadata}
    - {code: 103,name: NewReplicaSetConfigurationIncompatible}
    - {code: 104,name: NodeNotElectable}
    - {code: 105,name: IncompatibleShardingMetadata}
    - {code: 106,name: DistributedClockSkewed}
    - {code: 107,name: LockFailed}
    - {code: 108,name: InconsistentReplicaSetNames}
    - {code: 109,name: ConfigurationInProgress}
    - {code: 110,name: CannotInitializeNodeWithData}
    - {code: 111,name: NotExactValueField}
    - {code: 112,name: WriteConflict}
    - {code: 113,name: InitialSyncFailure}
    - {code: 114,name: InitialSyncOplogSourceMissing}
    - {code: 115,name: CommandNotSupported}
    - {code: 116,name: DocTooLargeForCapped}
    - {code: 117,name: ConflictingOperationInProgress}
    - {code: 118,name: NamespaceNotSharded}
    - {code: 119,name: InvalidSyncSource}
    - {code: 120,name: OplogStartMissing}
    # Error code 121 is only for the document validator on collections.
    - {code: 121,name: DocumentValidationFailure,
                 extra: 'doc_validation_error::DocumentValidationFailureInfo'}
    - {code: 122,name: OBSOLETE_ReadAfterOptimeTimeout}
    - {code: 123,name: NotAReplicaSet}
    - {code: 124,name: IncompatibleElectionProtocol}
    - {code: 125,name: CommandFailed}
    - {code: 126,name: RPCProtocolNegotiationFailed}
    - {code: 127,name: UnrecoverableRollbackError}
    - {code: 128,name: LockNotFound}
    - {code: 129,name: LockStateChangeFailed}
    - {code: 130,name: SymbolNotFound}
    #- {code: 131,name: RLPInitializationFailed} # Removed in 4.2
    - {code: 132,name: OBSOLETE_ConfigServersInconsistent}
    - {code: 133,name: FailedToSatisfyReadPreference}
    - {code: 134,name: ReadConcernMajorityNotAvailableYet, categories: [RetriableError]}
    - {code: 135,name: StaleTerm}
    - {code: 136,name: CappedPositionLost}
    - {code: 137,name: IncompatibleShardingConfigVersion}
    - {code: 138,name: RemoteOplogStale}
    - {code: 139,name: JSInterpreterFailure}
    - {code: 140,name: InvalidSSLConfiguration}
    - {code: 141,name: SSLHandshakeFailed}
    - {code: 142,name: JSUncatchableError}
    - {code: 143,name: CursorInUse}
    - {code: 144,name: IncompatibleCatalogManager}
    - {code: 145,name: PooledConnectionsDropped}
    - {code: 146,name: ExceededMemoryLimit}
    - {code: 147,name: ZLibError}
    - {code: 148,name: ReadConcernMajorityNotEnabled,categories: [VoteAbortError]}
    - {code: 149,name: NoConfigPrimary}
    # This error code is obsolete as of version 6.0 and no new places where it is thrown should be
    # added. Use StaleConfig.
    - {code: 150,name: StaleEpoch,
                 categories: [StaleShardVersionError,NeedRetargettingError],
                 extra: StaleEpochInfo,
                 extraIsOptional: True} # TODO extra not optional once 6.0 becomes LTS
    - {code: 151,name: OperationCannotBeBatched}
    - {code: 152,name: OplogOutOfOrder}
    - {code: 153,name: ChunkTooBig}
    - {code: 154,name: InconsistentShardIdentity}
    - {code: 155,name: CannotApplyOplogWhilePrimary}
    - {code: 156,name: OBSOLETE_NeedsDocumentMove}
    - {code: 157,name: CanRepairToDowngrade}
    - {code: 158,name: MustUpgrade}
    - {code: 159,name: DurationOverflow}
    - {code: 160,name: MaxStalenessOutOfRange}
    - {code: 161,name: IncompatibleCollationVersion}
    - {code: 162,name: CollectionIsEmpty}
    - {code: 163,name: ZoneStillInUse}
    - {code: 164,name: InitialSyncActive}
    - {code: 165,name: ViewDepthLimitExceeded}
    - {code: 166,name: CommandNotSupportedOnView}
    - {code: 167,name: OptionNotSupportedOnView}
    - {code: 168,name: InvalidPipelineOperator}
    - {code: 169,name: CommandOnShardedViewNotSupportedOnMongod,extra: ResolvedView}
    - {code: 170,name: TooManyMatchingDocuments}
    - {code: 171,name: CannotIndexParallelArrays}
    - {code: 172,name: TransportSessionClosed}
    - {code: 173,name: TransportSessionNotFound}
    - {code: 174,name: TransportSessionUnknown}
    - {code: 175,name: QueryPlanKilled,categories: [CursorInvalidatedError]}
    - {code: 176,name: FileOpenFailed}
    - {code: 177,name: ZoneNotFound}
    - {code: 178,name: RangeOverlapConflict}
    - {code: 179,name: WindowsPdhError}
    - {code: 180,name: BadPerfCounterPath}
    - {code: 181,name: AmbiguousIndexKeyPattern}
    - {code: 182,name: InvalidViewDefinition}
    - {code: 183,name: ClientMetadataMissingField}
    - {code: 184,name: ClientMetadataAppNameTooLarge}
    - {code: 185,name: ClientMetadataDocumentTooLarge}
    - {code: 186,name: ClientMetadataCannotBeMutated}
    - {code: 187,name: LinearizableReadConcernError}
    - {code: 188,name: IncompatibleServerVersion}
    - {code: 189,name: PrimarySteppedDown,categories: [NotPrimaryError,RetriableError]}
    - {code: 190,name: MasterSlaveConnectionFailure}
    - {code: 191,name: OBSOLETE_BalancerLostDistributedLock}
    - {code: 192,name: FailPointEnabled}
    - {code: 193,name: NoShardingEnabled}
    - {code: 194,name: BalancerInterrupted}
    - {code: 195,name: ViewPipelineMaxSizeExceeded}
    - {code: 197,name: InvalidIndexSpecificationOption}
    - {code: 198,name: OBSOLETE_ReceivedOpReplyMessage}
    - {code: 199,name: ReplicaSetMonitorRemoved}
    - {code: 200,name: ChunkRangeCleanupPending}
    - {code: 201,name: CannotBuildIndexKeys}
    - {code: 202,name: NetworkInterfaceExceededTimeLimit,categories: [ExceededTimeLimitError,NetworkTimeoutError]}
    - {code: 203,name: ShardingStateNotInitialized}
    - {code: 204,name: TimeProofMismatch}
    - {code: 205,name: ClusterTimeFailsRateLimiter}
    - {code: 206,name: NoSuchSession}
    - {code: 207,name: InvalidUUID}
    - {code: 208,name: TooManyLocks}
    - {code: 209,name: StaleClusterTime}
    - {code: 210,name: CannotVerifyAndSignLogicalTime}
    - {code: 211,name: KeyNotFound}
    - {code: 212,name: IncompatibleRollbackAlgorithm}
    - {code: 213,name: DuplicateSession}
    - {code: 214,name: AuthenticationRestrictionUnmet}
    - {code: 215,name: DatabaseDropPending}
    - {code: 216,name: ElectionInProgress}
    - {code: 217,name: IncompleteTransactionHistory}
    - {code: 218,name: UpdateOperationFailed}
    - {code: 219,name: FTDCPathNotSet}
    - {code: 220,name: FTDCPathAlreadySet}
    - {code: 221,name: IndexModified}
    - {code: 222,name: CloseChangeStream}
    - {code: 223,name: IllegalOpMsgFlag,categories: [ConnectionFatalMessageParseError]}
    - {code: 224,name: QueryFeatureNotAllowed}
    - {code: 225,name: TransactionTooOld,categories: [VoteAbortError]}
    - {code: 226,name: AtomicityFailure}
    - {code: 227,name: CannotImplicitlyCreateCollection,
                  extra: CannotImplicitlyCreateCollectionInfo}
    - {code: 228,name: SessionTransferIncomplete}
    - {code: 229,name: MustDowngrade}
    - {code: 230,name: DNSHostNotFound}
    - {code: 231,name: DNSProtocolError}
    - {code: 232,name: MaxSubPipelineDepthExceeded}
    - {code: 233,name: TooManyDocumentSequences,categories: [ConnectionFatalMessageParseError]}
    - {code: 234,name: RetryChangeStream}

    # this function or module is not available on this platform or configuration
    - {code: 235,name: InternalErrorNotSupported}

    - {code: 236,name: ForTestingErrorExtraInfo,extra: ErrorExtraInfoExample}
    - {code: 237,name: CursorKilled,categories: [Interruption,CursorInvalidatedError]}
    - {code: 238,name: NotImplemented}
    - {code: 239,name: SnapshotTooOld,categories: [SnapshotError]}
    - {code: 240,name: DNSRecordTypeMismatch}
    - {code: 241,name: ConversionFailure}
    - {code: 242,name: CannotCreateCollection}
    - {code: 243,name: IncompatibleWithUpgradedServer}
    - {code: 244,name: NOT_YET_AVAILABLE_TransactionAborted}
    - {code: 245,name: BrokenPromise}
    - {code: 246,name: SnapshotUnavailable,categories: [SnapshotError]}
    - {code: 247,name: ProducerConsumerQueueBatchTooLarge}
    - {code: 248,name: ProducerConsumerQueueEndClosed}
    - {code: 249,name: StaleDbVersion,extra: StaleDbRoutingVersion}
    - {code: 250,name: StaleChunkHistory,categories: [SnapshotError]}
    - {code: 251,name: NoSuchTransaction,categories: [VoteAbortError]}
    - {code: 252,name: ReentrancyNotAllowed}
    - {code: 253,name: FreeMonHttpInFlight}
    - {code: 254,name: FreeMonHttpTemporaryFailure}
    - {code: 255,name: FreeMonHttpPermanentFailure}
    - {code: 256,name: TransactionCommitted}
    - {code: 257,name: TransactionTooLarge}
    - {code: 258,name: UnknownFeatureCompatibilityVersion}
    - {code: 259,name: KeyedExecutorRetry}
    - {code: 260,name: InvalidResumeToken}
    - {code: 261,name: TooManyLogicalSessions}
    - {code: 262,name: ExceededTimeLimit,categories: [Interruption,ExceededTimeLimitError,RetriableError]}
    - {code: 263,name: OperationNotSupportedInTransaction,categories: [VoteAbortError]}
    - {code: 264,name: TooManyFilesOpen}
    - {code: 265,name: OrphanedRangeCleanUpFailed}
    - {code: 266,name: FailPointSetFailed}
    - {code: 267,name: PreparedTransactionInProgress}
    - {code: 268,name: CannotBackup}
    - {code: 269,name: DataModifiedByRepair}
    - {code: 270,name: RepairedReplicaSetNode}
    - {code: 271,name: JSInterpreterFailureWithStack,extra: JSExceptionInfo}
    - {code: 272,name: MigrationConflict,categories: [SnapshotError]}
    - {code: 273,name: ProducerConsumerQueueProducerQueueDepthExceeded}
    - {code: 274,name: ProducerConsumerQueueConsumed}
    - {code: 275,name: ExchangePassthrough} # For exchange execution in aggregation. Do not reuse.
    - {code: 276,name: IndexBuildAborted}
    - {code: 277,name: AlarmAlreadyFulfilled}
    - {code: 278,name: UnsatisfiableCommitQuorum}
    - {code: 279,name: ClientDisconnect,categories: [Interruption]}
    - {code: 280,name: ChangeStreamFatalError,categories: [NonResumableChangeStreamError]}

    # TransactionCoordinatorSteppingDown gets converted to InterruptedDueToReplStateChange
    - {code: 281,name: TransactionCoordinatorSteppingDown,categories: [Interruption]}
    - {code: 282,name: TransactionCoordinatorReachedAbortDecision,categories: [Interruption]}

    - {code: 283,name: WouldChangeOwningShard,extra: WouldChangeOwningShardInfo}
    - {code: 284,name: ForTestingErrorExtraInfoWithExtraInfoInNamespace,
                  extra: 'nested::twice::NestedErrorExtraInfoExample'}
    - {code: 285,name: IndexBuildAlreadyInProgress}
    - {code: 286,name: ChangeStreamHistoryLost,categories: [NonResumableChangeStreamError]}

    - {code: 287,name: TransactionCoordinatorDeadlineTaskCanceled,categories: [InternalOnly]}

    - {code: 288,name: ChecksumMismatch,categories: [ConnectionFatalMessageParseError]}

    - {code: 289,name: WaitForMajorityServiceEarlierOpTimeAvailable,categories: [InternalOnly]}

    - {code: 290,name: TransactionExceededLifetimeLimitSeconds,
                 categories: [Interruption,ExceededTimeLimitError]}
    - {code: 291,name: NoQueryExecutionPlans}
    - {code: 292,name: QueryExceededMemoryLimitNoDiskUseAllowed}
    - {code: 293,name: InvalidSeedList}
    - {code: 294,name: InvalidTopologyType}
    - {code: 295,name: InvalidHeartBeatFrequency}
    - {code: 296,name: TopologySetNameRequired}
    - {code: 297,name: HierarchicalAcquisitionLevelViolation}
    - {code: 298,name: InvalidServerType}
    - {code: 299,name: OCSPCertificateStatusRevoked}
    - {code: 300,name: RangeDeletionAbandonedBecauseCollectionWithUUIDDoesNotExist}
    - {code: 301,name: DataCorruptionDetected}
    - {code: 302,name: OCSPCertificateStatusUnknown}
    - {code: 303,name: SplitHorizonChange,categories: [CloseConnectionError]}

    # This code should only be used upon finding that a shard has been marked stale in the sharding
    # catalog cache, and as such does not belong in the StaleShardVersionError or
    # NeedRetargettingError categories.
    - {code: 304,name: ShardInvalidatedForTargeting,extra: ShardInvalidatedForTargetingInfo}

    - {code: 306,name: ReadThroughCacheLookupCanceled,categories: [InternalOnly]}

    - {code: 307,name: RangeDeletionAbandonedBecauseTaskDocumentDoesNotExist}
    - {code: 308,name: CurrentConfigNotCommittedYet}
    - {code: 309,name: ExhaustCommandFinished}
    - {code: 310,name: PeriodicJobIsStopped,categories: [CancellationError]}

    - {code: 311,name: TransactionCoordinatorCanceled,categories: [InternalOnly]}
    - {code: 312,name: OperationIsKilledAndDelisted,categories: [CancellationError,InternalOnly]}

    - {code: 313,name: ResumableRangeDeleterDisabled}
    - {code: 314,name: ObjectIsBusy, categories: [CursorInvalidatedError]}


    - {code: 315,name: TooStaleToSyncFromSource,categories: [InternalOnly]}

    - {code: 316,name: QueryTrialRunCompleted,categories: [InternalOnly]}

    - {code: 317,name: ConnectionPoolExpired,categories: [NetworkError,RetriableError,InternalOnly]}

    - {code: 318,name: ForTestingOptionalErrorExtraInfo,extra: OptionalErrorExtraInfoExample,extraIsOptional: True}
    - {code: 319,name: MovePrimaryInProgress}

    - {code: 320, name: TenantMigrationConflict,extra: TenantMigrationConflictInfo,categories: [TenantMigrationError, TenantMigrationConflictError]}
    - {code: 321, name: TenantMigrationCommitted, categories: [TenantMigrationError]}

    - {code: 322, name: APIVersionError, categories: [VersionedAPIError]}
    - {code: 323, name: APIStrictError, categories: [VersionedAPIError]}
    - {code: 324, name: APIDeprecationError, categories: [VersionedAPIError]}

    - {code: 325, name: TenantMigrationAborted,categories: [TenantMigrationError]}

    - {code: 326, name: OplogQueryMinTsMissing}

    - {code: 327, name: NoSuchTenantMigration}

    - {code: 328, name: TenantMigrationAccessBlockerShuttingDown, categories: [InternalOnly]}

    - {code: 329, name: TenantMigrationInProgress}

    - {code: 330, name: SkipCommandExecution}

    - {code: 331, name: FailedToRunWithReplyBuilder}

    - {code: 332, name: CannotDowngrade}

    - {code: 333, name: ServiceExecutorInShutdown, categories: [ShutdownError,CancellationError,InternalOnly]}
    - {code: 334, name: MechanismUnavailable}

    - {code: 335, name: TenantMigrationForgotten}

    - {code: 336, name: TimeseriesBucketCleared, categories: [InternalOnly]}

    - {code: 337, name: AuthenticationAbandoned, categories: [InternalOnly]}

    - {code: 338, name: ReshardCollectionInProgress}
    - {code: 339, name: NoSuchReshardCollection}
    - {code: 340, name: ReshardCollectionCommitted}
    - {code: 341, name: ReshardCollectionAborted}
    - {code: 342, name: ReshardingCriticalSectionTimeout}

    # ShardCannotRefreshDueToLocksHeld will be retried by the shards. Note that it is not under the
    # NeedRetargettingError, meaning MongoS will pass it through to the client, because there is no
    # case where it would be possible for MongoS to retry where MongoD couldn't.
    - {code: 343, name: ShardCannotRefreshDueToLocksHeld,
                  extra: ShardCannotRefreshDueToLocksHeldInfo}

    - {code: 344, name: AuditingNotEnabled}
    - {code: 345, name: RuntimeAuditConfigurationNotEnabled}

    - {code: 346,name: ChangeStreamInvalidated, extra: ChangeStreamInvalidationInfo}

    - {code: 347, name: APIMismatchError, categories: [VersionedAPIError,VoteAbortError]}

    - {code: 348,name: ChangeStreamTopologyChange, extra: ChangeStreamTopologyChangeInfo}

    - {code: 349, name: KeyPatternShorterThanBound}

    - {code: 350, name: ReshardCollectionTruncatedError}

    - {code: 351, name: ChangeStreamStartAfterInvalidate, extra: ChangeStreamStartAfterInvalidateInfo}
    - {code: 352, name: UnsupportedOpQueryCommand}

    - {code: 353, name: NonRetryableTenantMigrationConflict, extra: NonRetryableTenantMigrationConflictInfo, categories: [TenantMigrationError, TenantMigrationConflictError]}

    - {code: 354, name: LoadBalancerSupportMismatch, categories: [CloseConnectionError]}

    - {code: 355, name: InterruptedDueToStorageChange,categories: [Interruption,CancellationError]}

    - {code: 356, name: TxnRetryCounterTooOld, extra: TxnRetryCounterTooOldInfo, categories: [VoteAbortError]}

    - {code: 357, name: InvalidBSONType}

    - {code: 358, name: InternalTransactionNotSupported, categories: [RetriableError]}

    - {code: 359, name: CannotConvertIndexToUnique, extra: CannotConvertIndexToUniqueInfo}

    - {code: 360, name: PlacementVersionRefreshCanceled, categories: [InternalOnly]}

    - {code: 361, name: CollectionUUIDMismatch, extra: CollectionUUIDMismatchInfo}

    - {code: 362, name: FutureAlreadyRetrieved}

    - {code: 363, name: RetryableTransactionInProgress}

    - {code: 365, name: TemporarilyUnavailable}

    - {code: 366, name: WouldChangeOwningShardDeletedNoDocument}

    - {code: 367, name: FLECompactionPlaceholder}
    - {code: 369, name: FLETransactionAbort}
    - {code: 370, name: CannotDropShardKeyIndex}

    - {code: 371, name: UserWritesBlocked}

    - {code: 372, name: CloseConnectionForShutdownCommand, categories: [CloseConnectionError,InternalOnly]}

    - {code: 373, name: InternalTransactionsExhaustiveFindHasMore}

    - {code: 374, name: TransactionAPIMustRetryTransaction, categories: [InternalOnly]}
    - {code: 375, name: TransactionAPIMustRetryCommit, categories: [InternalOnly]}
    - {code: 376, name: ChangeStreamNotEnabled}
    - {code: 377, name: FLEMaxTagLimitExceeded }
    - {code: 378, name: NonConformantBSON, categories: [ValidationError]}

    - {code: 379, name: DatabaseMetadataRefreshCanceled, categories: [InternalOnly]}
    - {code: 380, name: RequestAlreadyFulfilled}

    - {code: 381, name: ReshardingCoordinatorServiceConflictingOperationInProgress, extra: ReshardingCoordinatorServiceConflictingOperationInProgressInfo, categories: [InternalOnly]}

    - {code: 382, name: RemoteCommandExecutionError, extra: AsyncRPCErrorInfo, categories: [InternalOnly]}

    - {code: 383, name: CollectionIsEmptyLocally}

    - {code: 384, name: ConnectionError, categories: [NetworkError,RetriableError,InternalOnly]}

    - {code: 385, name: ConflictingServerlessOperation}

    - {code: 386, name: DuplicateKeyId}

    - {code: 387, name: EncounteredFLEPayloadWhileRedacting}

    - {code: 388, name: TransactionTooLargeForCache}
    - {code: 389, name: LibmongocryptError}

    - {code: 390, name: InvalidSignature}
    - {code: 391, name: ReauthenticationRequired}
    - {code: 392, name: InvalidJWT}
    - {code: 393, name: InvalidTenantId}

    - {code: 394, name: MovePrimaryRecipientDocNotFound, categories: [InternalOnly]}

    - {code: 395, name: TruncatedSerialization}

    # This error code is not generated internally in mongod/s servers, but must be parsed and
    # reserve an error code. It can be returned by a remote search index management server.
    - {code: 396, name: IndexInformationTooLarge}

    - {code: 397, name: MovePrimaryAborted}

    - {code: 398, name: StreamTerminated, categories: [CloseConnectionError]}

    - {code: 399, name: MovePrimaryRecipientPastAbortableStage, categories: [InternalOnly]}

    - {code: 400, name: CannotUpgrade}

    - {code: 401, name: ResumeTenantChangeStream}

    # Error codes 4000-8999 are reserved.

    # Non-sequential error codes for compatibility only)
    - {code: 9001,name: SocketException,categories: [NetworkError,RetriableError]}
    - {code: 9996,name: OBSOLETE_RecvStaleConfig}
    - {code: 10003,name: CannotGrowDocumentInCappedNamespace}
    - {code: 10058,name: LegacyNotPrimary}
    - {code: 10107,name: NotWritablePrimary,categories: [NotPrimaryError,RetriableError]}
    - {code: 10334,name: BSONObjectTooLarge}
    - {code: 11000,name: DuplicateKey,extra: DuplicateKeyErrorInfo}
    - {code: 11600,name: InterruptedAtShutdown,categories: [Interruption,ShutdownError,CancellationError,RetriableError]}
    - {code: 11601,name: Interrupted,categories: [Interruption]}
    - {code: 11602,name: InterruptedDueToReplStateChange,categories: [Interruption,NotPrimaryError,RetriableError]}
    - {code: 12586,name: BackgroundOperationInProgressForDatabase}
    - {code: 12587,name: BackgroundOperationInProgressForNamespace}
    - {code: 13104,name: OBSOLETE_PrepareConfigsFailed}
    - {code: 13113,name: MergeStageNoMatchingDocument}
    - {code: 13297,name: DatabaseDifferCase}
    - {code: 13388,name: StaleConfig,
                    extra: StaleConfigInfo,
                    categories: [StaleShardVersionError,NeedRetargettingError]}
    - {code: 13435,name: NotPrimaryNoSecondaryOk,categories: [NotPrimaryError,RetriableError]}
    - {code: 13436,name: NotPrimaryOrSecondary,categories: [NotPrimaryError,RetriableError]}
    - {code: 14031,name: OutOfDiskSpace}
    - {code: 17280,name: OBSOLETE_KeyTooLong}
    - {code: 46841,name: ClientMarkedKilled,categories: [Interruption,CancellationError]}
    - {code: 50768,name: NotARetryableWriteCommand}
    - {code: 50915,name: BackupCursorOpenConflictWithCheckpoint, categories: [RetriableError]}
<<<<<<< HEAD
    - {code: 56846,name: ConfigServerUnreachable}

    # Percona Server for MongoDB error codes
    - {code: 9390,name: LDAPLibraryError}
=======
    - {code: 56846,name: ConfigServerUnreachable}
>>>>>>> bd7b3ee9
<|MERGE_RESOLUTION|>--- conflicted
+++ resolved
@@ -561,11 +561,7 @@
     - {code: 46841,name: ClientMarkedKilled,categories: [Interruption,CancellationError]}
     - {code: 50768,name: NotARetryableWriteCommand}
     - {code: 50915,name: BackupCursorOpenConflictWithCheckpoint, categories: [RetriableError]}
-<<<<<<< HEAD
     - {code: 56846,name: ConfigServerUnreachable}
 
     # Percona Server for MongoDB error codes
-    - {code: 9390,name: LDAPLibraryError}
-=======
-    - {code: 56846,name: ConfigServerUnreachable}
->>>>>>> bd7b3ee9
+    - {code: 9390,name: LDAPLibraryError}