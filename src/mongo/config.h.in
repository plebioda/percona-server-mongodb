--- conflicted
+++ resolved
@@ -122,7 +122,9 @@
 // Defined if the build includes stream processing module
 @mongo_config_streams@
 
-<<<<<<< HEAD
+// Defined if the build includes OpenTelemetry
+@mongo_config_otel@
+
 
 // Percona specific section
 
@@ -139,8 +141,4 @@
 @percona_oidc_enabled@
 
 // Defined if basic_stringbuf::str()&& overload exists
-@mongo_config_have_basic_stringbuf_str_rvalue@
-=======
-// Defined if the build includes OpenTelemetry
-@mongo_config_otel@
->>>>>>> 8c33450e
+@mongo_config_have_basic_stringbuf_str_rvalue@