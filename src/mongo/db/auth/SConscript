--- conflicted
+++ resolved
@@ -249,12 +249,7 @@
         'auth_impl_internal',
         'authorization_manager_global',
         'saslauth',
-<<<<<<< HEAD
-        'security_file',
     ] + optionalExternalSaslDeps,
-=======
-    ],
->>>>>>> f3349bac
     LIBDEPS_PRIVATE=[
         '$BUILD_DIR/mongo/client/sasl_client',
         '$BUILD_DIR/mongo/db/audit',
