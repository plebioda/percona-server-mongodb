--- conflicted
+++ resolved
@@ -211,13 +211,9 @@
         '$BUILD_DIR/mongo/db/commands/authentication_commands',
         '$BUILD_DIR/mongo/db/common',
         '$BUILD_DIR/mongo/db/global_settings',
-<<<<<<< HEAD
         '$BUILD_DIR/mongo/db/ldap/ldapmanager',
         '$BUILD_DIR/mongo/db/ldap_options',
-        '$BUILD_DIR/mongo/db/query/op_metrics',
-=======
         '$BUILD_DIR/mongo/db/query/query_stats/query_stats',
->>>>>>> e47132f6
         '$BUILD_DIR/mongo/util/concurrency/thread_pool',
         '$BUILD_DIR/mongo/util/icu',
         '$BUILD_DIR/mongo/util/net/ssl_manager',
