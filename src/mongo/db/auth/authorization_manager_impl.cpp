/**
 *    Copyright (C) 2018-present MongoDB, Inc.
 *
 *    This program is free software: you can redistribute it and/or modify
 *    it under the terms of the Server Side Public License, version 1,
 *    as published by MongoDB, Inc.
 *
 *    This program is distributed in the hope that it will be useful,
 *    but WITHOUT ANY WARRANTY; without even the implied warranty of
 *    MERCHANTABILITY or FITNESS FOR A PARTICULAR PURPOSE.  See the
 *    Server Side Public License for more details.
 *
 *    You should have received a copy of the Server Side Public License
 *    along with this program. If not, see
 *    <http://www.mongodb.com/licensing/server-side-public-license>.
 *
 *    As a special exception, the copyright holders give permission to link the
 *    code of portions of this program with the OpenSSL library under certain
 *    conditions as described in each individual source file and distribute
 *    linked combinations including the program with the OpenSSL library. You
 *    must comply with the Server Side Public License in all respects for
 *    all of the code used other than as permitted herein. If you modify file(s)
 *    with this exception, you may extend this exception to your version of the
 *    file(s), but you are not obligated to do so. If you do not wish to do so,
 *    delete this exception statement from your version. If you delete this
 *    exception statement from all source files in the program, then also delete
 *    it in the license file.
 */


#include "mongo/platform/basic.h"

#include "mongo/db/auth/authorization_manager_impl.h"

#include <memory>
#include <string>
#include <vector>

#include "mongo/base/init.h"
#include "mongo/base/shim.h"
#include "mongo/base/status.h"
#include "mongo/bson/util/bson_extract.h"
#include "mongo/config.h"
#include "mongo/crypto/mechanism_scram.h"
#include "mongo/db/auth/address_restriction.h"
#include "mongo/db/auth/auth_types_gen.h"
#include "mongo/db/auth/authorization_manager_global_parameters_gen.h"
#include "mongo/db/auth/authorization_manager_impl_parameters_gen.h"
#include "mongo/db/auth/authorization_session_impl.h"
#include "mongo/db/auth/authz_manager_external_state.h"
#include "mongo/db/auth/sasl_options.h"
#include "mongo/db/auth/user_document_parser.h"
#include "mongo/db/auth/user_management_commands_parser.h"
#include "mongo/db/commands/authentication_commands.h"
#include "mongo/db/curop.h"
#include "mongo/db/global_settings.h"
#include "mongo/db/ldap_options.h"
#include "mongo/db/mongod_options.h"
#include "mongo/logv2/log.h"
#include "mongo/util/assert_util.h"
#include "mongo/util/background.h"
#include "mongo/util/concurrency/idle_thread_block.h"
#include "mongo/util/fail_point.h"
#include "mongo/util/net/ssl_peer_info.h"
#include "mongo/util/net/ssl_types.h"
#include "mongo/util/str.h"

#define MONGO_LOGV2_DEFAULT_COMPONENT ::mongo::logv2::LogComponent::kAccessControl


namespace mongo {
namespace {

std::shared_ptr<UserHandle> createSystemUserHandle() {
    UserRequest request(UserName("__system", "local"), boost::none);
    auto user = std::make_shared<UserHandle>(User(std::move(request)));

    ActionSet allActions;
    allActions.addAllActions();
    PrivilegeVector privileges;
    auth::generateUniversalPrivileges(&privileges);
    (*user)->addPrivileges(privileges);

    if (internalSecurity.credentials) {
        (*user)->setCredentials(internalSecurity.credentials.value());
    }

    return user;
}

class ClusterNetworkRestrictionManagerImpl : public ClusterNetworkRestrictionManager {
public:
    static void configureRestrictions(std::shared_ptr<UserHandle> user) {
        const auto allowlistedClusterNetwork =
            std::atomic_load(&mongodGlobalParams.allowlistedClusterNetwork);  // NOLINT
        if (allowlistedClusterNetwork) {
            auto restriction =
                std::make_unique<ClientSourceRestriction>(*allowlistedClusterNetwork);
            auto restrictionSet = std::make_unique<RestrictionSet<>>(std::move(restriction));
            auto restrictionDocument =
                std::make_unique<RestrictionDocument<>>(std::move(restrictionSet));

            RestrictionDocuments clusterAllowList(std::move(restrictionDocument));
            (*user)->setRestrictions(clusterAllowList);
        }
    }

    void updateClusterNetworkRestrictions() override {
        auto user = createSystemUserHandle();
        configureRestrictions(user);
        auto originalUser = internalSecurity.setUser(user);
        (*originalUser)->invalidate();
    }
};

MONGO_INITIALIZER_GENERAL(SetupInternalSecurityUser,
                          ("EndStartupOptionStorage"),
                          ("CreateAuthorizationManager"))
(InitializerContext* const context) try {
    auto user = createSystemUserHandle();
    ClusterNetworkRestrictionManagerImpl::configureRestrictions(user);
    internalSecurity.setUser(user);
} catch (...) {
    uassertStatusOK(exceptionToStatus());
}

ServiceContext::ConstructorActionRegisterer setClusterNetworkRestrictionManager{
    "SetClusterNetworkRestrictionManager", [](ServiceContext* service) {
        std::unique_ptr<ClusterNetworkRestrictionManager> manager =
            std::make_unique<ClusterNetworkRestrictionManagerImpl>();
        ClusterNetworkRestrictionManager::set(service, std::move(manager));
    }};

bool isAuthzNamespace(const NamespaceString& nss) {
    return (nss == AuthorizationManager::rolesCollectionNamespace ||
            nss == AuthorizationManager::usersCollectionNamespace ||
            nss == AuthorizationManager::versionCollectionNamespace);
}

bool isAuthzCollection(StringData coll) {
    return (coll == AuthorizationManager::rolesCollectionNamespace.coll() ||
            coll == AuthorizationManager::usersCollectionNamespace.coll() ||
            coll == AuthorizationManager::versionCollectionNamespace.coll());
}

bool loggedCommandOperatesOnAuthzData(const NamespaceString& nss, const BSONObj& cmdObj) {
    if (nss != AuthorizationManager::adminCommandNamespace)
        return false;

    const StringData cmdName(cmdObj.firstElement().fieldNameStringData());

    if (cmdName == "drop") {
        return isAuthzCollection(cmdObj.firstElement().valueStringData());
    } else if (cmdName == "dropDatabase") {
        return true;
    } else if (cmdName == "renameCollection") {
        const NamespaceString fromNamespace(cmdObj.firstElement().valueStringDataSafe());
        const NamespaceString toNamespace(cmdObj.getStringField("to"));

        if (fromNamespace.isAdminDB() || toNamespace.isAdminDB()) {
            return isAuthzCollection(fromNamespace.coll()) || isAuthzCollection(toNamespace.coll());
        } else {
            return false;
        }
    } else if (cmdName == "dropIndexes" || cmdName == "deleteIndexes") {
        return false;
    } else if (cmdName == "create") {
        return false;
    } else {
        return true;
    }
}

bool appliesToAuthzData(StringData op, const NamespaceString& nss, const BSONObj& o) {
    if (op.empty()) {
        return true;
    }

    switch (op[0]) {
        case 'i':
        case 'u':
        case 'd':
            if (op.size() != 1) {
                return false;  // "db" op type
            }
            return isAuthzNamespace(nss);
        case 'c':
            return loggedCommandOperatesOnAuthzData(nss, o);
        case 'n':
            return false;
        default:
            return true;
    }
}

std::unique_ptr<AuthorizationManager> authorizationManagerCreateImpl(
    ServiceContext* serviceContext) {
    return std::make_unique<AuthorizationManagerImpl>(serviceContext,
                                                      AuthzManagerExternalState::create());
}

auto authorizationManagerCreateRegistration =
    MONGO_WEAK_FUNCTION_REGISTRATION(AuthorizationManager::create, authorizationManagerCreateImpl);

MONGO_FAIL_POINT_DEFINE(waitForUserCacheInvalidation);
void handleWaitForUserCacheInvalidation(OperationContext* opCtx, const UserHandle& user) {
    auto fp = waitForUserCacheInvalidation.scopedIf([&](const auto& bsonData) {
        IDLParserContext ctx("waitForUserCacheInvalidation");
        auto data = WaitForUserCacheInvalidationFailPoint::parse(ctx, bsonData);

        const auto& blockedUserName = data.getUserName();
        return blockedUserName == user->getName();
    });

    if (!fp.isActive()) {
        return;
    }

    // Since we do not have notifications from both the user cache and the fail point itself,
    // loop until our condition is satisfied. To avoid this loop, we would need a way to union
    // notifications from both. This may be possible with a CancellationToken and a condition
    // variable or with some novel Notifiable/Waitable-like type that synthesizes multiple
    // notifications.
    constexpr auto kCheckPeriod = Milliseconds{1};
    auto m = MONGO_MAKE_LATCH();
    auto cv = stdx::condition_variable{};
    auto pred = [&] { return !fp.isStillEnabled() || !user.isValid(); };
    auto waitOneCycle = [&] {
        auto lk = stdx::unique_lock(m);
        return !opCtx->waitForConditionOrInterruptFor(cv, lk, kCheckPeriod, pred);
    };

    while (waitOneCycle()) {
        // Not yet finished.
    }
}


}  // namespace

int authorizationManagerCacheSize;

<<<<<<< HEAD
void AuthorizationManagerPinnedUsersServerParameter::append(OperationContext* opCtx,
                                                            BSONObjBuilder* out,
                                                            StringData name,
                                                            const boost::optional<TenantId>&) {
    return authorizationManagerPinnedUsers.append(*out, name.toString());
}

Status AuthorizationManagerPinnedUsersServerParameter::set(const BSONElement& newValue,
                                                           const boost::optional<TenantId>&) {
    return authorizationManagerPinnedUsers.set(newValue);
}

Status AuthorizationManagerPinnedUsersServerParameter::setFromString(
    StringData str, const boost::optional<TenantId>&) {
    return authorizationManagerPinnedUsers.setFromString(str);
}

class AuthorizationManagerImpl::LDAPUserCacheInvalidator : public BackgroundJob {
public:
    LDAPUserCacheInvalidator(AuthorizationManagerImpl* authzManager)
        : _authzManager(authzManager) {}

    virtual std::string name() const override {
        return "LDAPUserCacheInvalidator";
    }

    virtual void run() override {
        ThreadClient tc(name(), getGlobalServiceContext());
        LOGV2_DEBUG(29057, 1, "starting thread", "name"_attr = name());
        stdx::unique_lock<Latch> lock(_mutex);

        while (!_shuttingDown) {
            MONGO_IDLE_THREAD_BLOCK;
            auto cv_status = _condvar.wait_for(lock, stdx::chrono::seconds(
                        ldapGlobalParams.ldapUserCacheInvalidationInterval.load()));

            if (cv_status == std::cv_status::timeout) {
                _authzManager->invalidateUsersFromDB(nullptr, "$external"_sd);
            }
        }
        LOGV2_DEBUG(29058, 1, "stopping thread", "name"_attr = name());
    }

    void shutdown() {
        {
            stdx::unique_lock<Latch> lock(_mutex);
            _shuttingDown = true;
        }

        _condvar.notify_one();
        wait();
    }

private:
    AuthorizationManagerImpl* _authzManager;
    bool _shuttingDown{false};  // should be accessed under the _mutex
    // _mutex works in pair with _condvar and also protects _shuttingDown
    Mutex _mutex = MONGO_MAKE_LATCH("LDAPUserCacheInvalidator::_mutex");
    stdx::condition_variable _condvar;
};

=======
>>>>>>> bf15a84f
AuthorizationManagerImpl::AuthorizationManagerImpl(
    ServiceContext* service, std::unique_ptr<AuthzManagerExternalState> externalState)
    : _externalState(std::move(externalState)),
      _authSchemaVersionCache(service, _threadPool, _externalState.get()),
      _userCache(service,
                 _threadPool,
                 authorizationManagerCacheSize,
                 &_authSchemaVersionCache,
                 _externalState.get()),
      _threadPool([] {
          ThreadPool::Options options;
          options.poolName = "AuthorizationManager";
          options.minThreads = 0;
          options.maxThreads = ThreadPool::Options::kUnlimited;

          return options;
      }()) {
    _threadPool.startup();
}

AuthorizationManagerImpl::~AuthorizationManagerImpl() {
    if (_ldapUserCacheInvalidator) {
        LOGV2(29059, "Shutting down LDAP user cache invalidator thread");
        _ldapUserCacheInvalidator->shutdown();
        LOGV2(29060, "Finished shutting down LDAP user cache invalidator thread");
    }
}

std::unique_ptr<AuthorizationSession> AuthorizationManagerImpl::makeAuthorizationSession() {
    return std::make_unique<AuthorizationSessionImpl>(
        _externalState->makeAuthzSessionExternalState(this),
        AuthorizationSessionImpl::InstallMockForTestingOrAuthImpl{});
}

void AuthorizationManagerImpl::setShouldValidateAuthSchemaOnStartup(bool validate) {
    _startupAuthSchemaValidation = validate;
}

bool AuthorizationManagerImpl::shouldValidateAuthSchemaOnStartup() {
    return _startupAuthSchemaValidation;
}

Status AuthorizationManagerImpl::getAuthorizationVersion(OperationContext* opCtx,
                                                         int* version) try {
    *version = *_authSchemaVersionCache.acquire(opCtx, 0);
    return Status::OK();
} catch (const DBException& ex) {
    return ex.toStatus();
}

OID AuthorizationManagerImpl::getCacheGeneration() {
    stdx::lock_guard lg(_cacheGenerationMutex);
    return _cacheGeneration;
}

void AuthorizationManagerImpl::setAuthEnabled(bool enabled) {
    _authEnabled = enabled;
}

bool AuthorizationManagerImpl::isAuthEnabled() const {
    return _authEnabled;
}

bool AuthorizationManagerImpl::hasAnyPrivilegeDocuments(OperationContext* opCtx) {
    if (_privilegeDocsExist.load()) {
        // If we know that a user exists, don't re-check.
        return true;
    }

    bool privDocsExist = _externalState->hasAnyPrivilegeDocuments(opCtx);

    if (privDocsExist) {
        _privilegeDocsExist.store(true);
    }

    return _privilegeDocsExist.load();
}

Status AuthorizationManagerImpl::getUserDescription(OperationContext* opCtx,
                                                    const UserName& userName,
                                                    BSONObj* result) {
    return _externalState->getUserDescription(opCtx, UserRequest(userName, boost::none), result);
}

Status AuthorizationManagerImpl::hasValidAuthSchemaVersionDocumentForInitialSync(
    OperationContext* opCtx) {
    BSONObj foundDoc;
    auto status = _externalState->hasValidStoredAuthorizationVersion(opCtx, &foundDoc);

    if (status == ErrorCodes::NoSuchKey || status == ErrorCodes::TypeMismatch) {
        std::string msg = str::stream()
            << "During initial sync, found malformed auth schema version document: "
            << status.toString() << "; document: " << foundDoc;
        return Status(ErrorCodes::AuthSchemaIncompatible, msg);
    }

    if (status.isOK()) {
        auto version = foundDoc.getIntField(AuthorizationManager::schemaVersionFieldName);
        if ((version != AuthorizationManager::schemaVersion26Final) &&
            (version != AuthorizationManager::schemaVersion28SCRAM)) {
            std::string msg = str::stream()
                << "During initial sync, found auth schema version " << version
                << ", but this version of MongoDB only supports schema versions "
                << AuthorizationManager::schemaVersion26Final << " and "
                << AuthorizationManager::schemaVersion28SCRAM;
            return {ErrorCodes::AuthSchemaIncompatible, msg};
        }
    }

    return status;
}

bool AuthorizationManagerImpl::hasUser(OperationContext* opCtx,
                                       const boost::optional<TenantId>& tenantId) {
    return _externalState->hasAnyUserDocuments(opCtx, tenantId).isOK();
}

Status AuthorizationManagerImpl::rolesExist(OperationContext* opCtx,
                                            const std::vector<RoleName>& roleNames) {
    return _externalState->rolesExist(opCtx, roleNames);
}

StatusWith<AuthorizationManager::ResolvedRoleData> AuthorizationManagerImpl::resolveRoles(
    OperationContext* opCtx, const std::vector<RoleName>& roleNames, ResolveRoleOption option) {
    return _externalState->resolveRoles(opCtx, roleNames, option);
}

Status AuthorizationManagerImpl::getRolesDescription(OperationContext* opCtx,
                                                     const std::vector<RoleName>& roleName,
                                                     PrivilegeFormat privileges,
                                                     AuthenticationRestrictionsFormat restrictions,
                                                     std::vector<BSONObj>* result) {
    return _externalState->getRolesDescription(opCtx, roleName, privileges, restrictions, result);
}


Status AuthorizationManagerImpl::getRolesAsUserFragment(
    OperationContext* opCtx,
    const std::vector<RoleName>& roleName,
    AuthenticationRestrictionsFormat restrictions,
    BSONObj* result) {
    return _externalState->getRolesAsUserFragment(opCtx, roleName, restrictions, result);
}


Status AuthorizationManagerImpl::getRoleDescriptionsForDB(
    OperationContext* opCtx,
    const DatabaseName& dbname,
    PrivilegeFormat privileges,
    AuthenticationRestrictionsFormat restrictions,
    bool showBuiltinRoles,
    std::vector<BSONObj>* result) {
    return _externalState->getRoleDescriptionsForDB(
        opCtx, dbname, privileges, restrictions, showBuiltinRoles, result);
}

namespace {
MONGO_FAIL_POINT_DEFINE(authUserCacheBypass);
MONGO_FAIL_POINT_DEFINE(authUserCacheSleep);
}  // namespace

StatusWith<UserHandle> AuthorizationManagerImpl::acquireUser(OperationContext* opCtx,
                                                             const UserRequest& request) try {
    const auto& userName = request.name;

    auto systemUser = internalSecurity.getUser();
    if (userName == (*systemUser)->getName()) {
        uassert(ErrorCodes::OperationFailed,
                "Attempted to acquire system user with predefined roles",
                request.roles == boost::none);
        return *systemUser;
    }

    UserRequest userRequest(request);
#ifdef MONGO_CONFIG_SSL
    // X.509 will give us our roles for initial acquire, but we have to lose them during
    // reacquire (for now) so reparse those roles into the request if not already present.
    if ((request.roles == boost::none) && request.mechanismData.empty() &&
        (userName.getDB() == "$external"_sd)) {
        userRequest = getX509UserRequest(opCtx, std::move(userRequest));
    }
#endif

    if (authUserCacheBypass.shouldFail()) {
        // Bypass cache and force a fresh load of the user.
        auto loadedUser = uassertStatusOK(_externalState->getUserObject(opCtx, request));
        // We have to inject into the cache in order to get a UserHandle.
        auto userHandle =
            _userCache.insertOrAssignAndGet(request, std::move(loadedUser), Date_t::now());
        invariant(userHandle);
        LOGV2_DEBUG(4859401, 1, "Bypassing user cache to load user", "user"_attr = userName);
        return userHandle;
    }

    // Track wait time and user cache access statistics for the current op for logging. An extra
    // second of delay is added via the failpoint for testing.
    UserAcquisitionStatsHandle userAcquisitionStatsHandle =
        UserAcquisitionStatsHandle(CurOp::get(opCtx)->getMutableUserAcquisitionStats(),
                                   opCtx->getServiceContext()->getTickSource(),
                                   kCache);
    if (authUserCacheSleep.shouldFail()) {
        sleepsecs(1);
    }

    auto cachedUser = _userCache.acquire(opCtx, userRequest);

    userAcquisitionStatsHandle.recordTimerEnd();
    invariant(cachedUser);

    LOGV2_DEBUG(20226, 1, "Returning user from cache", "user"_attr = userName);
    return cachedUser;
} catch (const DBException& ex) {
    return ex.toStatus();
}

StatusWith<UserHandle> AuthorizationManagerImpl::reacquireUser(OperationContext* opCtx,
                                                               const UserHandle& user) {
    const UserName& userName = user->getName();
    handleWaitForUserCacheInvalidation(opCtx, user);
    if (user.isValid() && !user->isInvalidated()) {
        return user;
    }

    // Make a good faith effort to acquire an up-to-date user object, since the one
    // we've cached is marked "out-of-date."
    // TODO SERVER-72678 avoid this edge case hack when rearchitecting user acquisition. This is
    // necessary now to preserve the mechanismData from the original UserRequest while eliminating
    // the roles. If the roles aren't reset to none, it will cause LDAP acquisition to be bypassed
    // in favor of reusing the ones from before.
    UserRequest requestWithoutRoles(user->getUserRequest());
    requestWithoutRoles.roles = boost::none;
    auto swUserHandle = acquireUser(opCtx, requestWithoutRoles);
    if (!swUserHandle.isOK()) {
        return swUserHandle.getStatus();
    }

    auto ret = std::move(swUserHandle.getValue());
    if (user->getID() != ret->getID()) {
        return {ErrorCodes::UserNotFound,
                str::stream() << "User id from privilege document '" << userName
                              << "' does not match user id in session."};
    }

    return ret;
}

void AuthorizationManagerImpl::_updateCacheGeneration() {
    stdx::lock_guard lg(_cacheGenerationMutex);
    _cacheGeneration = OID::gen();
}

void AuthorizationManagerImpl::invalidateUserByName(OperationContext* opCtx,
                                                    const UserName& userName) {
    LOGV2_DEBUG(20235, 2, "Invalidating user", "user"_attr = userName);
    _updateCacheGeneration();
    _authSchemaVersionCache.invalidateAll();
    // Invalidate the named User, assuming no externally provided roles. When roles are defined
    // externally, there exists no user document which may become invalid.
    _userCache.invalidateKey(UserRequest(userName, boost::none));
}

void AuthorizationManagerImpl::invalidateUsersFromDB(OperationContext* opCtx,
                                                     const DatabaseName& dbname) {
    LOGV2_DEBUG(20236, 2, "Invalidating all users from database", "database"_attr = dbname);
    _updateCacheGeneration();
    _authSchemaVersionCache.invalidateAll();
    _userCache.invalidateKeyIf([&](const UserRequest& userRequest) {
        return userRequest.name.getDatabaseName() == dbname;
    });
}

void AuthorizationManagerImpl::invalidateUsersByTenant(OperationContext* opCtx,
                                                       const boost::optional<TenantId>& tenant) {
    if (!tenant) {
        invalidateUserCache(opCtx);
        return;
    }

    LOGV2_DEBUG(6323600, 2, "Invalidating tenant users", "tenant"_attr = tenant);
    _updateCacheGeneration();
    _authSchemaVersionCache.invalidateAll();
    _userCache.invalidateKeyIf(
        [&](const UserRequest& userRequest) { return userRequest.name.getTenant() == tenant; });
}

void AuthorizationManagerImpl::invalidateUserCache(OperationContext* opCtx) {
    LOGV2_DEBUG(20237, 2, "Invalidating user cache");
    _updateCacheGeneration();
    _authSchemaVersionCache.invalidateAll();
    _userCache.invalidateAll();
}

Status AuthorizationManagerImpl::refreshExternalUsers(OperationContext* opCtx) {
    LOGV2_DEBUG(5914801, 2, "Refreshing all users from the $external database");
    // First, get a snapshot of the UserHandles in the cache.
    auto cachedUsers =
        _userCache.peekLatestCachedIf([&](const UserRequest& userRequest, const User&) {
            return userRequest.name.getDB() == "$external"_sd;
        });

    // Then, retrieve the corresponding Users from the backing store for users in the $external
    // database. Compare each of these user objects with the cached user object and call
    // insertOrAssign if they differ.
    bool isRefreshed{false};
    for (const auto& cachedUser : cachedUsers) {
        UserRequest request(cachedUser->getName(), boost::none);
        auto storedUserStatus = _externalState->getUserObject(opCtx, request);
        if (!storedUserStatus.isOK()) {
            // If the user simply is not found, then just invalidate the cached user and continue.
            if (storedUserStatus.getStatus().code() == ErrorCodes::UserNotFound) {
                _userCache.invalidateKey(request);
                continue;
            } else {
                return storedUserStatus.getStatus();
            }
        }

        if (cachedUser->hasDifferentRoles(storedUserStatus.getValue())) {
            _userCache.insertOrAssign(
                request, std::move(storedUserStatus.getValue()), Date_t::now());
            isRefreshed = true;
        }
    }

    // If any entries were refreshed, then the cache generation must be bumped for mongos to refresh
    // its cache.
    if (isRefreshed) {
        _updateCacheGeneration();
    }

    return Status::OK();
}

Status AuthorizationManagerImpl::initialize(OperationContext* opCtx) {
    if (auto status = _externalState->initialize(opCtx); !status.isOK()) {
        return status;
    }

    invalidateUserCache(opCtx);
    if (!ldapGlobalParams.ldapServers->empty()) {
        _ldapUserCacheInvalidator = std::make_unique<LDAPUserCacheInvalidator>(this);
        _ldapUserCacheInvalidator->go();
    }
    return Status::OK();
}

void AuthorizationManagerImpl::logOp(OperationContext* opCtx,
                                     StringData op,
                                     const NamespaceString& nss,
                                     const BSONObj& o,
                                     const BSONObj* o2) {
    if (appliesToAuthzData(op, nss, o)) {
        _externalState->logOp(opCtx, this, op, nss, o, o2);
    }
}

std::vector<AuthorizationManager::CachedUserInfo> AuthorizationManagerImpl::getUserCacheInfo()
    const {
    auto cacheData = _userCache.getCacheInfo();
    std::vector<AuthorizationManager::CachedUserInfo> ret;
    ret.reserve(cacheData.size());
    std::transform(
        cacheData.begin(), cacheData.end(), std::back_inserter(ret), [](const auto& info) {
            return AuthorizationManager::CachedUserInfo{info.key.name, info.useCount > 0};
        });

    return ret;
}

AuthorizationManagerImpl::AuthSchemaVersionCache::AuthSchemaVersionCache(
    ServiceContext* service,
    ThreadPoolInterface& threadPool,
    AuthzManagerExternalState* externalState)
    : ReadThroughCache(_mutex,
                       service,
                       threadPool,
                       [this](OperationContext* opCtx, int key, const ValueHandle& cachedValue) {
                           return _lookup(opCtx, key, cachedValue);
                       },
                       1 /* cacheSize */),
      _externalState(externalState) {}

AuthorizationManagerImpl::AuthSchemaVersionCache::LookupResult
AuthorizationManagerImpl::AuthSchemaVersionCache::_lookup(OperationContext* opCtx,
                                                          int unusedKey,
                                                          const ValueHandle& unusedCachedValue) {
    invariant(unusedKey == 0);

    int authzVersion;
    uassertStatusOK(_externalState->getStoredAuthorizationVersion(opCtx, &authzVersion));

    return LookupResult(authzVersion);
}

AuthorizationManagerImpl::UserCacheImpl::UserCacheImpl(
    ServiceContext* service,
    ThreadPoolInterface& threadPool,
    int cacheSize,
    AuthSchemaVersionCache* authSchemaVersionCache,
    AuthzManagerExternalState* externalState)
    : UserCache(_mutex,
                service,
                threadPool,
                [this](OperationContext* opCtx, const UserRequest& userReq, UserHandle cachedUser) {
                    return _lookup(opCtx, userReq, cachedUser);
                },
                cacheSize),
      _authSchemaVersionCache(authSchemaVersionCache),
      _externalState(externalState) {}

AuthorizationManagerImpl::UserCacheImpl::LookupResult
AuthorizationManagerImpl::UserCacheImpl::_lookup(OperationContext* opCtx,
                                                 const UserRequest& userReq,
                                                 const UserHandle& unusedCachedUser) {
    LOGV2_DEBUG(20238, 1, "Getting user record", "user"_attr = userReq.name);

    // Number of times to retry a user document that fetches due to transient AuthSchemaIncompatible
    // errors. These errors should only ever occur during and shortly after schema upgrades.
    int acquireAttemptsLeft = 2;

    while (true) {
        const int authzVersion = [&] {
            auto authSchemaVersionHandle = _authSchemaVersionCache->acquire(opCtx, 0);
            invariant(authSchemaVersionHandle);
            return *authSchemaVersionHandle;
        }();

        switch (authzVersion) {
            case schemaVersion28SCRAM:
            case schemaVersion26Final:
            case schemaVersion26Upgrade:
                return LookupResult(uassertStatusOK(_externalState->getUserObject(opCtx, userReq)));
            case schemaVersion24:
                _authSchemaVersionCache->invalidateAll();

                uassert(ErrorCodes::AuthSchemaIncompatible,
                        str::stream() << "Authorization data schema version " << schemaVersion24
                                      << " not supported after MongoDB version 2.6.",
                        --acquireAttemptsLeft);
                break;
            default:
                uasserted(ErrorCodes::BadValue,
                          str::stream() << "Illegal value for authorization data schema version, "
                                        << authzVersion);
                break;
        }
    }

    MONGO_UNREACHABLE;
}

}  // namespace mongo<|MERGE_RESOLUTION|>--- conflicted
+++ resolved
@@ -240,24 +240,6 @@
 
 int authorizationManagerCacheSize;
 
-<<<<<<< HEAD
-void AuthorizationManagerPinnedUsersServerParameter::append(OperationContext* opCtx,
-                                                            BSONObjBuilder* out,
-                                                            StringData name,
-                                                            const boost::optional<TenantId>&) {
-    return authorizationManagerPinnedUsers.append(*out, name.toString());
-}
-
-Status AuthorizationManagerPinnedUsersServerParameter::set(const BSONElement& newValue,
-                                                           const boost::optional<TenantId>&) {
-    return authorizationManagerPinnedUsers.set(newValue);
-}
-
-Status AuthorizationManagerPinnedUsersServerParameter::setFromString(
-    StringData str, const boost::optional<TenantId>&) {
-    return authorizationManagerPinnedUsers.setFromString(str);
-}
-
 class AuthorizationManagerImpl::LDAPUserCacheInvalidator : public BackgroundJob {
 public:
     LDAPUserCacheInvalidator(AuthorizationManagerImpl* authzManager)
@@ -302,8 +284,6 @@
     stdx::condition_variable _condvar;
 };
 
-=======
->>>>>>> bf15a84f
 AuthorizationManagerImpl::AuthorizationManagerImpl(
     ServiceContext* service, std::unique_ptr<AuthzManagerExternalState> externalState)
     : _externalState(std::move(externalState)),
