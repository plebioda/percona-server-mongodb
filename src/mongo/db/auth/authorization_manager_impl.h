--- conflicted
+++ resolved
@@ -217,20 +217,12 @@
     // Thread pool on which to perform the blocking activities that load the user credentials from
     // storage
     ThreadPool _threadPool;
-<<<<<<< HEAD
-
-    Mutex _pinnedUsersMutex = MONGO_MAKE_LATCH("AuthorizationManagerImpl::_pinnedUsersMutex");
-    stdx::condition_variable _pinnedUsersCond;
-    std::once_flag _pinnedThreadTrackerStarted;
-    boost::optional<std::vector<UserName>> _usersToPin;
 
     /**
      * LDAP user cache invalidator instance
      * Not null only if LDAP authorization configured
      */
     std::unique_ptr<LDAPUserCacheInvalidator> _ldapUserCacheInvalidator;
-=======
->>>>>>> bf15a84f
 };
 
 extern int authorizationManagerCacheSize;
