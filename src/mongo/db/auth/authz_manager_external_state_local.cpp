--- conflicted
+++ resolved
@@ -329,7 +329,6 @@
     return AuthzManagerExternalStateLocal::RolesLocks(opCtx, tenant);
 }
 
-<<<<<<< HEAD
 static StatusWith<boost::optional<const std::set<RoleName>&>> _userRoles(
     OperationContext* opCtx, const UserRequest& userReq, std::set<RoleName>& roles) {
     if (userReq.roles) {
@@ -350,14 +349,10 @@
     return boost::optional<const std::set<RoleName>&>{};
 }
 
-StatusWith<User> AuthzManagerExternalStateLocal::getUserObject(OperationContext* opCtx,
-                                                               const UserRequest& userReq) try {
-=======
 StatusWith<User> AuthzManagerExternalStateLocal::getUserObject(
     OperationContext* opCtx,
     const UserRequest& userReq,
     const SharedUserAcquisitionStats& userAcquisitionStats) try {
->>>>>>> 4f516286
     const UserName& userName = userReq.name;
     std::vector<RoleName> directRoles;
     User user(userReq);
