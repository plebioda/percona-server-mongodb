/**
 *    Copyright (C) 2018-present MongoDB, Inc.
 *
 *    This program is free software: you can redistribute it and/or modify
 *    it under the terms of the Server Side Public License, version 1,
 *    as published by MongoDB, Inc.
 *
 *    This program is distributed in the hope that it will be useful,
 *    but WITHOUT ANY WARRANTY; without even the implied warranty of
 *    MERCHANTABILITY or FITNESS FOR A PARTICULAR PURPOSE.  See the
 *    Server Side Public License for more details.
 *
 *    You should have received a copy of the Server Side Public License
 *    along with this program. If not, see
 *    <http://www.mongodb.com/licensing/server-side-public-license>.
 *
 *    As a special exception, the copyright holders give permission to link the
 *    code of portions of this program with the OpenSSL library under certain
 *    conditions as described in each individual source file and distribute
 *    linked combinations including the program with the OpenSSL library. You
 *    must comply with the Server Side Public License in all respects for
 *    all of the code used other than as permitted herein. If you modify file(s)
 *    with this exception, you may extend this exception to your version of the
 *    file(s), but you are not obligated to do so. If you do not wish to do so,
 *    delete this exception statement from your version. If you delete this
 *    exception statement from all source files in the program, then also delete
 *    it in the license file.
 */

#include "mongo/db/auth/builtin_roles.h"

#include "mongo/base/init.h"
#include "mongo/base/status.h"
#include "mongo/db/auth/authorization_manager.h"
#include "mongo/db/auth/privilege.h"
#include "mongo/db/auth/role_name.h"

namespace mongo {

namespace {
constexpr StringData ADMIN_DBNAME = "admin"_sd;
constexpr StringData BUILTIN_ROLE_READ = "read"_sd;
constexpr StringData BUILTIN_ROLE_READ_WRITE = "readWrite"_sd;
constexpr StringData BUILTIN_ROLE_USER_ADMIN = "userAdmin"_sd;
constexpr StringData BUILTIN_ROLE_DB_ADMIN = "dbAdmin"_sd;
constexpr StringData BUILTIN_ROLE_CLUSTER_ADMIN = "clusterAdmin"_sd;
constexpr StringData BUILTIN_ROLE_READ_ANY_DB = "readAnyDatabase"_sd;
constexpr StringData BUILTIN_ROLE_READ_WRITE_ANY_DB = "readWriteAnyDatabase"_sd;
constexpr StringData BUILTIN_ROLE_USER_ADMIN_ANY_DB = "userAdminAnyDatabase"_sd;
constexpr StringData BUILTIN_ROLE_DB_ADMIN_ANY_DB = "dbAdminAnyDatabase"_sd;
constexpr StringData BUILTIN_ROLE_ROOT = "root"_sd;
constexpr StringData BUILTIN_ROLE_INTERNAL = "__system"_sd;
constexpr StringData BUILTIN_ROLE_DB_OWNER = "dbOwner"_sd;
constexpr StringData BUILTIN_ROLE_CLUSTER_MONITOR = "clusterMonitor"_sd;
constexpr StringData BUILTIN_ROLE_HOST_MANAGEMENT = "hostManager"_sd;
constexpr StringData BUILTIN_ROLE_CLUSTER_MANAGEMENT = "clusterManager"_sd;
constexpr StringData BUILTIN_ROLE_BACKUP = "backup"_sd;
constexpr StringData BUILTIN_ROLE_RESTORE = "restore"_sd;
constexpr StringData BUILTIN_ROLE_ENABLE_SHARDING = "enableSharding"_sd;
constexpr StringData BUILTIN_ROLE_QUERYABLE_BACKUP = "__queryableBackup"_sd;

/// Actions that the "read" role may perform on a normal resources of a specific database, and
/// that the "readAnyDatabase" role may perform on normal resources of any database.
ActionSet readRoleActions;

/// Actions that the "readWrite" role may perform on a normal resources of a specific database,
/// and that the "readWriteAnyDatabase" role may perform on normal resources of any database.
ActionSet readWriteRoleActions;

/// Actions that the "userAdmin" role may perform on normal resources of a specific database,
/// and that the "userAdminAnyDatabase" role may perform on normal resources of any database.
ActionSet userAdminRoleActions;

/// Actions that the "dbAdmin" role may perform on normal resources of a specific database,
// and that the "dbAdminAnyDatabase" role may perform on normal resources of any database.
ActionSet dbAdminRoleActions;

/// Actions that the "clusterMonitor" role may perform on the cluster resource.
ActionSet clusterMonitorRoleClusterActions;

/// Actions that the "clusterMonitor" role may perform on any database.
ActionSet clusterMonitorRoleDatabaseActions;

/// Actions that the "hostManager" role may perform on the cluster resource.
ActionSet hostManagerRoleClusterActions;

/// Actions that the "hostManager" role may perform on any database.
ActionSet hostManagerRoleDatabaseActions;

/// Actions that the "clusterManager" role may perform on the cluster resource.
ActionSet clusterManagerRoleClusterActions;

/// Actions that the "clusterManager" role may perform on any database
ActionSet clusterManagerRoleDatabaseActions;

ActionSet& operator<<(ActionSet& target, ActionType source) {
    target.addAction(source);
    return target;
}

void operator+=(ActionSet& target, const ActionSet& source) {
    target.addAllActionsFromSet(source);
}

// This sets up the built-in role ActionSets.  This is what determines what actions each role
// is authorized to perform
// Note: we suppress clang-format for this function because we want each enum value on a separate
// line
// clang-format off
MONGO_INITIALIZER(AuthorizationBuiltinRoles)(InitializerContext* context) {
    // Read role
    readRoleActions
        << ActionType::changeStream
        << ActionType::collStats
        << ActionType::dbHash
        << ActionType::dbStats
        << ActionType::find
        << ActionType::killCursors
        << ActionType::listCollections
        << ActionType::listIndexes
        << ActionType::planCacheRead;

    // Read-write role
    readWriteRoleActions += readRoleActions;
    readWriteRoleActions
        << ActionType::convertToCapped  // db admin gets this also
        << ActionType::createCollection  // db admin gets this also
        << ActionType::dropCollection
        << ActionType::dropIndex
        << ActionType::emptycapped
        << ActionType::createIndex
        << ActionType::insert
        << ActionType::remove
        << ActionType::renameCollectionSameDB  // db admin gets this also
        << ActionType::update;

    // User admin role
    userAdminRoleActions
        << ActionType::changeCustomData
        << ActionType::changePassword
        << ActionType::createUser
        << ActionType::createRole
        << ActionType::dropUser
        << ActionType::dropRole
        << ActionType::grantRole
        << ActionType::revokeRole
        << ActionType::setAuthenticationRestriction
        << ActionType::viewUser
        << ActionType::viewRole;


    // DB admin role
    dbAdminRoleActions
        << ActionType::bypassDocumentValidation
        << ActionType::collMod
        << ActionType::collStats  // clusterMonitor gets this also
        << ActionType::compact
        << ActionType::convertToCapped  // read_write gets this also
        << ActionType::createCollection // read_write gets this also
        << ActionType::dbStats  // clusterMonitor gets this also
        << ActionType::dropCollection
        << ActionType::dropDatabase  // clusterAdmin gets this also TODO(spencer): should
                                     // readWriteAnyDatabase?
        << ActionType::dropIndex
        << ActionType::createIndex
        << ActionType::enableProfiler
        << ActionType::listCollections
        << ActionType::listIndexes
        << ActionType::planCacheIndexFilter
        << ActionType::planCacheRead
        << ActionType::planCacheWrite
        << ActionType::reIndex
        << ActionType::renameCollectionSameDB  // read_write gets this also
        << ActionType::startBackup
        << ActionType::storageDetails
        << ActionType::validate;

    // clusterMonitor role actions that target the cluster resource
    clusterMonitorRoleClusterActions
        << ActionType::checkFreeMonitoringStatus
        << ActionType::connPoolStats
        << ActionType::getCmdLineOpts
        << ActionType::getDefaultRWConcern // clusterManager gets this also
        << ActionType::getLog
        << ActionType::getParameter
        << ActionType::getShardMap
        << ActionType::hostInfo
        << ActionType::listDatabases
        << ActionType::listSessions // clusterManager gets this also
        << ActionType::listShards  // clusterManager gets this also
        << ActionType::netstat
        << ActionType::operationMetrics
        << ActionType::replSetGetConfig  // clusterManager gets this also
        << ActionType::replSetGetStatus  // clusterManager gets this also
        << ActionType::serverStatus
        << ActionType::top
        << ActionType::useUUID
        << ActionType::inprog
        << ActionType::shardingState;

    // clusterMonitor role actions that target a database (or collection) resource
    clusterMonitorRoleDatabaseActions
        << ActionType::collStats  // dbAdmin gets this also
        << ActionType::dbStats  // dbAdmin gets this also
        << ActionType::getDatabaseVersion
        << ActionType::getShardVersion
        << ActionType::indexStats;

    // hostManager role actions that target the cluster resource
    hostManagerRoleClusterActions
        << ActionType::applicationMessage  // clusterManager gets this also
        << ActionType::auditConfigure
        << ActionType::connPoolSync
        << ActionType::dropConnections
        << ActionType::logRotate
        << ActionType::setParameter
        << ActionType::shutdown
        << ActionType::touch
        << ActionType::unlock
        << ActionType::flushRouterConfig  // clusterManager gets this also
        << ActionType::fsync
        << ActionType::invalidateUserCache // userAdminAnyDatabase gets this also
        << ActionType::killAnyCursor
        << ActionType::killAnySession
        << ActionType::killop
        << ActionType::replSetResizeOplog
        << ActionType::resync  // clusterManager gets this also
        << ActionType::trafficRecord
        << ActionType::rotateCertificates;

    // hostManager role actions that target the database resource
    hostManagerRoleDatabaseActions
        << ActionType::killCursors;


    // clusterManager role actions that target the cluster resource
    clusterManagerRoleClusterActions
        << ActionType::appendOplogNote  // backup gets this also
        << ActionType::applicationMessage  // hostManager gets this also
        << ActionType::replSetConfigure
        << ActionType::replSetGetConfig  // clusterMonitor gets this also
        << ActionType::replSetGetStatus  // clusterMonitor gets this also
        << ActionType::replSetStateChange
        << ActionType::resync  // hostManager gets this also
        << ActionType::addShard
        << ActionType::removeShard
        << ActionType::listSessions  // clusterMonitor gets this also
        << ActionType::listShards  // clusterMonitor gets this also
        << ActionType::flushRouterConfig  // hostManager gets this also
        << ActionType::cleanupOrphaned
        << ActionType::getDefaultRWConcern // clusterMonitor gets this also
        << ActionType::runTenantMigration
        << ActionType::setDefaultRWConcern
        << ActionType::setFeatureCompatibilityVersion
        << ActionType::setFreeMonitoring;

    clusterManagerRoleDatabaseActions
        << ActionType::clearJumboFlag
        << ActionType::splitChunk
        << ActionType::moveChunk
        << ActionType::enableSharding
        << ActionType::splitVector
        << ActionType::refineCollectionShardKey
        << ActionType::reshardCollection;
}
// clang-format on

void addReadOnlyDbPrivileges(PrivilegeVector* privileges, StringData dbName) {
    Privilege::addPrivilegeToPrivilegeVector(
        privileges, Privilege(ResourcePattern::forDatabaseName(dbName), readRoleActions));
    Privilege::addPrivilegeToPrivilegeVector(
        privileges,
        Privilege(ResourcePattern::forExactNamespace(NamespaceString(dbName, "system.js")),
                  readRoleActions));
}

void addReadWriteDbPrivileges(PrivilegeVector* privileges, StringData dbName) {
    addReadOnlyDbPrivileges(privileges, dbName);
    Privilege::addPrivilegeToPrivilegeVector(
        privileges, Privilege(ResourcePattern::forDatabaseName(dbName), readWriteRoleActions));
    Privilege::addPrivilegeToPrivilegeVector(
        privileges,
        Privilege(ResourcePattern::forExactNamespace(NamespaceString(dbName, "system.js")),
                  readWriteRoleActions));
}

void addUserAdminDbPrivileges(PrivilegeVector* privileges, StringData dbName) {
    Privilege::addPrivilegeToPrivilegeVector(
        privileges, Privilege(ResourcePattern::forDatabaseName(dbName), userAdminRoleActions));
}

void addDbAdminDbPrivileges(PrivilegeVector* privileges, StringData dbName) {
    Privilege::addPrivilegeToPrivilegeVector(
        privileges, Privilege(ResourcePattern::forDatabaseName(dbName), dbAdminRoleActions));

    ActionSet profileActions = readRoleActions;
    profileActions.addAction(ActionType::convertToCapped);
    profileActions.addAction(ActionType::createCollection);
    profileActions.addAction(ActionType::dropCollection);
    Privilege::addPrivilegeToPrivilegeVector(
        privileges,
        Privilege(ResourcePattern::forExactNamespace(NamespaceString(dbName, "system.profile")),
                  profileActions));
}

void addDbOwnerPrivileges(PrivilegeVector* privileges, StringData dbName) {
    addReadWriteDbPrivileges(privileges, dbName);
    addDbAdminDbPrivileges(privileges, dbName);
    addUserAdminDbPrivileges(privileges, dbName);
}

void addEnableShardingPrivileges(PrivilegeVector* privileges) {
    ActionSet enableShardingActions;
    enableShardingActions.addAction(ActionType::enableSharding);
    enableShardingActions.addAction(ActionType::refineCollectionShardKey);
    enableShardingActions.addAction(ActionType::reshardCollection);
    Privilege::addPrivilegeToPrivilegeVector(
        privileges, Privilege(ResourcePattern::forAnyNormalResource(), enableShardingActions));
}

void addReadOnlyAnyDbPrivileges(PrivilegeVector* privileges) {
    Privilege::addPrivilegeToPrivilegeVector(
        privileges, Privilege(ResourcePattern::forAnyNormalResource(), readRoleActions));
    Privilege::addPrivilegeToPrivilegeVector(
        privileges, Privilege(ResourcePattern::forClusterResource(), ActionType::listDatabases));
    Privilege::addPrivilegeToPrivilegeVector(
        privileges, Privilege(ResourcePattern::forCollectionName("system.js"), readRoleActions));
    Privilege::addPrivilegeToPrivilegeVector(
        privileges, Privilege(ResourcePattern::forAnySystemBuckets(), readRoleActions));
}

void addReadWriteAnyDbPrivileges(PrivilegeVector* privileges) {
    addReadOnlyAnyDbPrivileges(privileges);
    Privilege::addPrivilegeToPrivilegeVector(
        privileges, Privilege(ResourcePattern::forAnyNormalResource(), readWriteRoleActions));
    Privilege::addPrivilegeToPrivilegeVector(
        privileges,
        Privilege(ResourcePattern::forCollectionName("system.js"), readWriteRoleActions));
    Privilege::addPrivilegeToPrivilegeVector(
        privileges, Privilege(ResourcePattern::forAnySystemBuckets(), readWriteRoleActions));
}

void addUserAdminAnyDbPrivileges(PrivilegeVector* privileges) {
    Privilege::addPrivilegeToPrivilegeVector(
        privileges, Privilege(ResourcePattern::forAnyNormalResource(), userAdminRoleActions));
    Privilege::addPrivilegeToPrivilegeVector(
        privileges, Privilege(ResourcePattern::forDatabaseName("local"), userAdminRoleActions));
    Privilege::addPrivilegeToPrivilegeVector(
        privileges, Privilege(ResourcePattern::forDatabaseName("config"), userAdminRoleActions));
    Privilege::addPrivilegeToPrivilegeVector(
        privileges, Privilege(ResourcePattern::forClusterResource(), ActionType::listDatabases));
    Privilege::addPrivilegeToPrivilegeVector(
        privileges,
        Privilege(ResourcePattern::forClusterResource(), ActionType::authSchemaUpgrade));
    Privilege::addPrivilegeToPrivilegeVector(
        privileges,
        Privilege(ResourcePattern::forClusterResource(), ActionType::invalidateUserCache));
    Privilege::addPrivilegeToPrivilegeVector(
        privileges, Privilege(ResourcePattern::forClusterResource(), ActionType::viewUser));
    Privilege::addPrivilegeToPrivilegeVector(
        privileges,
        Privilege(ResourcePattern::forAnyNormalResource(), ActionType::listCachedAndActiveUsers));

    ActionSet readRoleAndIndexActions;
    readRoleAndIndexActions += readRoleActions;
    readRoleAndIndexActions << ActionType::createIndex << ActionType::dropIndex;

    Privilege::addPrivilegeToPrivilegeVector(
        privileges, Privilege(ResourcePattern::forCollectionName("system.users"), readRoleActions));
    Privilege::addPrivilegeToPrivilegeVector(
        privileges,
        Privilege(
            ResourcePattern::forExactNamespace(AuthorizationManager::usersCollectionNamespace),
            readRoleAndIndexActions));
    Privilege::addPrivilegeToPrivilegeVector(
        privileges,
        Privilege(
            ResourcePattern::forExactNamespace(AuthorizationManager::rolesCollectionNamespace),
            readRoleAndIndexActions));
    Privilege::addPrivilegeToPrivilegeVector(
        privileges,
        Privilege(
            ResourcePattern::forExactNamespace(AuthorizationManager::versionCollectionNamespace),
            readRoleActions));
    Privilege::addPrivilegeToPrivilegeVector(
        privileges,
        Privilege(ResourcePattern::forExactNamespace(
                      AuthorizationManager::usersBackupCollectionNamespace),
                  readRoleActions));
}

void addDbAdminAnyDbPrivileges(PrivilegeVector* privileges) {
    Privilege::addPrivilegeToPrivilegeVector(
        privileges, Privilege(ResourcePattern::forClusterResource(), ActionType::listDatabases));
    Privilege::addPrivilegeToPrivilegeVector(
        privileges, Privilege(ResourcePattern::forAnyNormalResource(), dbAdminRoleActions));
    ActionSet profileActions = readRoleActions;
    profileActions.addAction(ActionType::convertToCapped);
    profileActions.addAction(ActionType::createCollection);
    profileActions.addAction(ActionType::dropCollection);
    Privilege::addPrivilegeToPrivilegeVector(
        privileges,
        Privilege(ResourcePattern::forCollectionName("system.profile"), profileActions));
    Privilege::addPrivilegeToPrivilegeVector(
        privileges, Privilege(ResourcePattern::forClusterResource(), ActionType::applyOps));
    Privilege::addPrivilegeToPrivilegeVector(
        privileges, Privilege(ResourcePattern::forAnySystemBuckets(), dbAdminRoleActions));
}

void addClusterMonitorPrivileges(PrivilegeVector* privileges) {
    Privilege::addPrivilegeToPrivilegeVector(
        privileges,
        Privilege(ResourcePattern::forClusterResource(), clusterMonitorRoleClusterActions));
    Privilege::addPrivilegeToPrivilegeVector(
        privileges,
        Privilege(ResourcePattern::forAnyNormalResource(), clusterMonitorRoleDatabaseActions));
    Privilege::addPrivilegeToPrivilegeVector(
        privileges,
        Privilege(ResourcePattern::forDatabaseName("config"), clusterMonitorRoleDatabaseActions));
    Privilege::addPrivilegeToPrivilegeVector(
        privileges,
        Privilege(ResourcePattern::forDatabaseName("local"), clusterMonitorRoleDatabaseActions));
    addReadOnlyDbPrivileges(privileges, "config");
    addReadOnlyDbPrivileges(privileges, "local");
    Privilege::addPrivilegeToPrivilegeVector(
        privileges,
        Privilege(ResourcePattern::forExactNamespace(NamespaceString("local", "system.replset")),
                  ActionType::find));
    Privilege::addPrivilegeToPrivilegeVector(
        privileges,
        Privilege(ResourcePattern::forExactNamespace(NamespaceString("local", "replset.election")),
                  ActionType::find));
    Privilege::addPrivilegeToPrivilegeVector(
        privileges,
        Privilege(ResourcePattern::forExactNamespace(NamespaceString("local", "replset.minvalid")),
                  ActionType::find));
    Privilege::addPrivilegeToPrivilegeVector(
        privileges,
        Privilege(ResourcePattern::forCollectionName("system.profile"), ActionType::find));
}

void addHostManagerPrivileges(PrivilegeVector* privileges) {
    Privilege::addPrivilegeToPrivilegeVector(
        privileges,
        Privilege(ResourcePattern::forClusterResource(), hostManagerRoleClusterActions));
    Privilege::addPrivilegeToPrivilegeVector(
        privileges,
        Privilege(ResourcePattern::forAnyNormalResource(), hostManagerRoleDatabaseActions));
}

void addClusterManagerPrivileges(PrivilegeVector* privileges) {
    Privilege::addPrivilegeToPrivilegeVector(
        privileges,
        Privilege(ResourcePattern::forClusterResource(), clusterManagerRoleClusterActions));
    Privilege::addPrivilegeToPrivilegeVector(
        privileges,
        Privilege(ResourcePattern::forAnyNormalResource(), clusterManagerRoleDatabaseActions));
    Privilege::addPrivilegeToPrivilegeVector(
        privileges,
        Privilege(ResourcePattern::forDatabaseName("config"), clusterManagerRoleDatabaseActions));
    Privilege::addPrivilegeToPrivilegeVector(
        privileges,
        Privilege(ResourcePattern::forDatabaseName("local"), clusterManagerRoleDatabaseActions));
    Privilege::addPrivilegeToPrivilegeVector(
        privileges,
        Privilege(ResourcePattern::forExactNamespace(NamespaceString("local", "system.replset")),
                  readRoleActions));
    addReadOnlyDbPrivileges(privileges, "config");

    ActionSet writeActions;
    writeActions << ActionType::insert << ActionType::update << ActionType::remove;
    Privilege::addPrivilegeToPrivilegeVector(
        privileges, Privilege(ResourcePattern::forDatabaseName("config"), writeActions));
    Privilege::addPrivilegeToPrivilegeVector(
        privileges, Privilege(ResourcePattern::forDatabaseName("local"), writeActions));
    Privilege::addPrivilegeToPrivilegeVector(
        privileges,
        Privilege(ResourcePattern::forExactNamespace(NamespaceString("local", "replset.election")),
                  writeActions));
    Privilege::addPrivilegeToPrivilegeVector(
        privileges,
        Privilege(ResourcePattern::forExactNamespace(NamespaceString("local", "replset.minvalid")),
                  writeActions));
}

void addClusterAdminPrivileges(PrivilegeVector* privileges) {
    addClusterMonitorPrivileges(privileges);
    addHostManagerPrivileges(privileges);
    addClusterManagerPrivileges(privileges);
    Privilege::addPrivilegeToPrivilegeVector(
        privileges, Privilege(ResourcePattern::forAnyNormalResource(), ActionType::dropDatabase));
    Privilege::addPrivilegeToPrivilegeVector(
        privileges, Privilege(ResourcePattern::forAnyResource(), ActionType::importCollection));
    Privilege::addPrivilegeToPrivilegeVector(
        privileges, Privilege(ResourcePattern::forAnyResource(), ActionType::exportCollection));
}


void addQueryableBackupPrivileges(PrivilegeVector* privileges) {
    Privilege::addPrivilegeToPrivilegeVector(
        privileges, Privilege(ResourcePattern::forAnyResource(), ActionType::collStats));
    Privilege::addPrivilegeToPrivilegeVector(
        privileges, Privilege(ResourcePattern::forAnyNormalResource(), ActionType::find));
    Privilege::addPrivilegeToPrivilegeVector(
        privileges, Privilege(ResourcePattern::forAnyResource(), ActionType::listCollections));
    Privilege::addPrivilegeToPrivilegeVector(
        privileges, Privilege(ResourcePattern::forAnyResource(), ActionType::listIndexes));
    Privilege::addPrivilegeToPrivilegeVector(
<<<<<<< HEAD
        privileges, Privilege(ResourcePattern::forAnyNormalResource(), ActionType::startBackup));
=======
        privileges, Privilege(ResourcePattern::forAnySystemBuckets(), ActionType::find));
>>>>>>> f2643946

    ActionSet clusterActions;
    clusterActions << ActionType::getParameter  // To check authSchemaVersion
                   << ActionType::listDatabases << ActionType::useUUID;
    Privilege::addPrivilegeToPrivilegeVector(
        privileges, Privilege(ResourcePattern::forClusterResource(), clusterActions));

    Privilege::addPrivilegeToPrivilegeVector(
        privileges, Privilege(ResourcePattern::forDatabaseName("config"), ActionType::find));

    Privilege::addPrivilegeToPrivilegeVector(
        privileges, Privilege(ResourcePattern::forDatabaseName("local"), ActionType::find));

    Privilege::addPrivilegeToPrivilegeVector(
        privileges,
        Privilege(ResourcePattern::forExactNamespace(NamespaceString("local", "replset.election")),
                  ActionType::find));
    Privilege::addPrivilegeToPrivilegeVector(
        privileges,
        Privilege(ResourcePattern::forExactNamespace(NamespaceString("local", "replset.minvalid")),
                  ActionType::find));

    Privilege::addPrivilegeToPrivilegeVector(
        privileges, Privilege(ResourcePattern::forCollectionName("system.js"), ActionType::find));

    Privilege::addPrivilegeToPrivilegeVector(
        privileges,
        Privilege(ResourcePattern::forCollectionName("system.users"), ActionType::find));

    Privilege::addPrivilegeToPrivilegeVector(
        privileges,
        Privilege(ResourcePattern::forCollectionName("system.profile"), ActionType::find));

    Privilege::addPrivilegeToPrivilegeVector(
        privileges,
        Privilege(ResourcePattern::forExactNamespace(
                      AuthorizationManager::usersBackupCollectionNamespace),
                  ActionType::find));

    Privilege::addPrivilegeToPrivilegeVector(
        privileges,
        Privilege(
            ResourcePattern::forExactNamespace(AuthorizationManager::rolesCollectionNamespace),
            ActionType::find));

    Privilege::addPrivilegeToPrivilegeVector(
        privileges,
        Privilege(
            ResourcePattern::forExactNamespace(AuthorizationManager::versionCollectionNamespace),
            ActionType::find));

    Privilege::addPrivilegeToPrivilegeVector(
        privileges,
        Privilege(ResourcePattern::forExactNamespace(NamespaceString("config", "settings")),
                  ActionType::find));
}

void addBackupPrivileges(PrivilegeVector* privileges) {
    ActionSet clusterActions;
    clusterActions << ActionType::appendOplogNote;  // For BRS
    clusterActions << ActionType::serverStatus;     // For push based initial sync
    Privilege::addPrivilegeToPrivilegeVector(
        privileges, Privilege(ResourcePattern::forClusterResource(), clusterActions));

    ActionSet configSettingsActions;
    configSettingsActions << ActionType::insert << ActionType::update;
    Privilege::addPrivilegeToPrivilegeVector(
        privileges,
        Privilege(ResourcePattern::forExactNamespace(NamespaceString("config", "settings")),
                  configSettingsActions));

    addQueryableBackupPrivileges(privileges);
}

void addRestorePrivileges(PrivilegeVector* privileges) {
    ActionSet actions;
    actions << ActionType::bypassDocumentValidation << ActionType::collMod
            << ActionType::convertToCapped << ActionType::createCollection
            << ActionType::createIndex << ActionType::dropCollection << ActionType::insert;

    Privilege::addPrivilegeToPrivilegeVector(
        privileges, Privilege(ResourcePattern::forAnyNormalResource(), actions));

    Privilege::addPrivilegeToPrivilegeVector(
        privileges, Privilege(ResourcePattern::forCollectionName("system.js"), actions));

    Privilege::addPrivilegeToPrivilegeVector(
        privileges, Privilege(ResourcePattern::forAnyResource(), ActionType::listCollections));

    Privilege::addPrivilegeToPrivilegeVector(
        privileges, Privilege(ResourcePattern::forDatabaseName("config"), actions));

    Privilege::addPrivilegeToPrivilegeVector(
        privileges, Privilege(ResourcePattern::forAnySystemBuckets(), actions));

    Privilege::addPrivilegeToPrivilegeVector(
        privileges,
        Privilege(ResourcePattern::forExactNamespace(NamespaceString("local", "system.replset")),
                  actions));
    Privilege::addPrivilegeToPrivilegeVector(
        privileges,
        Privilege(ResourcePattern::forExactNamespace(NamespaceString("local", "replset.election")),
                  actions));
    Privilege::addPrivilegeToPrivilegeVector(
        privileges,
        Privilege(ResourcePattern::forExactNamespace(NamespaceString("local", "replset.minvalid")),
                  actions));

    Privilege::addPrivilegeToPrivilegeVector(
        privileges, Privilege(ResourcePattern::forDatabaseName("local"), actions));

    // Privileges for user/role management
    Privilege::addPrivilegeToPrivilegeVector(
        privileges, Privilege(ResourcePattern::forAnyNormalResource(), userAdminRoleActions));

    Privilege::addPrivilegeToPrivilegeVector(
        privileges,
        Privilege(ResourcePattern::forExactNamespace(
                      AuthorizationManager::defaultTempUsersCollectionNamespace),
                  ActionType::find));

    Privilege::addPrivilegeToPrivilegeVector(
        privileges,
        Privilege(ResourcePattern::forExactNamespace(
                      AuthorizationManager::defaultTempRolesCollectionNamespace),
                  ActionType::find));

    Privilege::addPrivilegeToPrivilegeVector(
        privileges,
        Privilege(ResourcePattern::forExactNamespace(
                      AuthorizationManager::usersBackupCollectionNamespace),
                  actions));

    actions << ActionType::find;
    Privilege::addPrivilegeToPrivilegeVector(
        privileges,
        Privilege(
            ResourcePattern::forExactNamespace(AuthorizationManager::versionCollectionNamespace),
            actions));

    // Need additional actions on system.users.
    actions << ActionType::update << ActionType::remove;
    Privilege::addPrivilegeToPrivilegeVector(
        privileges, Privilege(ResourcePattern::forCollectionName("system.users"), actions));

    // Need to be able to run getParameter to check authSchemaVersion
    Privilege::addPrivilegeToPrivilegeVector(
        privileges, Privilege(ResourcePattern::forClusterResource(), ActionType::getParameter));

    // Need to be able to create an index on the system.roles collection.
    Privilege::addPrivilegeToPrivilegeVector(
        privileges,
        Privilege(
            ResourcePattern::forExactNamespace(AuthorizationManager::rolesCollectionNamespace),
            ActionType::createIndex));

    // Need to be able to force UUID consistency in sharded restores
    Privilege::addPrivilegeToPrivilegeVector(
        privileges,
        Privilege(ResourcePattern::forClusterResource(),
                  {ActionType::forceUUID, ActionType::useUUID}));
}

void addRootRolePrivileges(PrivilegeVector* privileges) {
    addClusterAdminPrivileges(privileges);
    addUserAdminAnyDbPrivileges(privileges);
    addDbAdminAnyDbPrivileges(privileges);
    addReadWriteAnyDbPrivileges(privileges);
    addBackupPrivileges(privileges);
    addRestorePrivileges(privileges);
    Privilege::addPrivilegeToPrivilegeVector(
        privileges, Privilege(ResourcePattern::forAnyResource(), ActionType::validate));
}

void addInternalRolePrivileges(PrivilegeVector* privileges) {
    auth::generateUniversalPrivileges(privileges);
}

class BuiltinRoleDefinition {
public:
    BuiltinRoleDefinition() = delete;

    using AddPrivilegesFn = void (*)(PrivilegeVector*);
    BuiltinRoleDefinition(bool adminOnly, AddPrivilegesFn fn)
        : _adminOnly(adminOnly), _addPrivileges(fn) {}

    using AddPrivilegesWithDBFn = void (*)(PrivilegeVector*, StringData);
    BuiltinRoleDefinition(bool adminOnly, AddPrivilegesWithDBFn fn)
        : _adminOnly(adminOnly), _addPrivilegesWithDB(fn) {}

    bool adminOnly() const {
        return _adminOnly;
    }

    void operator()(PrivilegeVector* result, StringData dbname) const {
        if (_addPrivileges) {
            dassert(!_addPrivilegesWithDB);
            _addPrivileges(result);
        } else {
            dassert(_addPrivilegesWithDB);
            _addPrivilegesWithDB(result, dbname);
        }
    }

private:
    bool _adminOnly;
    AddPrivilegesFn _addPrivileges = nullptr;
    AddPrivilegesWithDBFn _addPrivilegesWithDB = nullptr;
};

const std::map<StringData, BuiltinRoleDefinition> kBuiltinRoles({
    // All DBs.
    {BUILTIN_ROLE_READ, {false, addReadOnlyDbPrivileges}},
    {BUILTIN_ROLE_READ_WRITE, {false, addReadWriteDbPrivileges}},
    {BUILTIN_ROLE_USER_ADMIN, {false, addUserAdminDbPrivileges}},
    {BUILTIN_ROLE_DB_ADMIN, {false, addDbAdminDbPrivileges}},
    {BUILTIN_ROLE_DB_OWNER, {false, addDbOwnerPrivileges}},
    {BUILTIN_ROLE_ENABLE_SHARDING, {false, addEnableShardingPrivileges}},
    // Admin Only.
    {BUILTIN_ROLE_READ_ANY_DB, {true, addReadOnlyAnyDbPrivileges}},
    {BUILTIN_ROLE_READ_WRITE_ANY_DB, {true, addReadWriteAnyDbPrivileges}},
    {BUILTIN_ROLE_USER_ADMIN_ANY_DB, {true, addUserAdminAnyDbPrivileges}},
    {BUILTIN_ROLE_DB_ADMIN_ANY_DB, {true, addDbAdminAnyDbPrivileges}},
    {BUILTIN_ROLE_CLUSTER_MONITOR, {true, addClusterMonitorPrivileges}},
    {BUILTIN_ROLE_HOST_MANAGEMENT, {true, addHostManagerPrivileges}},
    {BUILTIN_ROLE_CLUSTER_MANAGEMENT, {true, addClusterManagerPrivileges}},
    {BUILTIN_ROLE_CLUSTER_ADMIN, {true, addClusterAdminPrivileges}},
    {BUILTIN_ROLE_QUERYABLE_BACKUP, {true, addQueryableBackupPrivileges}},
    {BUILTIN_ROLE_BACKUP, {true, addBackupPrivileges}},
    {BUILTIN_ROLE_RESTORE, {true, addRestorePrivileges}},
    {BUILTIN_ROLE_ROOT, {true, addRootRolePrivileges}},
    {BUILTIN_ROLE_INTERNAL, {true, addInternalRolePrivileges}},
});

}  // namespace

stdx::unordered_set<RoleName> auth::getBuiltinRoleNamesForDB(StringData dbname) {
    const bool isAdmin = dbname == ADMIN_DBNAME;

    stdx::unordered_set<RoleName> roleNames;
    for (const auto& [role, def] : kBuiltinRoles) {
        if (isAdmin || !def.adminOnly()) {
            roleNames.insert(RoleName(role, dbname));
        }
    }
    return roleNames;
}

bool auth::addPrivilegesForBuiltinRole(const RoleName& roleName, PrivilegeVector* result) {
    auto role = roleName.getRole();
    auto dbname = roleName.getDB();

    if (!NamespaceString::validDBName(dbname, NamespaceString::DollarInDbNameBehavior::Allow) ||
        dbname == "$external") {
        return false;
    }

    auto it = kBuiltinRoles.find(role);
    if (it == kBuiltinRoles.end()) {
        return false;
    }
    const auto& def = it->second;

    if (def.adminOnly() && (dbname != ADMIN_DBNAME)) {
        return false;
    }

    def(result, dbname);
    return true;
}

void auth::generateUniversalPrivileges(PrivilegeVector* privileges) {
    ActionSet allActions;
    allActions.addAllActions();
    Privilege::addPrivilegeToPrivilegeVector(
        privileges, Privilege(ResourcePattern::forAnyResource(), allActions));
}

bool auth::isBuiltinRole(const RoleName& role) {
    auto dbname = role.getDB();
    if (!NamespaceString::validDBName(dbname, NamespaceString::DollarInDbNameBehavior::Allow) ||
        dbname == "$external") {
        return false;
    }

    const auto it = kBuiltinRoles.find(role.getRole());
    if (it == kBuiltinRoles.end()) {
        return false;
    }

    return !it->second.adminOnly() || (dbname == ADMIN_DBNAME);
}

}  // namespace mongo<|MERGE_RESOLUTION|>--- conflicted
+++ resolved
@@ -506,11 +506,9 @@
     Privilege::addPrivilegeToPrivilegeVector(
         privileges, Privilege(ResourcePattern::forAnyResource(), ActionType::listIndexes));
     Privilege::addPrivilegeToPrivilegeVector(
-<<<<<<< HEAD
         privileges, Privilege(ResourcePattern::forAnyNormalResource(), ActionType::startBackup));
-=======
+    Privilege::addPrivilegeToPrivilegeVector(
         privileges, Privilege(ResourcePattern::forAnySystemBuckets(), ActionType::find));
->>>>>>> f2643946
 
     ActionSet clusterActions;
     clusterActions << ActionType::getParameter  // To check authSchemaVersion
