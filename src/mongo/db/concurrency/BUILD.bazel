--- conflicted
+++ resolved
@@ -157,11 +157,8 @@
         "//src/mongo/db/session:logical_session_id_helpers.h",
         "//src/mongo/db/sorter:sorter_gen",
         "//src/mongo/db/storage:compact_options.h",
-<<<<<<< HEAD
+        "//src/mongo/db/storage:damage_vector.h",
         "//src/mongo/db/storage:engine_extension.h",
-=======
-        "//src/mongo/db/storage:damage_vector.h",
->>>>>>> 9dd9438c
         "//src/mongo/db/storage:ident.h",
         "//src/mongo/db/storage:key_format.h",
         "//src/mongo/db/storage:key_string.h",
