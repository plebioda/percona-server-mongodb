/**
 *    Copyright (C) 2018-present MongoDB, Inc.
 *
 *    This program is free software: you can redistribute it and/or modify
 *    it under the terms of the Server Side Public License, version 1,
 *    as published by MongoDB, Inc.
 *
 *    This program is distributed in the hope that it will be useful,
 *    but WITHOUT ANY WARRANTY; without even the implied warranty of
 *    MERCHANTABILITY or FITNESS FOR A PARTICULAR PURPOSE.  See the
 *    Server Side Public License for more details.
 *
 *    You should have received a copy of the Server Side Public License
 *    along with this program. If not, see
 *    <http://www.mongodb.com/licensing/server-side-public-license>.
 *
 *    As a special exception, the copyright holders give permission to link the
 *    code of portions of this program with the OpenSSL library under certain
 *    conditions as described in each individual source file and distribute
 *    linked combinations including the program with the OpenSSL library. You
 *    must comply with the Server Side Public License in all respects for
 *    all of the code used other than as permitted herein. If you modify file(s)
 *    with this exception, you may extend this exception to your version of the
 *    file(s), but you are not obligated to do so. If you do not wish to do so,
 *    delete this exception statement from your version. If you delete this
 *    exception statement from all source files in the program, then also delete
 *    it in the license file.
 */

// CHECK_LOG_REDACTION

#define MONGO_LOGV2_DEFAULT_COMPONENT ::mongo::logv2::LogComponent::kDefault

#include "mongo/platform/basic.h"

#include "mongo/db/curop.h"

#include "mongo/util/duration.h"
#include <iomanip>

#include "mongo/bson/mutable/document.h"
#include "mongo/config.h"
#include "mongo/db/auth/authorization_manager.h"
#include "mongo/db/client.h"
#include "mongo/db/commands.h"
#include "mongo/db/commands/server_status_metric.h"
#include "mongo/db/concurrency/d_concurrency.h"
#include "mongo/db/concurrency/locker.h"
#include "mongo/db/json.h"
#include "mongo/db/prepare_conflict_tracker.h"
#include "mongo/db/profile_filter.h"
#include "mongo/db/query/getmore_command_gen.h"
#include "mongo/db/query/plan_summary_stats.h"
#include "mongo/db/query/query_stats/query_stats.h"
#include "mongo/db/stats/timer_stats.h"
#include "mongo/db/storage/storage_engine_parameters_gen.h"
#include "mongo/logv2/log.h"
#include "mongo/rpc/metadata/client_metadata.h"
#include "mongo/rpc/metadata/impersonated_user_metadata.h"
#include "mongo/transport/service_executor.h"
#include "mongo/util/hex.h"
#include "mongo/util/log_with_sampling.h"
#include "mongo/util/net/socket_utils.h"
#include "mongo/util/str.h"
#include "mongo/util/system_tick_source.h"

namespace mongo {

using std::string;

namespace {

TimerStats oplogGetMoreStats;
ServerStatusMetricField<TimerStats> displayBatchesReceived("repl.network.oplogGetMoresProcessed",
                                                           &oplogGetMoreStats);

}  // namespace

/**
 * This type decorates a Client object with a stack of active CurOp objects.
 *
 * It encapsulates the nesting logic for curops attached to a Client, along with
 * the notion that there is always a root CurOp attached to a Client.
 *
 * The stack itself is represented in the _parent pointers of the CurOp class.
 */
class CurOp::CurOpStack {
    CurOpStack(const CurOpStack&) = delete;
    CurOpStack& operator=(const CurOpStack&) = delete;

public:
    CurOpStack() : _base(nullptr, this) {}

    /**
     * Returns the top of the CurOp stack.
     */
    CurOp* top() const {
        return _top;
    }

    /**
     * Adds "curOp" to the top of the CurOp stack for a client. Called by CurOp's constructor.
     */
    void push(OperationContext* opCtx, CurOp* curOp) {
        invariant(opCtx);
        if (_opCtx) {
            invariant(_opCtx == opCtx);
        } else {
            _opCtx = opCtx;
        }
        stdx::lock_guard<Client> lk(*_opCtx->getClient());
        push_nolock(curOp);
    }

    void push_nolock(CurOp* curOp) {
        invariant(!curOp->_parent);
        curOp->_parent = _top;
        _top = curOp;
    }

    /**
     * Pops the top off the CurOp stack for a Client. Called by CurOp's destructor.
     */
    CurOp* pop() {
        // It is not necessary to lock when popping the final item off of the curop stack. This
        // is because the item at the base of the stack is owned by the stack itself, and is not
        // popped until the stack is being destroyed.  By the time the stack is being destroyed,
        // no other threads can be observing the Client that owns the stack, because it has been
        // removed from its ServiceContext's set of owned clients.  Further, because the last
        // item is popped in the destructor of the stack, and that destructor runs during
        // destruction of the owning client, it is not safe to access other member variables of
        // the client during the final pop.
        const bool shouldLock = _top->_parent;
        if (shouldLock) {
            invariant(_opCtx);
            _opCtx->getClient()->lock();
        }
        invariant(_top);
        CurOp* retval = _top;
        _top = _top->_parent;
        if (shouldLock) {
            _opCtx->getClient()->unlock();
        }
        return retval;
    }

    const OperationContext* opCtx() {
        return _opCtx;
    }

private:
    OperationContext* _opCtx = nullptr;

    // Top of the stack of CurOps for a Client.
    CurOp* _top = nullptr;

    // The bottom-most CurOp for a client.
    const CurOp _base;
};

const OperationContext::Decoration<CurOp::CurOpStack> CurOp::_curopStack =
    OperationContext::declareDecoration<CurOp::CurOpStack>();

CurOp* CurOp::get(const OperationContext* opCtx) {
    return get(*opCtx);
}

CurOp* CurOp::get(const OperationContext& opCtx) {
    return _curopStack(opCtx).top();
}

void CurOp::reportCurrentOpForClient(OperationContext* opCtx,
                                     Client* client,
                                     bool truncateOps,
                                     bool backtraceMode,
                                     BSONObjBuilder* infoBuilder) {
    invariant(client);

    OperationContext* clientOpCtx = client->getOperationContext();

    infoBuilder->append("type", "op");

    const std::string hostName = getHostNameCachedAndPort();
    infoBuilder->append("host", hostName);

    client->reportState(*infoBuilder);
    if (auto clientMetadata = ClientMetadata::get(client)) {
        auto appName = clientMetadata->getApplicationName();
        if (!appName.empty()) {
            infoBuilder->append("appName", appName);
        }

        auto clientMetadataDocument = clientMetadata->getDocument();
        infoBuilder->append("clientMetadata", clientMetadataDocument);
    }

    // Fill out the rest of the BSONObj with opCtx specific details.
    infoBuilder->appendBool("active", client->hasAnyActiveCurrentOp());
    infoBuilder->append("currentOpTime",
                        opCtx->getServiceContext()->getPreciseClockSource()->now().toString());

    auto authSession = AuthorizationSession::get(client);
    // Depending on whether the authenticated user is the same user which ran the command,
    // this might be "effectiveUsers" or "runBy".
    const auto serializeAuthenticatedUsers = [&](StringData name) {
        if (authSession->isAuthenticated()) {
            BSONArrayBuilder users(infoBuilder->subarrayStart(name));
            for (auto userIt = authSession->getAuthenticatedUserNames(); userIt.more();
                 userIt.next()) {
                userIt->serializeToBSON(&users);
            }
        }
    };

    auto maybeImpersonationData = rpc::getImpersonatedUserMetadata(clientOpCtx);
    if (maybeImpersonationData) {
        BSONArrayBuilder users(infoBuilder->subarrayStart("effectiveUsers"));
        for (const auto& user : maybeImpersonationData->getUsers()) {
            user.serializeToBSON(&users);
        }

        users.doneFast();
        serializeAuthenticatedUsers("runBy"_sd);
    } else {
        serializeAuthenticatedUsers("effectiveUsers"_sd);
    }

    if (const auto seCtx = transport::ServiceExecutorContext::get(client)) {
        bool isDedicated = (seCtx->getThreadingModel() ==
                            transport::ServiceExecutorContext::ThreadingModel::kDedicated);
        infoBuilder->append("threaded"_sd, isDedicated);
    }

    if (clientOpCtx) {
        infoBuilder->append("opid", static_cast<int>(clientOpCtx->getOpID()));

        if (auto opKey = clientOpCtx->getOperationKey()) {
            opKey->appendToBuilder(infoBuilder, "operationKey");
        }

        if (clientOpCtx->isKillPending()) {
            infoBuilder->append("killPending", true);
        }

        if (auto lsid = clientOpCtx->getLogicalSessionId()) {
            BSONObjBuilder lsidBuilder(infoBuilder->subobjStart("lsid"));
            lsid->serialize(&lsidBuilder);
        }

        CurOp::get(clientOpCtx)->reportState(clientOpCtx, infoBuilder, truncateOps);
    }

#ifndef MONGO_CONFIG_USE_RAW_LATCHES
    if (auto diagnostic = DiagnosticInfo::get(*client)) {
        BSONObjBuilder waitingForLatchBuilder(infoBuilder->subobjStart("waitingForLatch"));
        waitingForLatchBuilder.append("timestamp", diagnostic->getTimestamp());
        waitingForLatchBuilder.append("captureName", diagnostic->getCaptureName());
        if (backtraceMode) {
            BSONArrayBuilder backtraceBuilder(waitingForLatchBuilder.subarrayStart("backtrace"));
            /** This branch becomes useful again with SERVER-44091
            for (const auto& frame : diagnostic->makeStackTrace().frames) {
                BSONObjBuilder backtraceObj(backtraceBuilder.subobjStart());
                backtraceObj.append("addr", unsignedHex(frame.instructionOffset));
                backtraceObj.append("path", frame.objectPath);
            }
            */
        }
    }
#endif
}

void CurOp::setGenericCursor_inlock(GenericCursor gc) {
    _genericCursor = std::move(gc);
}

void CurOp::_finishInit(OperationContext* opCtx, CurOpStack* stack) {
    _stack = stack;
    _tickSource = SystemTickSource::get();

    if (opCtx) {
        _stack->push(opCtx, this);
    } else {
        _stack->push_nolock(this);
    }
}

CurOp::CurOp(OperationContext* opCtx) {
    // If this is a sub-operation, we store the snapshot of lock stats as the base lock stats of the
    // current operation.
    if (_parent != nullptr)
        _lockStatsBase = opCtx->lockState()->getLockerInfo(boost::none)->stats;

    // Add the CurOp object onto the stack of active CurOp objects.
    _finishInit(opCtx, &_curopStack(opCtx));
}

CurOp::CurOp(OperationContext* opCtx, CurOpStack* stack) {
    _finishInit(opCtx, stack);
}

CurOp::~CurOp() {
    if (parent() != nullptr)
        parent()->yielded(_numYields.load());
    invariant(this == _stack->pop());
}

void CurOp::setGenericOpRequestDetails(OperationContext* opCtx,
                                       const NamespaceString& nss,
                                       const Command* command,
                                       BSONObj cmdObj,
                                       NetworkOp op) {
    // Set the _isCommand flags based on network op only. For legacy writes on mongoS, we resolve
    // them to OpMsgRequests and then pass them into the Commands path, so having a valid Command*
    // here does not guarantee that the op was issued from the client using a command protocol.
    const bool isCommand = (op == dbMsg || (op == dbQuery && nss.isCommand()));
    auto logicalOp = (command ? command->getLogicalOp() : networkOpToLogicalOp(op));

    stdx::lock_guard<Client> clientLock(*opCtx->getClient());
    _isCommand = _debug.iscommand = isCommand;
    _logicalOp = _debug.logicalOp = logicalOp;
    _networkOp = _debug.networkOp = op;
    _opDescription = cmdObj;
    _command = command;
    _ns = nss.ns();
}

void CurOp::setEndOfOpMetrics(long long nreturned) {
    _debug.additiveMetrics.nreturned = nreturned;
    // A non-none queryStatsInfo.keyHash indicates the current query is being tracked for queryStats
    // and therefore the executionTime needs to be recorded as part of that effort. executionTime is
    // set with the final executionTime in completeAndLogOperation, but for query stats collection
    // we want it set before incrementing cursor metrics using OpDebug's AdditiveMetrics. The value
    // set here will be overwritten later in completeAndLogOperation.
    if (_debug.queryStatsInfo.keyHash) {
        _debug.additiveMetrics.executionTime = elapsedTimeExcludingPauses();
    }
}

void CurOp::setMessage_inlock(StringData message) {
    if (_progressMeter.isActive()) {
        LOGV2_ERROR(20527,
                    "Changing message from {old} to {new}",
                    "Updating message",
                    "old"_attr = redact(_message),
                    "new"_attr = redact(message));
        verify(!_progressMeter.isActive());
    }
    _message = message.toString();  // copy
}

ProgressMeter& CurOp::setProgress_inlock(StringData message,
                                         unsigned long long progressMeterTotal,
                                         int secondsBetween) {
    setMessage_inlock(message);
    _progressMeter.reset(progressMeterTotal, secondsBetween);
    _progressMeter.setName(message);
    return _progressMeter;
}

void CurOp::setNS_inlock(StringData ns) {
    _ns = ns.toString();
}

TickSource::Tick CurOp::startTime() {
    // It is legal for this function to get called multiple times, but all of those calls should be
    // from the same thread, which should be the thread that "owns" this CurOp object. We define
    // ownership here in terms of the Client object: each thread is associated with a Client
    // (accessed by 'Client::getCurrent()'), which should be the same as the Client associated with
    // this CurOp (by way of the OperationContext). Note that, if this is the "base" CurOp on the
    // CurOpStack, then we don't yet hava an initialized pointer to the OperationContext, and we
    // cannot perform this check. That is a rare case, however.
    invariant(!_stack->opCtx() || Client::getCurrent() == _stack->opCtx()->getClient());

    auto start = _start.load();
    if (start != 0) {
        return start;
    }

    // The '_start' value is initialized to 0 and gets assigned on demand the first time it gets
    // accessed. The above thread ownership requirement ensures that there will never be concurrent
    // calls to this '_start' assignment, but we use compare-exchange anyway as an additional check
    // that writes to '_start' never race.
    TickSource::Tick unassignedStart = 0;
    invariant(_start.compare_exchange_strong(unassignedStart, _tickSource->getTicks()));
    return _start.load();
}

void CurOp::done() {
    // As documented in the 'CurOp::startTime()' member function, it is legal for this function to
    // be called multiple times, but all calls must be in in the thread that "owns" this CurOp
    // object.
    invariant(!_stack->opCtx() || Client::getCurrent() == _stack->opCtx()->getClient());

    _end = _tickSource->getTicks();
}

Microseconds CurOp::computeElapsedTimeTotal(TickSource::Tick startTime,
                                            TickSource::Tick endTime) const {
    invariant(startTime != 0);

    if (!endTime) {
        // This operation is ongoing.
        return _tickSource->ticksTo<Microseconds>(_tickSource->getTicks() - startTime);
    }

    return _tickSource->ticksTo<Microseconds>(endTime - startTime);
}

void CurOp::enter_inlock(const char* ns, int dbProfileLevel) {
    ensureStarted();
    _ns = ns;
    raiseDbProfileLevel(dbProfileLevel);
}

void CurOp::raiseDbProfileLevel(int dbProfileLevel) {
    _dbprofile = std::max(dbProfileLevel, _dbprofile);
}

static constexpr size_t appendMaxElementSize = 50 * 1024;

bool CurOp::completeAndLogOperation(OperationContext* opCtx,
                                    logv2::LogComponent component,
                                    boost::optional<size_t> responseLength,
                                    boost::optional<long long> slowMsOverride,
                                    bool forceLog) {
    const long long slowMs = slowMsOverride.value_or(serverGlobalParams.slowMS);

    // Record the size of the response returned to the client, if applicable.
    if (responseLength) {
        _debug.responseLength = *responseLength;
    }

    // Obtain the total execution time of this operation.
    done();
    _debug.additiveMetrics.executionTime =
        duration_cast<Microseconds>(elapsedTimeExcludingPauses());
    const auto executionTimeMillis =
        durationCount<Milliseconds>(*_debug.additiveMetrics.executionTime);

    if (_debug.isReplOplogGetMore) {
        oplogGetMoreStats.recordMillis(executionTimeMillis);
    }

    bool shouldLogSlowOp, shouldProfileAtLevel1;

    if (auto filter =
            CollectionCatalog::get(opCtx)->getDatabaseProfileSettings(getNSS().db()).filter) {
        bool passesFilter = filter->matches(opCtx, _debug, *this);

        shouldLogSlowOp = passesFilter;
        shouldProfileAtLevel1 = passesFilter;

    } else {
        // Log the operation if it is eligible according to the current slowMS and sampleRate
        // settings.
        bool shouldSample;
        std::tie(shouldLogSlowOp, shouldSample) = shouldLogSlowOpWithSampling(
            opCtx, component, Milliseconds(executionTimeMillis), Milliseconds(slowMs));

        shouldProfileAtLevel1 = shouldLogSlowOp && shouldSample;
    }

    if (forceLog || shouldLogSlowOp) {
        auto lockerInfo = opCtx->lockState()->getLockerInfo(_lockStatsBase);
        if (_debug.storageStats == nullptr && opCtx->lockState()->wasGlobalLockTaken() &&
            opCtx->getServiceContext()->getStorageEngine()) {
            // Do not fetch operation statistics again if we have already got them (for instance,
            // as a part of stashing the transaction).
            // Take a lock before calling into the storage engine to prevent racing against a
            // shutdown. Any operation that used a storage engine would have at-least held a
            // global lock at one point, hence we limit our lock acquisition to such operations.
            // We can get here and our lock acquisition be timed out or interrupted, log a
            // message if that happens.
            try {
                // Retrieving storage stats should not be blocked by oplog application.
                ShouldNotConflictWithSecondaryBatchApplicationBlock shouldNotConflictBlock(
                    opCtx->lockState());
                Lock::GlobalLock lk(opCtx,
                                    MODE_IS,
                                    Date_t::now() + Milliseconds(500),
                                    Lock::InterruptBehavior::kLeaveUnlocked,
                                    true /* skipRSTLLock */);
                if (lk.isLocked()) {
                    _debug.storageStats =
                        opCtx->recoveryUnit()->computeOperationStatisticsSinceLastCall();
                } else {
                    LOGV2_WARNING_OPTIONS(
                        20525,
                        {component},
                        "Failed to gather storage statistics for {opId} due to {reason}",
                        "Failed to gather storage statistics for slow operation",
                        "opId"_attr = opCtx->getOpID(),
                        "error"_attr = "lock acquire timeout"_sd);
                }
            } catch (const ExceptionForCat<ErrorCategory::Interruption>& ex) {
                LOGV2_WARNING_OPTIONS(
                    20526,
                    {component},
                    "Failed to gather storage statistics for {opId} due to {reason}",
                    "Failed to gather storage statistics for slow operation",
                    "opId"_attr = opCtx->getOpID(),
                    "error"_attr = redact(ex));
            }
        }

        // Gets the time spent blocked on prepare conflicts.
        auto prepareConflictDurationMicros =
            PrepareConflictTracker::get(opCtx).getPrepareConflictDuration();
        _debug.prepareConflictDurationMillis =
            duration_cast<Milliseconds>(prepareConflictDurationMicros);

        auto operationMetricsPtr = [&]() -> ResourceConsumption::OperationMetrics* {
            auto& metricsCollector = ResourceConsumption::MetricsCollector::get(opCtx);
            if (metricsCollector.hasCollectedMetrics()) {
                return &metricsCollector.getMetrics();
            }
            return nullptr;
        }();

        logv2::DynamicAttributes attr;
        _debug.report(
            opCtx, (lockerInfo ? &lockerInfo->stats : nullptr), operationMetricsPtr, &attr);

        LOGV2_OPTIONS(51803, {component}, "Slow query", attr);

        _checkForFailpointsAfterCommandLogged();
    }

    // Return 'true' if this operation should also be added to the profiler.
    // rateLimit only affects profiler at level 2
    if (_dbprofile >= 2)
        return _shouldDBProfileWithRateLimit(opCtx, slowMs);
    if (_dbprofile <= 0)
        return false;
    return shouldProfileAtLevel1;
}

// Failpoints after commands are logged.
constexpr auto kPrepareTransactionCmdName = "prepareTransaction"_sd;
MONGO_FAIL_POINT_DEFINE(waitForPrepareTransactionCommandLogged);
constexpr auto kHelloCmdName = "hello"_sd;
MONGO_FAIL_POINT_DEFINE(waitForHelloCommandLogged);
constexpr auto kIsMasterCmdName = "isMaster"_sd;
MONGO_FAIL_POINT_DEFINE(waitForIsMasterCommandLogged);

void CurOp::_checkForFailpointsAfterCommandLogged() {
    if (!isCommand() || !getCommand()) {
        return;
    }

    auto cmdName = getCommand()->getName();
    if (cmdName == kPrepareTransactionCmdName) {
        if (MONGO_unlikely(waitForPrepareTransactionCommandLogged.shouldFail())) {
            LOGV2(31481, "waitForPrepareTransactionCommandLogged failpoint enabled");
        }
    } else if (cmdName == kHelloCmdName) {
        if (MONGO_unlikely(waitForHelloCommandLogged.shouldFail())) {
            LOGV2(31482, "waitForHelloCommandLogged failpoint enabled");
        }
    } else if (cmdName == kIsMasterCmdName) {
        if (MONGO_unlikely(waitForIsMasterCommandLogged.shouldFail())) {
            LOGV2(31483, "waitForIsMasterCommandLogged failpoint enabled");
        }
    }
}

Command::ReadWriteType CurOp::getReadWriteType() const {
    if (_command) {
        return _command->getReadWriteType();
    }
    switch (_logicalOp) {
        case LogicalOp::opGetMore:
        case LogicalOp::opQuery:
            return Command::ReadWriteType::kRead;
        case LogicalOp::opUpdate:
        case LogicalOp::opInsert:
        case LogicalOp::opDelete:
            return Command::ReadWriteType::kWrite;
        default:
            return Command::ReadWriteType::kCommand;
    }
}

namespace {

BSONObj appendCommentField(OperationContext* opCtx, const BSONObj& cmdObj) {
    return opCtx->getComment() && !cmdObj["comment"] ? cmdObj.addField(*opCtx->getComment())
                                                     : cmdObj;
}

/**
 * Appends {<name>: obj} to the provided builder.  If obj is greater than maxSize, appends a string
 * summary of obj as { <name>: { $truncated: "obj" } }. If a comment parameter is present, add it to
 * the truncation object.
 */
void appendAsObjOrString(StringData name,
                         const BSONObj& obj,
                         const boost::optional<size_t> maxSize,
                         BSONObjBuilder* builder) {
    if (!maxSize || static_cast<size_t>(obj.objsize()) <= *maxSize) {
        builder->append(name, obj);
    } else {
        // Generate an abbreviated serialization for the object, by passing false as the "full"
        // argument to obj.toString(). Remove "comment" field from the object, if present, since
        // this will be promoted to a top-level field in the output.
        std::string objToString =
            (obj.hasField("comment") ? obj.removeField("comment") : obj).toString();
        if (objToString.size() > *maxSize) {
            // objToString is still too long, so we append to the builder a truncated form
            // of objToString concatenated with "...".  Instead of creating a new string
            // temporary, mutate objToString to do this (we know that we can mutate
            // characters in objToString up to and including objToString[maxSize]).
            objToString[*maxSize - 3] = '.';
            objToString[*maxSize - 2] = '.';
            objToString[*maxSize - 1] = '.';
            LOGV2_INFO(4760300,
                       "Gathering currentOp information, operation of size {size} exceeds the size "
                       "limit of {limit} and will be truncated.",
                       "size"_attr = objToString.size(),
                       "limit"_attr = *maxSize);
        }

        StringData truncation = StringData(objToString).substr(0, *maxSize);

        // Append the truncated representation of the object to the builder. If a comment parameter
        // is present, write it to the object alongside the truncated op. This object will appear as
        // {$truncated: "{find: \"collection\", filter: {x: 1, ...", comment: "comment text" }
        BSONObjBuilder truncatedBuilder(builder->subobjStart(name));
        truncatedBuilder.append("$truncated", truncation);

        if (auto comment = obj["comment"]) {
            truncatedBuilder.append(comment);
        }

        truncatedBuilder.doneFast();
    }
}
}  // namespace

BSONObj CurOp::truncateAndSerializeGenericCursor(GenericCursor* cursor,
                                                 boost::optional<size_t> maxQuerySize) {
    // This creates a new builder to truncate the object that will go into the curOp output. In
    // order to make sure the object is not too large but not truncate the comment, we only
    // truncate the originatingCommand and not the entire cursor.
    if (maxQuerySize) {
        BSONObjBuilder tempObj;
        appendAsObjOrString(
            "truncatedObj", cursor->getOriginatingCommand().get(), maxQuerySize, &tempObj);
        auto originatingCommand = tempObj.done().getObjectField("truncatedObj");
        cursor->setOriginatingCommand(originatingCommand.getOwned());
    }
    // lsid, ns, and planSummary exist in the top level curop object, so they need to be temporarily
    // removed from the cursor object to avoid duplicating information.
    auto lsid = cursor->getLsid();
    auto ns = cursor->getNs();
    auto originalPlanSummary(cursor->getPlanSummary() ? boost::optional<std::string>(
                                                            cursor->getPlanSummary()->toString())
                                                      : boost::none);
    cursor->setLsid(boost::none);
    cursor->setNs(boost::none);
    cursor->setPlanSummary(boost::none);
    auto serialized = cursor->toBSON();
    cursor->setLsid(lsid);
    cursor->setNs(ns);
    if (originalPlanSummary) {
        cursor->setPlanSummary(StringData(*originalPlanSummary));
    }
    return serialized;
}

void CurOp::reportState(OperationContext* opCtx, BSONObjBuilder* builder, bool truncateOps) {
    auto start = _start.load();
    if (start) {
        auto end = _end.load();
        auto elapsedTimeTotal = computeElapsedTimeTotal(start, end);
        builder->append("secs_running", durationCount<Seconds>(elapsedTimeTotal));
        builder->append("microsecs_running", durationCount<Microseconds>(elapsedTimeTotal));
    }

    builder->append("op", logicalOpToString(_logicalOp));
    builder->append("ns", _ns);

    // When the currentOp command is run, it returns a single response object containing all current
    // operations; this request will fail if the response exceeds the 16MB document limit. By
    // contrast, the $currentOp aggregation stage does not have this restriction. If 'truncateOps'
    // is true, limit the size of each op to 1000 bytes. Otherwise, do not truncate.
    const boost::optional<size_t> maxQuerySize{truncateOps, 1000};

    appendAsObjOrString(
        "command", appendCommentField(opCtx, _opDescription), maxQuerySize, builder);


    if (!_planSummary.empty()) {
        builder->append("planSummary", _planSummary);
    }

    if (_genericCursor) {
        builder->append("cursor",
                        truncateAndSerializeGenericCursor(&(*_genericCursor), maxQuerySize));
    }

    if (!_message.empty()) {
        if (_progressMeter.isActive()) {
            StringBuilder buf;
            buf << _message << " " << _progressMeter.toString();
            builder->append("msg", buf.str());
            BSONObjBuilder sub(builder->subobjStart("progress"));
            sub.appendNumber("done", (long long)_progressMeter.done());
            sub.appendNumber("total", (long long)_progressMeter.total());
            sub.done();
        } else {
            builder->append("msg", _message);
        }
    }

    if (!_failPointMessage.empty()) {
        builder->append("failpointMsg", _failPointMessage);
    }

    if (auto n = _debug.additiveMetrics.prepareReadConflicts.load(); n > 0) {
        builder->append("prepareReadConflicts", n);
    }
    if (auto n = _debug.additiveMetrics.writeConflicts.load(); n > 0) {
        builder->append("writeConflicts", n);
    }
    if (auto n = _debug.additiveMetrics.temporarilyUnavailableErrors.load(); n > 0) {
        builder->append("temporarilyUnavailableErrors", n);
    }

    builder->append("numYields", _numYields.load());

    if (_debug.dataThroughputLastSecond) {
        builder->append("dataThroughputLastSecond", *_debug.dataThroughputLastSecond);
    }

    if (_debug.dataThroughputAverage) {
        builder->append("dataThroughputAverage", *_debug.dataThroughputAverage);
    }

    if (auto start = _waitForWriteConcernStart.load(); start > 0) {
        auto end = _waitForWriteConcernEnd.load();
        auto elapsedTimeTotal =
            duration_cast<Microseconds>(debug().waitForWriteConcernDurationMillis);
        elapsedTimeTotal += computeElapsedTimeTotal(start, end);
        builder->append("waitForWriteConcernDurationMillis",
                        durationCount<Milliseconds>(elapsedTimeTotal));
    }
}

bool CurOp::_shouldDBProfileWithRateLimit(OperationContext* opCtx, long long slowMS) {
    if (serverGlobalParams.rateLimit > 1) {
        // Slow operations are always profiled
        if (elapsedTimeExcludingPauses() >= Milliseconds{slowMS}) {
            return true;
        }
        // Fast operations are sampled by rate limit
        if (_rateLimitSample == boost::none) {
            constexpr int64_t RATE_LIMIT_MULTIPLIER = 1LL << 52;
            static_assert(RATE_LIMIT_MAX * RATE_LIMIT_MULTIPLIER <=
                              std::numeric_limits<int64_t>::max(),
                          "product of RATE_LIMIT_MAX and RATE_LIMIT_MULTIPLIER should not exceed "
                          "int64_t range");
            const auto client = opCtx->getClient();
            _rateLimitSample.emplace(client->getPrng().nextInt64(RATE_LIMIT_MULTIPLIER) *
                                         serverGlobalParams.rateLimit <
                                     RATE_LIMIT_MULTIPLIER);
        }
        return *_rateLimitSample;
    }
    return true;
}

namespace {
StringData getProtoString(int op) {
    if (op == dbMsg) {
        return "op_msg";
    } else if (op == dbQuery) {
        return "op_query";
    }
    MONGO_UNREACHABLE;
}
}  // namespace

#define OPDEBUG_TOSTRING_HELP(x) \
    if (x >= 0)                  \
    s << " " #x ":" << (x)
#define OPDEBUG_TOSTRING_HELP_BOOL(x) \
    if (x)                            \
    s << " " #x ":" << (x)
#define OPDEBUG_TOSTRING_HELP_ATOMIC(x, y) \
    if (auto __y = y.load(); __y > 0)      \
    s << " " x ":" << (__y)
#define OPDEBUG_TOSTRING_HELP_OPTIONAL(x, y) \
    if (y)                                   \
    s << " " x ":" << (*y)

#define OPDEBUG_TOATTR_HELP(x) \
    if (x >= 0)                \
    pAttrs->add(#x, x)
#define OPDEBUG_TOATTR_HELP_BOOL(x) \
    if (x)                          \
    pAttrs->add(#x, x)
#define OPDEBUG_TOATTR_HELP_ATOMIC(x, y) \
    if (auto __y = y.load(); __y > 0)    \
    pAttrs->add(x, __y)
#define OPDEBUG_TOATTR_HELP_OPTIONAL(x, y) \
    if (y)                                 \
    pAttrs->add(x, *y)

void OpDebug::report(OperationContext* opCtx,
                     const SingleThreadedLockStats* lockStats,
                     const ResourceConsumption::OperationMetrics* operationMetrics,
                     logv2::DynamicAttributes* pAttrs) const {
    Client* client = opCtx->getClient();
    auto& curop = *CurOp::get(opCtx);
    auto flowControlStats = opCtx->lockState()->getFlowControlStats();

    if (iscommand) {
        pAttrs->add("type", "command");
    } else {
        pAttrs->add("type", networkOpToString(networkOp));
    }

    pAttrs->addDeepCopy("ns", curop.getNS());

    if (client) {
        if (auto clientMetadata = ClientMetadata::get(client)) {
            StringData appName = clientMetadata->getApplicationName();
            if (!appName.empty()) {
                pAttrs->add("appName", appName);
            }
        }
    }

    auto query = appendCommentField(opCtx, curop.opDescription());
    if (!query.isEmpty()) {
        if (iscommand) {
            const Command* curCommand = curop.getCommand();
            if (curCommand) {
                mutablebson::Document cmdToLog(query, mutablebson::Document::kInPlaceDisabled);
                curCommand->snipForLogging(&cmdToLog);
                pAttrs->add("command", redact(cmdToLog.getObject()));
            } else {
                // Should not happen but we need to handle curCommand == NULL gracefully.
                // We don't know what the request payload is intended to be, so it might be
                // sensitive, and we don't know how to redact it properly without a 'Command*'.
                // So we just don't log it at all.
                pAttrs->add("command", "unrecognized");
            }
        } else {
            pAttrs->add("command", redact(query));
        }
    }

    auto originatingCommand = curop.originatingCommand();
    if (!originatingCommand.isEmpty()) {
        pAttrs->add("originatingCommand", redact(originatingCommand));
    }

    if (!curop.getPlanSummary().empty()) {
        pAttrs->addDeepCopy("planSummary", curop.getPlanSummary().toString());
    }

    if (planningTime > Microseconds::zero()) {
        pAttrs->add("planningTimeMicros", durationCount<Microseconds>(planningTime));
    }

    if (prepareConflictDurationMillis > Milliseconds::zero()) {
        pAttrs->add("prepareConflictDuration", prepareConflictDurationMillis);
    }

    if (totalOplogSlotDurationMicros > Microseconds::zero()) {
        pAttrs->add("totalOplogSlotDuration", totalOplogSlotDurationMicros);
    }

    if (dataThroughputLastSecond) {
        pAttrs->add("dataThroughputLastSecondMBperSec", *dataThroughputLastSecond);
    }

    if (dataThroughputAverage) {
        pAttrs->add("dataThroughputAverageMBPerSec", *dataThroughputAverage);
    }

    if (!resolvedViews.empty()) {
        pAttrs->add("resolvedViews", getResolvedViewsInfo());
    }

    OPDEBUG_TOATTR_HELP(nShards);
    OPDEBUG_TOATTR_HELP(cursorid);
    if (mongotCursorId) {
        pAttrs->add("mongot", makeMongotDebugStatsObject());
    }
    OPDEBUG_TOATTR_HELP_BOOL(exhaust);

    OPDEBUG_TOATTR_HELP_OPTIONAL("keysExamined", additiveMetrics.keysExamined);
    OPDEBUG_TOATTR_HELP_OPTIONAL("docsExamined", additiveMetrics.docsExamined);
    OPDEBUG_TOATTR_HELP_BOOL(hasSortStage);
    OPDEBUG_TOATTR_HELP_BOOL(usedDisk);
    OPDEBUG_TOATTR_HELP_BOOL(fromMultiPlanner);
    if (replanReason) {
        bool replanned = true;
        OPDEBUG_TOATTR_HELP_BOOL(replanned);
        pAttrs->add("replanReason", redact(*replanReason));
    }
    OPDEBUG_TOATTR_HELP_OPTIONAL("nMatched", additiveMetrics.nMatched);
    OPDEBUG_TOATTR_HELP_OPTIONAL("nBatches", additiveMetrics.nBatches);
    OPDEBUG_TOATTR_HELP_OPTIONAL("nModified", additiveMetrics.nModified);
    OPDEBUG_TOATTR_HELP_OPTIONAL("ninserted", additiveMetrics.ninserted);
    OPDEBUG_TOATTR_HELP_OPTIONAL("ndeleted", additiveMetrics.ndeleted);
    OPDEBUG_TOATTR_HELP_OPTIONAL("nUpserted", additiveMetrics.nUpserted);
    OPDEBUG_TOATTR_HELP_BOOL(cursorExhausted);

    OPDEBUG_TOATTR_HELP_OPTIONAL("keysInserted", additiveMetrics.keysInserted);
    OPDEBUG_TOATTR_HELP_OPTIONAL("keysDeleted", additiveMetrics.keysDeleted);
    OPDEBUG_TOATTR_HELP_ATOMIC("prepareReadConflicts", additiveMetrics.prepareReadConflicts);
    OPDEBUG_TOATTR_HELP_ATOMIC("writeConflicts", additiveMetrics.writeConflicts);
    OPDEBUG_TOATTR_HELP_ATOMIC("temporarilyUnavailableErrors",
                               additiveMetrics.temporarilyUnavailableErrors);

    pAttrs->add("numYields", curop.numYields());
    OPDEBUG_TOATTR_HELP_OPTIONAL("nreturned", additiveMetrics.nreturned);

    if (queryHash) {
        pAttrs->addDeepCopy("queryHash", zeroPaddedHex(*queryHash));
    }
    if (planCacheKey) {
        pAttrs->addDeepCopy("planCacheKey", zeroPaddedHex(*planCacheKey));
    }

    if (classicEngineUsed) {
        pAttrs->add("queryFramework", classicEngineUsed.value() ? "classic" : "sbe");
    } else if (cqfUsed) {
        pAttrs->add("queryFramework", "cqf");
    }

    if (!errInfo.isOK()) {
        pAttrs->add("ok", 0);
        if (!errInfo.reason().empty()) {
            pAttrs->add("errMsg", redact(errInfo.reason()));
        }
        pAttrs->addDeepCopy("errName", errInfo.codeString());
        pAttrs->add("errCode", static_cast<int>(errInfo.code()));
    }

    if (responseLength > 0) {
        pAttrs->add("reslen", responseLength);
    }

    if (lockStats) {
        BSONObjBuilder locks;
        lockStats->report(&locks);
        pAttrs->add("locks", locks.obj());
    }

    auto userAcquisitionStats = curop.getReadOnlyUserAcquisitionStats();
    if (userAcquisitionStats->shouldUserCacheAcquisitionStatsReport()) {
        BSONObjBuilder userCacheAcquisitionStatsBuilder;
        userAcquisitionStats->userCacheAcquisitionStatsReport(
            &userCacheAcquisitionStatsBuilder, opCtx->getServiceContext()->getTickSource());
        pAttrs->add("authorization", userCacheAcquisitionStatsBuilder.obj());
    }

    if (userAcquisitionStats->shouldLDAPOperationStatsReport()) {
        BSONObjBuilder ldapOperationStatsBuilder;
        userAcquisitionStats->ldapOperationStatsReport(&ldapOperationStatsBuilder,
                                                       opCtx->getServiceContext()->getTickSource());
        pAttrs->add("LDAPOperations", ldapOperationStatsBuilder.obj());
    }

    BSONObj flowControlObj = makeFlowControlObject(flowControlStats);
    if (flowControlObj.nFields() > 0) {
        pAttrs->add("flowControl", flowControlObj);
    }

    {
        const auto& readConcern = repl::ReadConcernArgs::get(opCtx);
        if (readConcern.isSpecified()) {
            pAttrs->add("readConcern", readConcern.toBSONInner());
        }
    }

    if (writeConcern && !writeConcern->usedDefaultConstructedWC) {
        pAttrs->add("writeConcern", writeConcern->toBSON());
    }

    if (waitForWriteConcernDurationMillis > Milliseconds::zero()) {
        pAttrs->add("waitForWriteConcernDuration", waitForWriteConcernDurationMillis);
    }

    if (storageStats) {
        pAttrs->add("storage", storageStats->toBSON());
    }

    if (operationMetrics) {
        BSONObjBuilder builder;
        operationMetrics->toBsonNonZeroFields(&builder);
        pAttrs->add("operationMetrics", builder.obj());
    }

    if (client && client->session()) {
        pAttrs->add("remote", client->session()->remote());
    }

    if (iscommand) {
        pAttrs->add("protocol", getProtoString(networkOp));
    }

    if (remoteOpWaitTime) {
        pAttrs->add("remoteOpWaitMillis", durationCount<Milliseconds>(*remoteOpWaitTime));
    }

    // durationMillis should always be present for any operation
    pAttrs->add(
        "durationMillis",
        durationCount<Milliseconds>(additiveMetrics.executionTime.value_or(Microseconds{0})));
}

void OpDebug::reportStorageStats(logv2::DynamicAttributes* pAttrs) const {
    if (storageStats) {
        pAttrs->add("storage", storageStats->toBSON());
    }
}

#define OPDEBUG_APPEND_NUMBER2(b, x, y) \
    if (y != -1)                        \
    (b).appendNumber(x, (y))
#define OPDEBUG_APPEND_NUMBER(b, x) OPDEBUG_APPEND_NUMBER2(b, #x, x)

#define OPDEBUG_APPEND_BOOL2(b, x, y) \
    if (y)                            \
    (b).appendBool(x, (y))
#define OPDEBUG_APPEND_BOOL(b, x) OPDEBUG_APPEND_BOOL2(b, #x, x)

#define OPDEBUG_APPEND_ATOMIC(b, x, y) \
    if (auto __y = y.load(); __y > 0)  \
    (b).appendNumber(x, __y)
#define OPDEBUG_APPEND_OPTIONAL(b, x, y) \
    if (y)                               \
    (b).appendNumber(x, (*y))

void OpDebug::append(OperationContext* opCtx,
                     const SingleThreadedLockStats& lockStats,
                     FlowControlTicketholder::CurOp flowControlStats,
                     BSONObjBuilder& b) const {
    auto& curop = *CurOp::get(opCtx);

    b.append("op", logicalOpToString(logicalOp));

    NamespaceString nss = NamespaceString(curop.getNS());
    b.append("ns", nss.ns());

    appendAsObjOrString(
        "command", appendCommentField(opCtx, curop.opDescription()), appendMaxElementSize, &b);

    auto originatingCommand = curop.originatingCommand();
    if (!originatingCommand.isEmpty()) {
        appendAsObjOrString("originatingCommand", originatingCommand, appendMaxElementSize, &b);
    }

    if (!resolvedViews.empty()) {
        appendResolvedViewsInfo(b);
    }

    OPDEBUG_APPEND_NUMBER(b, nShards);
    OPDEBUG_APPEND_NUMBER(b, cursorid);
    if (mongotCursorId) {
        b.append("mongot", makeMongotDebugStatsObject());
    }
    OPDEBUG_APPEND_BOOL(b, exhaust);

    OPDEBUG_APPEND_OPTIONAL(b, "keysExamined", additiveMetrics.keysExamined);
    OPDEBUG_APPEND_OPTIONAL(b, "docsExamined", additiveMetrics.docsExamined);
    OPDEBUG_APPEND_BOOL(b, hasSortStage);
    OPDEBUG_APPEND_BOOL(b, usedDisk);
    OPDEBUG_APPEND_BOOL(b, fromMultiPlanner);
    if (replanReason) {
        bool replanned = true;
        OPDEBUG_APPEND_BOOL(b, replanned);
        b.append("replanReason", *replanReason);
    }
    OPDEBUG_APPEND_OPTIONAL(b, "nMatched", additiveMetrics.nMatched);
    OPDEBUG_APPEND_OPTIONAL(b, "nBatches", additiveMetrics.nBatches);
    OPDEBUG_APPEND_OPTIONAL(b, "nModified", additiveMetrics.nModified);
    OPDEBUG_APPEND_OPTIONAL(b, "ninserted", additiveMetrics.ninserted);
    OPDEBUG_APPEND_OPTIONAL(b, "ndeleted", additiveMetrics.ndeleted);
    OPDEBUG_APPEND_OPTIONAL(b, "nUpserted", additiveMetrics.nUpserted);
    OPDEBUG_APPEND_BOOL(b, cursorExhausted);

    OPDEBUG_APPEND_OPTIONAL(b, "keysInserted", additiveMetrics.keysInserted);
    OPDEBUG_APPEND_OPTIONAL(b, "keysDeleted", additiveMetrics.keysDeleted);
    OPDEBUG_APPEND_ATOMIC(b, "prepareReadConflicts", additiveMetrics.prepareReadConflicts);
    OPDEBUG_APPEND_ATOMIC(b, "writeConflicts", additiveMetrics.writeConflicts);
    OPDEBUG_APPEND_ATOMIC(
        b, "temporarilyUnavailableErrors", additiveMetrics.temporarilyUnavailableErrors);

    OPDEBUG_APPEND_OPTIONAL(b, "dataThroughputLastSecond", dataThroughputLastSecond);
    OPDEBUG_APPEND_OPTIONAL(b, "dataThroughputAverage", dataThroughputAverage);

    b.appendNumber("numYield", curop.numYields());
    OPDEBUG_APPEND_OPTIONAL(b, "nreturned", additiveMetrics.nreturned);

    if (queryHash) {
        b.append("queryHash", zeroPaddedHex(*queryHash));
    }
    if (planCacheKey) {
        b.append("planCacheKey", zeroPaddedHex(*planCacheKey));
    }

    if (classicEngineUsed) {
        b.append("queryFramework", classicEngineUsed.value() ? "classic" : "sbe");
    } else if (cqfUsed) {
        b.append("queryFramework", "cqf");
    }

    {
        BSONObjBuilder locks(b.subobjStart("locks"));
        lockStats.report(&locks);
    }

    {
        auto userAcquisitionStats = curop.getReadOnlyUserAcquisitionStats();
        if (userAcquisitionStats->shouldUserCacheAcquisitionStatsReport()) {
            BSONObjBuilder userCacheAcquisitionStatsBuilder(b.subobjStart("authorization"));
            userAcquisitionStats->userCacheAcquisitionStatsReport(
                &userCacheAcquisitionStatsBuilder, opCtx->getServiceContext()->getTickSource());
        }

        if (userAcquisitionStats->shouldLDAPOperationStatsReport()) {
            BSONObjBuilder ldapOperationStatsBuilder;
            userAcquisitionStats->ldapOperationStatsReport(
                &ldapOperationStatsBuilder, opCtx->getServiceContext()->getTickSource());
        }
    }

    {
        BSONObj flowControlMetrics = makeFlowControlObject(flowControlStats);
        BSONObjBuilder flowControlBuilder(b.subobjStart("flowControl"));
        flowControlBuilder.appendElements(flowControlMetrics);
    }

    {
        const auto& readConcern = repl::ReadConcernArgs::get(opCtx);
        if (readConcern.isSpecified()) {
            readConcern.appendInfo(&b);
        }
    }

    if (writeConcern && !writeConcern->usedDefaultConstructedWC) {
        b.append("writeConcern", writeConcern->toBSON());
    }

    if (storageStats) {
        b.append("storage", storageStats->toBSON());
    }

    if (!errInfo.isOK()) {
        b.appendNumber("ok", 0.0);
        if (!errInfo.reason().empty()) {
            b.append("errMsg", errInfo.reason());
        }
        b.append("errName", ErrorCodes::errorString(errInfo.code()));
        b.append("errCode", errInfo.code());
    }

    OPDEBUG_APPEND_NUMBER(b, responseLength);
    if (iscommand) {
        b.append("protocol", getProtoString(networkOp));
    }

    if (remoteOpWaitTime) {
        b.append("remoteOpWaitMillis", durationCount<Milliseconds>(*remoteOpWaitTime));
    }

<<<<<<< HEAD
    b.appendNumber("millis", durationCount<Milliseconds>(executionTime));
    b.append("rateLimit",
             durationCount<Milliseconds>(executionTime) >= serverGlobalParams.slowMS ? 1 : serverGlobalParams.rateLimit);
=======
    // millis should always be present for any operation
    b.appendNumber(
        "millis",
        durationCount<Milliseconds>(additiveMetrics.executionTime.value_or(Microseconds{0})));
>>>>>>> fc9c4122

    if (!curop.getPlanSummary().empty()) {
        b.append("planSummary", curop.getPlanSummary());
    }

    if (totalOplogSlotDurationMicros > Microseconds::zero()) {
        b.appendNumber("totalOplogSlotDurationMicros",
                       durationCount<Microseconds>(totalOplogSlotDurationMicros));
    }

    if (planningTime > Microseconds::zero()) {
        b.appendNumber("planningTimeMicros", durationCount<Microseconds>(planningTime));
    }

    if (!execStats.isEmpty()) {
        b.append("execStats", std::move(execStats));
    }
}

void OpDebug::appendUserInfo(const CurOp& c,
                             BSONObjBuilder& builder,
                             AuthorizationSession* authSession) {
    UserNameIterator nameIter = authSession->getAuthenticatedUserNames();

    UserName bestUser;
    if (nameIter.more())
        bestUser = *nameIter;

    std::string opdb(nsToDatabase(c.getNS()));

    BSONArrayBuilder allUsers(builder.subarrayStart("allUsers"));
    for (; nameIter.more(); nameIter.next()) {
        BSONObjBuilder nextUser(allUsers.subobjStart());
        nextUser.append(AuthorizationManager::USER_NAME_FIELD_NAME, nameIter->getUser());
        nextUser.append(AuthorizationManager::USER_DB_FIELD_NAME, nameIter->getDB());
        nextUser.doneFast();

        if (nameIter->getDB() == opdb) {
            bestUser = *nameIter;
        }
    }
    allUsers.doneFast();

    builder.append("user", bestUser.getUser().empty() ? "" : bestUser.getDisplayName());
}

std::function<BSONObj(ProfileFilter::Args)> OpDebug::appendStaged(StringSet requestedFields,
                                                                  bool needWholeDocument) {
    // This function is analogous to OpDebug::append. The main difference is that append() does
    // the work of building BSON right away, while appendStaged() stages the work to be done later.
    // It returns a std::function that builds BSON when called.

    // The other difference is that appendStaged can avoid building BSON for unneeded fields.
    // requestedFields is a set of top-level field names; any fields beyond this list may be
    // omitted. This also lets us uassert if the caller asks for an unsupported field.

    // Each piece of the result is a function that appends to a BSONObjBuilder.
    // Before returning, we encapsulate the result in a simpler function that returns a BSONObj.
    using Piece = std::function<void(ProfileFilter::Args, BSONObjBuilder&)>;
    std::vector<Piece> pieces;

    // For convenience, the callback that handles each field gets the fieldName as an extra arg.
    using Callback = std::function<void(const char*, ProfileFilter::Args, BSONObjBuilder&)>;

    // Helper to check for the presence of a field in the StringSet, and remove it.
    // At the end of this method, anything left in the StringSet is a field we don't know
    // how to handle.
    auto needs = [&](const char* fieldName) {
        bool val = needWholeDocument || requestedFields.count(fieldName) > 0;
        requestedFields.erase(fieldName);
        return val;
    };
    auto addIfNeeded = [&](const char* fieldName, Callback cb) {
        if (needs(fieldName)) {
            pieces.push_back([fieldName = fieldName, cb = std::move(cb)](auto args, auto& b) {
                cb(fieldName, args, b);
            });
        }
    };

    addIfNeeded("ts", [](auto field, auto args, auto& b) { b.append(field, jsTime()); });
    addIfNeeded("client", [](auto field, auto args, auto& b) {
        b.append(field, args.opCtx->getClient()->clientAddress());
    });
    addIfNeeded("appName", [](auto field, auto args, auto& b) {
        if (auto clientMetadata = ClientMetadata::get(args.opCtx->getClient())) {
            auto appName = clientMetadata->getApplicationName();
            if (!appName.empty()) {
                b.append(field, appName);
            }
        }
    });
    bool needsAllUsers = needs("allUsers");
    bool needsUser = needs("user");
    if (needsAllUsers || needsUser) {
        pieces.push_back([](auto args, auto& b) {
            AuthorizationSession* authSession = AuthorizationSession::get(args.opCtx->getClient());
            appendUserInfo(args.curop, b, authSession);
        });
    }

    addIfNeeded("op", [](auto field, auto args, auto& b) {
        b.append(field, logicalOpToString(args.op.logicalOp));
    });
    addIfNeeded("ns", [](auto field, auto args, auto& b) {
        b.append(field, NamespaceString(args.curop.getNS()).ns());
    });

    addIfNeeded("command", [](auto field, auto args, auto& b) {
        appendAsObjOrString(field,
                            appendCommentField(args.opCtx, args.curop.opDescription()),
                            appendMaxElementSize,
                            &b);
    });

    addIfNeeded("originatingCommand", [](auto field, auto args, auto& b) {
        auto originatingCommand = args.curop.originatingCommand();
        if (!originatingCommand.isEmpty()) {
            appendAsObjOrString(field, originatingCommand, appendMaxElementSize, &b);
        }
    });

    addIfNeeded("nShards", [](auto field, auto args, auto& b) {
        OPDEBUG_APPEND_NUMBER2(b, field, args.op.nShards);
    });
    addIfNeeded("cursorid", [](auto field, auto args, auto& b) {
        OPDEBUG_APPEND_NUMBER2(b, field, args.op.cursorid);
    });
    addIfNeeded("mongot", [](auto field, auto args, auto& b) {
        if (args.op.mongotCursorId) {
            b.append(field, args.op.makeMongotDebugStatsObject());
        }
    });
    addIfNeeded("exhaust", [](auto field, auto args, auto& b) {
        OPDEBUG_APPEND_BOOL2(b, field, args.op.exhaust);
    });

    addIfNeeded("keysExamined", [](auto field, auto args, auto& b) {
        OPDEBUG_APPEND_OPTIONAL(b, field, args.op.additiveMetrics.keysExamined);
    });
    addIfNeeded("docsExamined", [](auto field, auto args, auto& b) {
        OPDEBUG_APPEND_OPTIONAL(b, field, args.op.additiveMetrics.docsExamined);
    });
    addIfNeeded("hasSortStage", [](auto field, auto args, auto& b) {
        OPDEBUG_APPEND_BOOL2(b, field, args.op.hasSortStage);
    });
    addIfNeeded("usedDisk", [](auto field, auto args, auto& b) {
        OPDEBUG_APPEND_BOOL2(b, field, args.op.usedDisk);
    });
    addIfNeeded("fromMultiPlanner", [](auto field, auto args, auto& b) {
        OPDEBUG_APPEND_BOOL2(b, field, args.op.fromMultiPlanner);
    });
    addIfNeeded("replanned", [](auto field, auto args, auto& b) {
        if (args.op.replanReason) {
            OPDEBUG_APPEND_BOOL2(b, field, true);
        }
    });
    addIfNeeded("replanReason", [](auto field, auto args, auto& b) {
        if (args.op.replanReason) {
            b.append(field, *args.op.replanReason);
        }
    });
    addIfNeeded("nMatched", [](auto field, auto args, auto& b) {
        OPDEBUG_APPEND_OPTIONAL(b, field, args.op.additiveMetrics.nMatched);
    });
    addIfNeeded("nBatches", [](auto field, auto args, auto& b) {
        OPDEBUG_APPEND_OPTIONAL(b, field, args.op.additiveMetrics.nBatches);
    });
    addIfNeeded("nModified", [](auto field, auto args, auto& b) {
        OPDEBUG_APPEND_OPTIONAL(b, field, args.op.additiveMetrics.nModified);
    });
    addIfNeeded("ninserted", [](auto field, auto args, auto& b) {
        OPDEBUG_APPEND_OPTIONAL(b, field, args.op.additiveMetrics.ninserted);
    });
    addIfNeeded("ndeleted", [](auto field, auto args, auto& b) {
        OPDEBUG_APPEND_OPTIONAL(b, field, args.op.additiveMetrics.ndeleted);
    });
    addIfNeeded("nUpserted", [](auto field, auto args, auto& b) {
        OPDEBUG_APPEND_OPTIONAL(b, field, args.op.additiveMetrics.nUpserted);
    });
    addIfNeeded("cursorExhausted", [](auto field, auto args, auto& b) {
        OPDEBUG_APPEND_BOOL2(b, field, args.op.cursorExhausted);
    });

    addIfNeeded("keysInserted", [](auto field, auto args, auto& b) {
        OPDEBUG_APPEND_OPTIONAL(b, field, args.op.additiveMetrics.keysInserted);
    });
    addIfNeeded("keysDeleted", [](auto field, auto args, auto& b) {
        OPDEBUG_APPEND_OPTIONAL(b, field, args.op.additiveMetrics.keysDeleted);
    });
    addIfNeeded("prepareReadConflicts", [](auto field, auto args, auto& b) {
        OPDEBUG_APPEND_ATOMIC(b, field, args.op.additiveMetrics.prepareReadConflicts);
    });
    addIfNeeded("writeConflicts", [](auto field, auto args, auto& b) {
        OPDEBUG_APPEND_ATOMIC(b, field, args.op.additiveMetrics.writeConflicts);
    });
    addIfNeeded("temporarilyUnavailableErrors", [](auto field, auto args, auto& b) {
        OPDEBUG_APPEND_ATOMIC(b, field, args.op.additiveMetrics.temporarilyUnavailableErrors);
    });

    addIfNeeded("dataThroughputLastSecond", [](auto field, auto args, auto& b) {
        OPDEBUG_APPEND_OPTIONAL(b, field, args.op.dataThroughputLastSecond);
    });
    addIfNeeded("dataThroughputAverage", [](auto field, auto args, auto& b) {
        OPDEBUG_APPEND_OPTIONAL(b, field, args.op.dataThroughputAverage);
    });

    addIfNeeded("numYield", [](auto field, auto args, auto& b) {
        b.appendNumber(field, args.curop.numYields());
    });
    addIfNeeded("nreturned", [](auto field, auto args, auto& b) {
        OPDEBUG_APPEND_OPTIONAL(b, field, args.op.additiveMetrics.nreturned);
    });

    addIfNeeded("queryHash", [](auto field, auto args, auto& b) {
        if (args.op.queryHash) {
            b.append(field, zeroPaddedHex(*args.op.queryHash));
        }
    });
    addIfNeeded("planCacheKey", [](auto field, auto args, auto& b) {
        if (args.op.planCacheKey) {
            b.append(field, zeroPaddedHex(*args.op.planCacheKey));
        }
    });

    addIfNeeded("queryFramework", [](auto field, auto args, auto& b) {
        if (args.op.classicEngineUsed) {
            b.append("queryFramework", args.op.classicEngineUsed.value() ? "classic" : "sbe");
        } else if (args.op.cqfUsed) {
            b.append("queryFramework", "cqf");
        }
    });

    addIfNeeded("locks", [](auto field, auto args, auto& b) {
        if (auto lockerInfo =
                args.opCtx->lockState()->getLockerInfo(args.curop.getLockStatsBase())) {
            BSONObjBuilder locks(b.subobjStart(field));
            lockerInfo->stats.report(&locks);
        }
    });

    addIfNeeded("authorization", [](auto field, auto args, auto& b) {
        auto userAcquisitionStats = args.curop.getReadOnlyUserAcquisitionStats();
        if (userAcquisitionStats->shouldUserCacheAcquisitionStatsReport()) {
            BSONObjBuilder userCacheAcquisitionStatsBuilder(b.subobjStart(field));
            userAcquisitionStats->userCacheAcquisitionStatsReport(
                &userCacheAcquisitionStatsBuilder,
                args.opCtx->getServiceContext()->getTickSource());
        }

        if (userAcquisitionStats->shouldLDAPOperationStatsReport()) {
            BSONObjBuilder ldapOperationStatsBuilder(b.subobjStart(field));
            userAcquisitionStats->ldapOperationStatsReport(
                &ldapOperationStatsBuilder, args.opCtx->getServiceContext()->getTickSource());
        }
    });

    addIfNeeded("flowControl", [](auto field, auto args, auto& b) {
        BSONObj flowControlMetrics =
            makeFlowControlObject(args.opCtx->lockState()->getFlowControlStats());
        BSONObjBuilder flowControlBuilder(b.subobjStart(field));
        flowControlBuilder.appendElements(flowControlMetrics);
    });

    addIfNeeded("writeConcern", [](auto field, auto args, auto& b) {
        if (args.op.writeConcern && !args.op.writeConcern->usedDefaultConstructedWC) {
            b.append(field, args.op.writeConcern->toBSON());
        }
    });

    addIfNeeded("storage", [](auto field, auto args, auto& b) {
        if (args.op.storageStats) {
            b.append(field, args.op.storageStats->toBSON());
        }
    });

    // Don't short-circuit: call needs() for every supported field, so that at the end we can
    // uassert that no unsupported fields were requested.
    bool needsOk = needs("ok");
    bool needsErrMsg = needs("errMsg");
    bool needsErrName = needs("errName");
    bool needsErrCode = needs("errCode");
    if (needsOk || needsErrMsg || needsErrName || needsErrCode) {
        pieces.push_back([](auto args, auto& b) {
            if (!args.op.errInfo.isOK()) {
                b.appendNumber("ok", 0.0);
                if (!args.op.errInfo.reason().empty()) {
                    b.append("errMsg", args.op.errInfo.reason());
                }
                b.append("errName", ErrorCodes::errorString(args.op.errInfo.code()));
                b.append("errCode", args.op.errInfo.code());
            }
        });
    }

    addIfNeeded("responseLength", [](auto field, auto args, auto& b) {
        OPDEBUG_APPEND_NUMBER2(b, field, args.op.responseLength);
    });

    addIfNeeded("protocol", [](auto field, auto args, auto& b) {
        if (args.op.iscommand) {
            b.append(field, getProtoString(args.op.networkOp));
        }
    });

    addIfNeeded("remoteOpWaitMillis", [](auto field, auto args, auto& b) {
        if (args.op.remoteOpWaitTime) {
            b.append(field, durationCount<Milliseconds>(*args.op.remoteOpWaitTime));
        }
    });

    // millis and durationMillis are the same thing. This is one of the few inconsistencies between
    // the profiler (OpDebug::append) and the log file (OpDebug::report), so for the profile filter
    // we support both names.
    addIfNeeded("millis", [](auto field, auto args, auto& b) {
        b.appendNumber(field,
                       durationCount<Milliseconds>(
                           args.op.additiveMetrics.executionTime.value_or(Microseconds{0})));
    });
    addIfNeeded("durationMillis", [](auto field, auto args, auto& b) {
        b.appendNumber(field,
                       durationCount<Milliseconds>(
                           args.op.additiveMetrics.executionTime.value_or(Microseconds{0})));
    });

    addIfNeeded("rateLimit", [](auto field, auto args, auto& b) {
        b.append(field,
                 durationCount<Milliseconds>(args.op.executionTime) >= serverGlobalParams.slowMS
                     ? 1
                     : serverGlobalParams.rateLimit);
    });

    addIfNeeded("planSummary", [](auto field, auto args, auto& b) {
        if (!args.curop.getPlanSummary().empty()) {
            b.append(field, args.curop.getPlanSummary());
        }
    });

    addIfNeeded("totalOplogSlotDurationMicros", [](auto field, auto args, auto& b) {
        if (args.op.totalOplogSlotDurationMicros > Nanoseconds::zero()) {
            b.appendNumber(field,
                           durationCount<Microseconds>(args.op.totalOplogSlotDurationMicros));
        }
    });

    addIfNeeded("planningTimeMicros", [](auto field, auto args, auto& b) {
        b.appendNumber(field, durationCount<Microseconds>(args.op.planningTime));
    });

    addIfNeeded("execStats", [](auto field, auto args, auto& b) {
        if (!args.op.execStats.isEmpty()) {
            b.append(field, args.op.execStats);
        }
    });

    addIfNeeded("operationMetrics", [](auto field, auto args, auto& b) {
        auto& metricsCollector = ResourceConsumption::MetricsCollector::get(args.opCtx);
        if (metricsCollector.hasCollectedMetrics()) {
            BSONObjBuilder metricsBuilder(b.subobjStart(field));
            metricsCollector.getMetrics().toBson(&metricsBuilder);
        }
    });

    if (!requestedFields.empty()) {
        std::stringstream ss;
        ss << "No such field (or fields) available for profile filter";
        auto sep = ": ";
        for (auto&& s : requestedFields) {
            ss << sep << s;
            sep = ", ";
        }
        uasserted(4910200, ss.str());
    }

    return [pieces = std::move(pieces)](ProfileFilter::Args args) {
        BSONObjBuilder bob;
        for (auto piece : pieces) {
            piece(args, bob);
        }
        return bob.obj();
    };
}

void OpDebug::setPlanSummaryMetrics(const PlanSummaryStats& planSummaryStats) {
    additiveMetrics.keysExamined = planSummaryStats.totalKeysExamined;
    additiveMetrics.docsExamined = planSummaryStats.totalDocsExamined;
    hasSortStage = planSummaryStats.hasSortStage;
    usedDisk = planSummaryStats.usedDisk;
    fromMultiPlanner = planSummaryStats.fromMultiPlanner;
    replanReason = planSummaryStats.replanReason;
}

BSONObj OpDebug::makeFlowControlObject(FlowControlTicketholder::CurOp stats) {
    BSONObjBuilder builder;
    if (stats.ticketsAcquired > 0) {
        builder.append("acquireCount", stats.ticketsAcquired);
    }

    if (stats.acquireWaitCount > 0) {
        builder.append("acquireWaitCount", stats.acquireWaitCount);
    }

    if (stats.timeAcquiringMicros > 0) {
        builder.append("timeAcquiringMicros", stats.timeAcquiringMicros);
    }

    return builder.obj();
}

BSONObj OpDebug::makeMongotDebugStatsObject() const {
    BSONObjBuilder cursorBuilder;
    invariant(mongotCursorId);
    cursorBuilder.append("cursorid", mongotCursorId.get());
    if (msWaitingForMongot) {
        cursorBuilder.append("timeWaitingMillis", msWaitingForMongot.get());
    }
    cursorBuilder.append("batchNum", mongotBatchNum);
    if (!mongotCountVal.isEmpty()) {
        cursorBuilder.append("resultCount", mongotCountVal);
    }
    return cursorBuilder.obj();
}

void OpDebug::addResolvedViews(const std::vector<NamespaceString>& namespaces,
                               const std::vector<BSONObj>& pipeline) {
    if (namespaces.empty())
        return;

    if (resolvedViews.find(namespaces.front()) == resolvedViews.end()) {
        resolvedViews[namespaces.front()] = std::make_pair(namespaces, pipeline);
    }
}

static void appendResolvedViewsInfoImpl(
    BSONArrayBuilder& resolvedViewsArr,
    const std::map<NamespaceString, std::pair<std::vector<NamespaceString>, std::vector<BSONObj>>>&
        resolvedViews) {
    for (const auto& kv : resolvedViews) {
        const NamespaceString& viewNss = kv.first;
        const std::vector<NamespaceString>& dependencies = kv.second.first;
        const std::vector<BSONObj>& pipeline = kv.second.second;

        BSONObjBuilder aView;
        aView.append("viewNamespace", viewNss.ns());

        BSONArrayBuilder dependenciesArr(aView.subarrayStart("dependencyChain"));
        for (const auto& nss : dependencies) {
            dependenciesArr.append(nss.coll().toString());
        }
        dependenciesArr.doneFast();

        BSONArrayBuilder pipelineArr(aView.subarrayStart("resolvedPipeline"));
        for (const auto& stage : pipeline) {
            pipelineArr.append(stage);
        }
        pipelineArr.doneFast();

        resolvedViewsArr.append(redact(aView.done()));
    }
}

BSONArray OpDebug::getResolvedViewsInfo() const {
    BSONArrayBuilder resolvedViewsArr;
    appendResolvedViewsInfoImpl(resolvedViewsArr, this->resolvedViews);
    return resolvedViewsArr.arr();
}

void OpDebug::appendResolvedViewsInfo(BSONObjBuilder& builder) const {
    BSONArrayBuilder resolvedViewsArr(builder.subarrayStart("resolvedViews"));
    appendResolvedViewsInfoImpl(resolvedViewsArr, this->resolvedViews);
    resolvedViewsArr.doneFast();
}

namespace {

/**
 * Adds two boost::optionals of the same type with an operator+() together. Returns boost::none if
 * both 'lhs' and 'rhs' are uninitialized, or the sum of 'lhs' and 'rhs' if they are both
 * initialized. Returns 'lhs' if only 'rhs' is uninitialized and vice-versa.
 */
template <typename T>
boost::optional<T> addOptionals(const boost::optional<T>& lhs, const boost::optional<T>& rhs) {
    if (!rhs) {
        return lhs;
    }
    return lhs ? (*lhs + *rhs) : rhs;
}
}  // namespace

void OpDebug::AdditiveMetrics::add(const AdditiveMetrics& otherMetrics) {
    keysExamined = addOptionals(keysExamined, otherMetrics.keysExamined);
    docsExamined = addOptionals(docsExamined, otherMetrics.docsExamined);
    nMatched = addOptionals(nMatched, otherMetrics.nMatched);
    nreturned = addOptionals(nreturned, otherMetrics.nreturned);
    nBatches = addOptionals(nBatches, otherMetrics.nBatches);
    nModified = addOptionals(nModified, otherMetrics.nModified);
    ninserted = addOptionals(ninserted, otherMetrics.ninserted);
    ndeleted = addOptionals(ndeleted, otherMetrics.ndeleted);
    nUpserted = addOptionals(nUpserted, otherMetrics.nUpserted);
    keysInserted = addOptionals(keysInserted, otherMetrics.keysInserted);
    keysDeleted = addOptionals(keysDeleted, otherMetrics.keysDeleted);
    prepareReadConflicts.fetchAndAdd(otherMetrics.prepareReadConflicts.load());
    writeConflicts.fetchAndAdd(otherMetrics.writeConflicts.load());
    temporarilyUnavailableErrors.fetchAndAdd(otherMetrics.temporarilyUnavailableErrors.load());
    executionTime = addOptionals(executionTime, otherMetrics.executionTime);
}

void OpDebug::AdditiveMetrics::reset() {
    keysExamined = boost::none;
    docsExamined = boost::none;
    nMatched = boost::none;
    nreturned = boost::none;
    nBatches = boost::none;
    nModified = boost::none;
    ninserted = boost::none;
    ndeleted = boost::none;
    nUpserted = boost::none;
    keysInserted = boost::none;
    keysDeleted = boost::none;
    prepareReadConflicts.store(0);
    writeConflicts.store(0);
    temporarilyUnavailableErrors.store(0);
    executionTime = boost::none;
}

bool OpDebug::AdditiveMetrics::equals(const AdditiveMetrics& otherMetrics) const {
    return keysExamined == otherMetrics.keysExamined && docsExamined == otherMetrics.docsExamined &&
        nMatched == otherMetrics.nMatched && nreturned == otherMetrics.nreturned &&
        nBatches == otherMetrics.nBatches && nModified == otherMetrics.nModified &&
        ninserted == otherMetrics.ninserted && ndeleted == otherMetrics.ndeleted &&
        nUpserted == otherMetrics.nUpserted && keysInserted == otherMetrics.keysInserted &&
        keysDeleted == otherMetrics.keysDeleted &&
        prepareReadConflicts.load() == otherMetrics.prepareReadConflicts.load() &&
        writeConflicts.load() == otherMetrics.writeConflicts.load() &&
        temporarilyUnavailableErrors.load() == otherMetrics.temporarilyUnavailableErrors.load() &&
        executionTime == otherMetrics.executionTime;
}

void OpDebug::AdditiveMetrics::incrementWriteConflicts(long long n) {
    writeConflicts.fetchAndAdd(n);
}

void OpDebug::AdditiveMetrics::incrementTemporarilyUnavailableErrors(long long n) {
    temporarilyUnavailableErrors.fetchAndAdd(n);
}

void OpDebug::AdditiveMetrics::incrementKeysInserted(long long n) {
    if (!keysInserted) {
        keysInserted = 0;
    }
    *keysInserted += n;
}

void OpDebug::AdditiveMetrics::incrementKeysDeleted(long long n) {
    if (!keysDeleted) {
        keysDeleted = 0;
    }
    *keysDeleted += n;
}

void OpDebug::AdditiveMetrics::incrementNreturned(long long n) {
    if (!nreturned) {
        nreturned = 0;
    }
    *nreturned += n;
}

void OpDebug::AdditiveMetrics::incrementNBatches() {
    if (!nBatches) {
        nBatches = 0;
    }
    ++(*nBatches);
}

void OpDebug::AdditiveMetrics::incrementNinserted(long long n) {
    if (!ninserted) {
        ninserted = 0;
    }
    *ninserted += n;
}

void OpDebug::AdditiveMetrics::incrementNUpserted(long long n) {
    if (!nUpserted) {
        nUpserted = 0;
    }
    *nUpserted += n;
}

void OpDebug::AdditiveMetrics::incrementExecutionTime(Microseconds n) {
    if (!executionTime) {
        executionTime = Microseconds{0};
    }
    *executionTime += n;
}

void OpDebug::AdditiveMetrics::incrementPrepareReadConflicts(long long n) {
    prepareReadConflicts.fetchAndAdd(n);
}

string OpDebug::AdditiveMetrics::report() const {
    StringBuilder s;

    OPDEBUG_TOSTRING_HELP_OPTIONAL("keysExamined", keysExamined);
    OPDEBUG_TOSTRING_HELP_OPTIONAL("docsExamined", docsExamined);
    OPDEBUG_TOSTRING_HELP_OPTIONAL("nMatched", nMatched);
    OPDEBUG_TOSTRING_HELP_OPTIONAL("nreturned", nreturned);
    OPDEBUG_TOSTRING_HELP_OPTIONAL("nBatches", nBatches);
    OPDEBUG_TOSTRING_HELP_OPTIONAL("nModified", nModified);
    OPDEBUG_TOSTRING_HELP_OPTIONAL("ninserted", ninserted);
    OPDEBUG_TOSTRING_HELP_OPTIONAL("ndeleted", ndeleted);
    OPDEBUG_TOSTRING_HELP_OPTIONAL("nUpserted", nUpserted);
    OPDEBUG_TOSTRING_HELP_OPTIONAL("keysInserted", keysInserted);
    OPDEBUG_TOSTRING_HELP_OPTIONAL("keysDeleted", keysDeleted);
    OPDEBUG_TOSTRING_HELP_ATOMIC("prepareReadConflicts", prepareReadConflicts);
    OPDEBUG_TOSTRING_HELP_ATOMIC("writeConflicts", writeConflicts);
    OPDEBUG_TOSTRING_HELP_ATOMIC("temporarilyUnavailableErrors", temporarilyUnavailableErrors);
    if (executionTime) {
        s << " durationMillis:" << durationCount<Milliseconds>(*executionTime);
    }

    return s.str();
}

void OpDebug::AdditiveMetrics::report(logv2::DynamicAttributes* pAttrs) const {
    OPDEBUG_TOATTR_HELP_OPTIONAL("keysExamined", keysExamined);
    OPDEBUG_TOATTR_HELP_OPTIONAL("docsExamined", docsExamined);
    OPDEBUG_TOATTR_HELP_OPTIONAL("nMatched", nMatched);
    OPDEBUG_TOATTR_HELP_OPTIONAL("nreturned", nreturned);
    OPDEBUG_TOATTR_HELP_OPTIONAL("nBatches", nBatches);
    OPDEBUG_TOATTR_HELP_OPTIONAL("nModified", nModified);
    OPDEBUG_TOATTR_HELP_OPTIONAL("ninserted", ninserted);
    OPDEBUG_TOATTR_HELP_OPTIONAL("ndeleted", ndeleted);
    OPDEBUG_TOATTR_HELP_OPTIONAL("nUpserted", nUpserted);
    OPDEBUG_TOATTR_HELP_OPTIONAL("keysInserted", keysInserted);
    OPDEBUG_TOATTR_HELP_OPTIONAL("keysDeleted", keysDeleted);
    OPDEBUG_TOATTR_HELP_ATOMIC("prepareReadConflicts", prepareReadConflicts);
    OPDEBUG_TOATTR_HELP_ATOMIC("writeConflicts", writeConflicts);
    OPDEBUG_TOATTR_HELP_ATOMIC("temporarilyUnavailableErrors", temporarilyUnavailableErrors);
    if (executionTime) {
        pAttrs->add("durationMillis", durationCount<Milliseconds>(*executionTime));
    }
}

BSONObj OpDebug::AdditiveMetrics::reportBSON() const {
    BSONObjBuilder b;
    OPDEBUG_APPEND_OPTIONAL(b, "keysExamined", keysExamined);
    OPDEBUG_APPEND_OPTIONAL(b, "docsExamined", docsExamined);
    OPDEBUG_APPEND_OPTIONAL(b, "nMatched", nMatched);
    OPDEBUG_APPEND_OPTIONAL(b, "nreturned", nreturned);
    OPDEBUG_APPEND_OPTIONAL(b, "nBatches", nBatches);
    OPDEBUG_APPEND_OPTIONAL(b, "nModified", nModified);
    OPDEBUG_APPEND_OPTIONAL(b, "ninserted", ninserted);
    OPDEBUG_APPEND_OPTIONAL(b, "ndeleted", ndeleted);
    OPDEBUG_APPEND_OPTIONAL(b, "nUpserted", nUpserted);
    OPDEBUG_APPEND_OPTIONAL(b, "keysInserted", keysInserted);
    OPDEBUG_APPEND_OPTIONAL(b, "keysDeleted", keysDeleted);
    OPDEBUG_APPEND_ATOMIC(b, "prepareReadConflicts", prepareReadConflicts);
    OPDEBUG_APPEND_ATOMIC(b, "writeConflicts", writeConflicts);
    OPDEBUG_APPEND_ATOMIC(b, "temporarilyUnavailableErrors", temporarilyUnavailableErrors);
    if (executionTime) {
        b.appendNumber("durationMillis", durationCount<Milliseconds>(*executionTime));
    }
    return b.obj();
}

}  // namespace mongo<|MERGE_RESOLUTION|>--- conflicted
+++ resolved
@@ -1171,16 +1171,16 @@
         b.append("remoteOpWaitMillis", durationCount<Milliseconds>(*remoteOpWaitTime));
     }
 
-<<<<<<< HEAD
-    b.appendNumber("millis", durationCount<Milliseconds>(executionTime));
-    b.append("rateLimit",
-             durationCount<Milliseconds>(executionTime) >= serverGlobalParams.slowMS ? 1 : serverGlobalParams.rateLimit);
-=======
     // millis should always be present for any operation
     b.appendNumber(
         "millis",
         durationCount<Milliseconds>(additiveMetrics.executionTime.value_or(Microseconds{0})));
->>>>>>> fc9c4122
+
+    b.append("rateLimit",
+             durationCount<Milliseconds>(additiveMetrics.executionTime.value_or(Microseconds{0})) >=
+                     serverGlobalParams.slowMS
+                 ? 1
+                 : serverGlobalParams.rateLimit);
 
     if (!curop.getPlanSummary().empty()) {
         b.append("planSummary", curop.getPlanSummary());
@@ -1508,7 +1508,8 @@
 
     addIfNeeded("rateLimit", [](auto field, auto args, auto& b) {
         b.append(field,
-                 durationCount<Milliseconds>(args.op.executionTime) >= serverGlobalParams.slowMS
+                 durationCount<Milliseconds>(args.op.additiveMetrics.executionTime.value_or(
+                     Microseconds{0})) >= serverGlobalParams.slowMS
                      ? 1
                      : serverGlobalParams.rateLimit);
     });
