/**
 *    Copyright (C) 2018-present MongoDB, Inc.
 *
 *    This program is free software: you can redistribute it and/or modify
 *    it under the terms of the Server Side Public License, version 1,
 *    as published by MongoDB, Inc.
 *
 *    This program is distributed in the hope that it will be useful,
 *    but WITHOUT ANY WARRANTY; without even the implied warranty of
 *    MERCHANTABILITY or FITNESS FOR A PARTICULAR PURPOSE.  See the
 *    Server Side Public License for more details.
 *
 *    You should have received a copy of the Server Side Public License
 *    along with this program. If not, see
 *    <http://www.mongodb.com/licensing/server-side-public-license>.
 *
 *    As a special exception, the copyright holders give permission to link the
 *    code of portions of this program with the OpenSSL library under certain
 *    conditions as described in each individual source file and distribute
 *    linked combinations including the program with the OpenSSL library. You
 *    must comply with the Server Side Public License in all respects for
 *    all of the code used other than as permitted herein. If you modify file(s)
 *    with this exception, you may extend this exception to your version of the
 *    file(s), but you are not obligated to do so. If you do not wish to do so,
 *    delete this exception statement from your version. If you delete this
 *    exception statement from all source files in the program, then also delete
 *    it in the license file.
 */


#pragma once

#include <algorithm>
#include <atomic>
#include <boost/move/utility_core.hpp>
#include <boost/none.hpp>
#include <boost/optional/optional.hpp>
#include <boost/smart_ptr/intrusive_ptr.hpp>
#include <cstddef>
#include <cstdint>
#include <functional>
#include <map>
#include <memory>
#include <string>
#include <utility>
#include <vector>

#include "mongo/base/status.h"
#include "mongo/base/string_data.h"
#include "mongo/bson/bsonobj.h"
#include "mongo/bson/bsonobjbuilder.h"
#include "mongo/db/auth/authorization_session.h"
#include "mongo/db/auth/user_acquisition_stats.h"
#include "mongo/db/catalog/collection_catalog.h"
#include "mongo/db/client.h"
#include "mongo/db/commands.h"
#include "mongo/db/concurrency/flow_control_ticketholder.h"
#include "mongo/db/concurrency/lock_stats.h"
#include "mongo/db/database_name.h"
#include "mongo/db/generic_cursor_gen.h"
#include "mongo/db/namespace_string.h"
#include "mongo/db/operation_context.h"
#include "mongo/db/operation_cpu_timer.h"
#include "mongo/db/pipeline/expression_context.h"
#include "mongo/db/profile_filter.h"
#include "mongo/db/query/cursor_response_gen.h"
#include "mongo/db/query/plan_executor.h"
#include "mongo/db/query/plan_summary_stats.h"
#include "mongo/db/query/query_stats/data_bearing_node_metrics.h"
#include "mongo/db/query/query_stats/key.h"
#include "mongo/db/server_options.h"
#include "mongo/db/stats/resource_consumption_metrics.h"
#include "mongo/db/storage/storage_stats.h"
#include "mongo/db/tenant_id.h"
#include "mongo/db/write_concern_options.h"
#include "mongo/logv2/attribute_storage.h"
#include "mongo/logv2/log_options.h"
#include "mongo/platform/atomic_word.h"
#include "mongo/rpc/message.h"
#include "mongo/util/assert_util_core.h"
#include "mongo/util/duration.h"
#include "mongo/util/progress_meter.h"
#include "mongo/util/serialization_context.h"
#include "mongo/util/string_map.h"
#include "mongo/util/system_tick_source.h"
#include "mongo/util/tick_source.h"

#ifndef MONGO_CONFIG_USE_RAW_LATCHES
#include "mongo/util/diagnostic_info.h"
#endif

namespace mongo {

class Client;
class CurOp;
class OperationContext;
struct PlanSummaryStats;

/* lifespan is different than CurOp because of recursives with DBDirectClient */
class OpDebug {
public:
    /**
     * Holds counters for execution statistics that can be accumulated by one or more operations.
     * They're accumulated as we go for a single operation, but are also extracted and stored
     * externally if they need to be accumulated across multiple operations (which have multiple
     * CurOps), including for cursors and multi-statement transactions.
     */
    class AdditiveMetrics {
    public:
        AdditiveMetrics() = default;
        AdditiveMetrics(const AdditiveMetrics& other) {
            this->add(other);
        }

        AdditiveMetrics& operator=(const AdditiveMetrics& other) {
            reset();
            add(other);
            return *this;
        }

        /**
         * Adds all the fields of another AdditiveMetrics object together with the fields of this
         * AdditiveMetrics instance.
         */
        void add(const AdditiveMetrics& otherMetrics);

        /**
         * Adds all of the fields of the given DataBearingNodeMetrics object together with the
         * corresponding fields of this object.
         */
        void aggregateDataBearingNodeMetrics(const query_stats::DataBearingNodeMetrics& metrics);
        void aggregateDataBearingNodeMetrics(
            const boost::optional<query_stats::DataBearingNodeMetrics>& metrics);

        /**
         * Aggregate CursorMetrics (e.g., from a remote cursor) into this AdditiveMetrics instance.
         */
        void aggregateCursorMetrics(const CursorMetrics& metrics);

        /**
         * Aggregates StorageStats from the storage engine into this AdditiveMetrics instance.
         */
        void aggregateStorageStats(const StorageStats& stats);

        /**
         * Resets all members to the default state.
         */
        void reset();

        /**
         * Returns true if the AdditiveMetrics object we are comparing has the same field values as
         * this AdditiveMetrics instance.
         */
        bool equals(const AdditiveMetrics& otherMetrics) const;

        /**
         * Increments writeConflicts by n.
         */
        void incrementWriteConflicts(long long n);

        /**
         * Increments temporarilyUnavailableErrors by n.
         */
        void incrementTemporarilyUnavailableErrors(long long n);

        /**
         * Increments keysInserted by n.
         */
        void incrementKeysInserted(long long n);

        /**
         * Increments keysDeleted by n.
         */
        void incrementKeysDeleted(long long n);

        /**
         * Increments nreturned by n.
         */
        void incrementNreturned(long long n);

        /**
         * Increments nBatches by 1.
         */
        void incrementNBatches();

        /**
         * Increments ninserted by n.
         */
        void incrementNinserted(long long n);

        /**
         * Increments nUpserted by n.
         */
        void incrementNUpserted(long long n);

        /**
         * Increments prepareReadConflicts by n.
         */
        void incrementPrepareReadConflicts(long long n);

        /**
         * Increments executionTime by n.
         */
        void incrementExecutionTime(Microseconds n);

        /**
         * Generates a string showing all non-empty fields. For every non-empty field field1,
         * field2, ..., with corresponding values value1, value2, ..., we will output a string in
         * the format: "<field1>:<value1> <field2>:<value2> ...".
         */
        std::string report() const;
        BSONObj reportBSON() const;

        void report(logv2::DynamicAttributes* pAttrs) const;

        boost::optional<long long> keysExamined;
        boost::optional<long long> docsExamined;
        boost::optional<long long> bytesRead;

        // Number of records that match the query.
        boost::optional<long long> nMatched;
        // Number of records returned so far.
        boost::optional<long long> nreturned;
        // Number of batches returned so far.
        boost::optional<long long> nBatches;
        // Number of records written (no no-ops).
        boost::optional<long long> nModified;
        boost::optional<long long> ninserted;
        boost::optional<long long> ndeleted;
        boost::optional<long long> nUpserted;

        // Number of index keys inserted.
        boost::optional<long long> keysInserted;
        // Number of index keys removed.
        boost::optional<long long> keysDeleted;

        // The following fields are atomic because they are reported by CurrentOp. This is an
        // exception to the prescription that OpDebug only be used by the owning thread because
        // these metrics are tracked over the course of a transaction by SingleTransactionStats,
        // which is built on OpDebug.

        // Number of read conflicts caused by a prepared transaction.
        AtomicWord<long long> prepareReadConflicts{0};
        AtomicWord<long long> writeConflicts{0};
        AtomicWord<long long> temporarilyUnavailableErrors{0};

        // Amount of time spent executing a query.
        boost::optional<Microseconds> executionTime;

        // If query stats are being collected for this operation, stores the duration of execution
        // across the cluster. In a standalone mongod, this is just the local working time. In
        // mongod in a sharded cluster, this is the local execution time plus any execution time
        // for other nodes to do work on our behalf. In mongos, this tracks the total working time
        // across the cluster.
        boost::optional<Milliseconds> clusterWorkingTime{0};

        // Amount of time spent reading from disk in the storage engine.
        boost::optional<Microseconds> readingTime{0};

        // True if the query plan involves an in-memory sort.
        bool hasSortStage{false};
        // True if the given query used disk.
        bool usedDisk{false};
        // True if any plan(s) involved in servicing the query (including internal queries sent to
        // shards) came from the multi-planner (not from the plan cache and not a query with a
        // single solution).
        bool fromMultiPlanner{false};
        // False unless all plan(s) involved in servicing the query came from the plan cache.
        // This is because we want to report a "negative" outcome (plan cache miss) if any internal
        // query involved missed the cache. Optional because we need tri-state (true, false, not
        // set) to make the "sticky towards false" logic work.
        boost::optional<bool> fromPlanCache;
    };

    OpDebug() = default;

    void report(OperationContext* opCtx,
                const SingleThreadedLockStats* lockStats,
                const ResourceConsumption::OperationMetrics* operationMetrics,
                logv2::DynamicAttributes* pAttrs) const;

    void reportStorageStats(logv2::DynamicAttributes* pAttrs) const;

    /**
     * Appends information about the current operation to "builder"
     *
     * @param curop reference to the CurOp that owns this OpDebug
     * @param lockStats lockStats object containing locking information about the operation
     */
    void append(OperationContext* opCtx,
                const SingleThreadedLockStats& lockStats,
                FlowControlTicketholder::CurOp flowControlStats,
                BSONObjBuilder& builder) const;

    static std::function<BSONObj(ProfileFilter::Args args)> appendStaged(StringSet requestedFields,
                                                                         bool needWholeDocument);
    static void appendUserInfo(const CurOp&, BSONObjBuilder&, AuthorizationSession*);

    /**
     * Moves relevant plan summary metrics to this OpDebug instance.
     */
    void setPlanSummaryMetrics(PlanSummaryStats&& planSummaryStats);

    /**
     * The resulting object has zeros omitted. As is typical in this file.
     */
    static BSONObj makeFlowControlObject(FlowControlTicketholder::CurOp flowControlStats);

    /**
     * Make object from $search stats with non-populated values omitted.
     */
    BSONObj makeMongotDebugStatsObject() const;

    /**
     * Gets the type of the namespace on which the current operation operates.
     */
    std::string getCollectionType(const NamespaceString& nss) const;

    /**
     * Accumulate resolved views.
     */
    void addResolvedViews(const std::vector<NamespaceString>& namespaces,
                          const std::vector<BSONObj>& pipeline);

    /**
     * Get or append the array with resolved views' info.
     */
    BSONArray getResolvedViewsInfo() const;
    void appendResolvedViewsInfo(BSONObjBuilder& builder) const;

    /**
     * Get a snapshot of the cursor metrics suitable for inclusion in a command response.
     */
    CursorMetrics getCursorMetrics() const;

    // -------------------

    // basic options
    // _networkOp represents the network-level op code: OP_QUERY, OP_GET_MORE, OP_MSG, etc.
    NetworkOp networkOp{opInvalid};  // only set this through setNetworkOp_inlock() to keep synced
    // _logicalOp is the logical operation type, ie 'dbQuery' regardless of whether this is an
    // OP_QUERY find, a find command using OP_QUERY, or a find command using OP_MSG.
    // Similarly, the return value will be dbGetMore for both OP_GET_MORE and getMore command.
    LogicalOp logicalOp{LogicalOp::opInvalid};  // only set this through setNetworkOp_inlock()
    bool iscommand{false};

    // detailed options
    long long cursorid{-1};
    bool exhaust{false};

    // For search using mongot.
    boost::optional<long long> mongotCursorId{boost::none};
    boost::optional<long long> msWaitingForMongot{boost::none};
    long long mongotBatchNum = 0;
    BSONObj mongotCountVal = BSONObj();
    BSONObj mongotSlowQueryLog = BSONObj();

    long long sortSpills{0};           // The total number of spills to disk from sort stages
    size_t sortTotalDataSizeBytes{0};  // The amount of data we've sorted in bytes
    long long keysSorted{0};           // The number of keys that we've sorted.
    long long collectionScans{0};      // The number of collection scans during query execution.
    long long collectionScansNonTailable{0};  // The number of non-tailable collection scans.
    std::set<std::string> indexesUsed;        // The indexes used during query execution.

    // True if a replan was triggered during the execution of this operation.
    boost::optional<std::string> replanReason;

    bool cursorExhausted{
        false};  // true if the cursor has been closed at end a find/getMore operation

    BSONObj execStats;  // Owned here.

    // The hash of the PlanCache key for the query being run. This may change depending on what
    // indexes are present.
    boost::optional<uint32_t> planCacheKey;
    // The hash of the query's "stable" key. This represents the query's shape.
    boost::optional<uint32_t> queryHash;

    /* The QueryStatsInfo struct was created to bundle all the queryStats related fields of CurOp &
     * OpDebug together (SERVER-83280).
     *
     * ClusterClientCursorImpl and ClientCursor also contain _queryStatsKey and _queryStatsKeyHash
     * members but NOT a wasRateLimited member. Variable names & accesses would be more consistent
     * across the code if ClusterClientCursorImpl and ClientCursor each also had a QueryStatsInfo
     * struct, but we considered and rejected two different potential implementations of this:
     *  - Option 1:
     *    Declare a QueryStatsInfo struct in each .h file. Every struct would have key and keyHash
     *    fields, and a wasRateLimited field would be added only to CurOp. But, it seemed confusing
     *    to have slightly different structs with the same name declared three different times.
     *  - Option 2:
     *    Create a query_stats_info.h that declares QueryStatsInfo--identical to the version defined
     *    in this file. CurOp/OpDebug, ClientCursor, and ClusterClientCursorImpl would then all
     *    have their own QueryStatsInfo instances, potentially as a unique_ptr or boost::optional. A
     *    benefit to this would be the ability to to just move the entire QueryStatsInfo struct from
     *    Op to the Cursor, instead of copying it over field by field (the current method). But:
     *      - The current code moves ownership of the key, but copies the keyHash. So, for workflows
     *        that require multiple cursors, like sharding, one cursor would own the key, but all
     *        cursors would have copies of the keyHash. The problem with trying to move around the
     *        struct in its entirety is that access to the *entire* struct would be lost on the
     *        move, meaning there's no way to retain the keyHash (that doesn't largely nullify the
     *        benefits of having the struct).
     *      - It seemed odd to have ClientCursor and ClusterClientCursorImpl using the struct but
     *        never needing the wasRateLimited field.
     */

    // Note that the only case when key, keyHash, and wasRateLimited of the below struct are null,
    // none, and false is if the query stats feature flag is turned off.
    struct QueryStatsInfo {
        // Uniquely identifies one query stats entry.
        // nullptr if `wasRateLimited` is true.
        std::unique_ptr<query_stats::Key> key;
        // A cached value of `absl::HashOf(key)`.
        // Always populated if `key` is non-null. boost::none if `wasRateLimited` is true.
        boost::optional<std::size_t> keyHash;
        // True if the request was rate limited and stats should not be collected.
        bool wasRateLimited = false;
        // True if the request was a change stream request.
        // TODO SERVER-89058 will make it true for all tailable cursors.
        bool willNeverExhaust = false;
        // Sometimes we need to request metrics as part of a higher-level operation without
        // actually caring about the metrics for this specific operation. In those cases, we
        // use metricsRequested to indicate we should request metrics from other nodes.
        bool metricsRequested = false;
    };

    QueryStatsInfo queryStatsInfo;

    // The query framework that this operation used. Will be unknown for non query operations.
    PlanExecutor::QueryFramework queryFramework{PlanExecutor::QueryFramework::kUnknown};

    // Tracks the amount of indexed loop joins in a pushed down lookup stage.
    int indexedLoopJoin{0};

    // Tracks the amount of nested loop joins in a pushed down lookup stage.
    int nestedLoopJoin{0};

    // Tracks the amount of hash lookups in a pushed down lookup stage.
    int hashLookup{0};

    // Tracks the amount of spills by hash lookup in a pushed down lookup stage.
    int hashLookupSpillToDisk{0};

    // Details of any error (whether from an exception or a command returning failure).
    Status errInfo = Status::OK();

    // Amount of time spent planning the query. Begins after parsing and ends
    // after optimizations.
    Microseconds planningTime{0};

    // Cost computed by the cost-based optimizer.
    boost::optional<double> estimatedCost;
    // Cardinality computed by the cost-based optimizer.
    boost::optional<double> estimatedCardinality;

    // Amount of CPU time used by this thread. Will remain -1 if this platform does not support
    // this feature.
    Nanoseconds cpuTime{-1};

    int responseLength{-1};

    // Shard targeting info.
    int nShards{-1};

    // Stores the duration of time spent blocked on prepare conflicts.
    Milliseconds prepareConflictDurationMillis{0};

    // Total time spent looking up database entry in the local catalog cache, including eventual
    // refreshes.
    Milliseconds catalogCacheDatabaseLookupMillis{0};

    // Total time spent looking up collection entry in the local catalog cache, including eventual
    // refreshes.
    Milliseconds catalogCacheCollectionLookupMillis{0};

    // Total time spent looking up index entries in the local cache, including eventual refreshes.
    Milliseconds catalogCacheIndexLookupMillis{0};

    // Stores the duration of time spent waiting for the shard to refresh the database and wait for
    // the database critical section.
    Milliseconds databaseVersionRefreshMillis{0};

    // Stores the duration of time spent waiting for the shard to refresh the collection and wait
    // for the collection critical section.
    Milliseconds placementVersionRefreshMillis{0};

    // Stores the duration of time spent waiting for the specified user write concern to
    // be fulfilled.
    Milliseconds waitForWriteConcernDurationMillis{0};

    // Stores the duration of time spent waiting in a queue for a ticket to be acquired.
    Milliseconds waitForTicketDurationMillis{0};

    // Stores the duration of execution after removing time spent blocked.
    Milliseconds workingTimeMillis{0};

    // Stores the total time an operation spends with an uncommitted oplog slot held open. Indicator
    // that an operation is holding back replication by causing oplog holes to remain open for
    // unusual amounts of time.
    Microseconds totalOplogSlotDurationMicros{0};

    // Stores the amount of the data processed by the throttle cursors in MB/sec.
    boost::optional<float> dataThroughputLastSecond;
    boost::optional<float> dataThroughputAverage;

    // Used to track the amount of time spent waiting for a response from remote operations.
    boost::optional<Microseconds> remoteOpWaitTime;

    // Stores the current operation's count of these metrics. If they are needed to be accumulated
    // elsewhere, they should be extracted by another aggregator (like the ClientCursor) to ensure
    // these only ever reflect just this CurOp's consumption.
    AdditiveMetrics additiveMetrics;

    // Stores storage statistics.
    std::unique_ptr<StorageStats> storageStats;

    bool waitingForFlowControl{false};

    // Records the WC that was waited on during the operation. (The WC in opCtx can't be used
    // because it's only set while the Command itself executes.)
    boost::optional<WriteConcernOptions> writeConcern;

    // Whether this is an oplog getMore operation for replication oplog fetching.
    bool isReplOplogGetMore{false};

    // Maps namespace of a resolved view to its dependency chain and the fully unrolled pipeline. To
    // make log line deterministic and easier to test, use ordered map. As we don't expect many
    // resolved views per query, a hash map would unlikely provide any benefits.
    std::map<NamespaceString, std::pair<std::vector<NamespaceString>, std::vector<BSONObj>>>
        resolvedViews;
};

/**
 * Container for data used to report information about an OperationContext.
 *
 * Every OperationContext in a server with CurOp support has a stack of CurOp
 * objects. The entry at the top of the stack is used to record timing and
 * resource statistics for the executing operation or suboperation.
 *
 * All of the accessor methods on CurOp may be called by the thread executing
 * the associated OperationContext at any time, or by other threads that have
 * locked the context's owning Client object.
 *
 * The mutator methods on CurOp whose names end _inlock may only be called by the thread
 * executing the associated OperationContext and Client, and only when that thread has also
 * locked the Client object.  All other mutators may only be called by the thread executing
 * CurOp, but do not require holding the Client lock.  The exception to this is the kill()
 * method, which is self-synchronizing.
 *
 * The OpDebug member of a CurOp, accessed via the debug() accessor should *only* be accessed
 * from the thread executing an operation, and as a result its fields may be accessed without
 * any synchronization.
 */
class CurOp {
    CurOp(const CurOp&) = delete;
    CurOp& operator=(const CurOp&) = delete;

public:
    static CurOp* get(const OperationContext* opCtx);
    static CurOp* get(const OperationContext& opCtx);

    /**
     * Writes a report of the operation being executed by the given client to the supplied
     * BSONObjBuilder, in a format suitable for display in currentOp. Does not include a lockInfo
     * report, since this may be called in either a mongoD or mongoS context and the latter does not
     * supply lock stats. The client must be locked before calling this method.
     */
    static void reportCurrentOpForClient(const boost::intrusive_ptr<ExpressionContext>& expCtx,
                                         Client* client,
                                         bool truncateOps,
                                         bool backtraceMode,
                                         BSONObjBuilder* infoBuilder);

    static bool currentOpBelongsToTenant(Client* client, TenantId tenantId);

    /**
     * Serializes the fields of a GenericCursor which do not appear elsewhere in the currentOp
     * output. If 'maxQuerySize' is given, truncates the cursor's originatingCommand but preserves
     * the comment.
     */
    static BSONObj truncateAndSerializeGenericCursor(GenericCursor* cursor,
                                                     boost::optional<size_t> maxQuerySize);

    /**
     * Pushes this CurOp to the top of the given "opCtx"'s CurOp stack.
     */
    void push(OperationContext* opCtx);

    CurOp() = default;

    /**
     * This allows the caller to set the command on the CurOp without using setCommand_inlock and
     * having to acquire the Client lock or having to leave a comment indicating why the
     * client lock isn't necessary.
     */
    explicit CurOp(const Command* command) : _command{command} {}

    ~CurOp();

    /**
     * Fills out CurOp and OpDebug with basic info common to all commands. We require the NetworkOp
     * in order to distinguish which protocol delivered this request, e.g. OP_QUERY or OP_MSG. This
     * is set early in the request processing backend and does not typically need to be called
     * thereafter. It is necessary to hold the Client lock while this method executes.
     */
    void setGenericOpRequestDetails_inlock(NamespaceString nss,
                                           const Command* command,
                                           BSONObj cmdObj,
                                           NetworkOp op);

    /**
     * Sets metrics collected at the end of an operation onto curOp's OpDebug instance. Note that
     * this is used in tandem with OpDebug::setPlanSummaryMetrics so should not repeat any metrics
     * collected there.
     */
    void setEndOfOpMetrics(long long nreturned);

    /**
     * Marks the operation end time, records the length of the client response if a valid response
     * exists, and then - subject to the current values of slowMs and sampleRate - logs this CurOp
     * to file under the given LogComponent. Returns 'true' if, in addition to being logged, this
     * operation should also be profiled.
     */
    bool completeAndLogOperation(const logv2::LogOptions& logOptions,
                                 std::shared_ptr<const ProfileFilter> filter,
                                 boost::optional<size_t> responseLength = boost::none,
                                 boost::optional<long long> slowMsOverride = boost::none,
                                 bool forceLog = false);

    bool haveOpDescription() const {
        return !_opDescription.isEmpty();
    }

    /**
     * The BSONObj returned may not be owned by CurOp. Callers should call getOwned() if they plan
     * to reference beyond the lifetime of this CurOp instance.
     */
    BSONObj opDescription() const {
        return _opDescription;
    }

    /**
     * Returns an owned BSONObj representing the original command. Used only by the getMore
     * command.
     */
    BSONObj originatingCommand() const {
        return _originatingCommand;
    }

    void enter_inlock(NamespaceString nss, int dbProfileLevel);
    void enter_inlock(const DatabaseName& dbName, int dbProfileLevel);

    /**
     * Sets the type of the current network operation.
     */
    void setNetworkOp_inlock(NetworkOp op) {
        _networkOp = op;
        _debug.networkOp = op;
    }

    /**
     * Sets the type of the current logical operation.
     */
    void setLogicalOp_inlock(LogicalOp op) {
        _logicalOp = op;
        _debug.logicalOp = op;
    }

    /**
     * Marks the current operation as being a command.
     */
    void markCommand_inlock() {
        _isCommand = true;
    }

    /**
     * Returns a structure containing data used for profiling, accessed only by a thread
     * currently executing the operation context associated with this CurOp.
     */
    OpDebug& debug() {
        return _debug;
    }

    /**
     * Gets the name of the namespace on which the current operation operates.
     */
    std::string getNS() const;

    /**
     * Returns a non-const copy of the UserAcquisitionStats shared_ptr. The caller takes shared
     * ownership of the userAcquisitionStats.
     */
    SharedUserAcquisitionStats getUserAcquisitionStats() const {
        return _userAcquisitionStats;
    }

    /**
     * Gets the name of the namespace on which the current operation operates.
     */
    const NamespaceString& getNSS() const {
        return _nss;
    }

    /**
     * Returns true if the elapsed time of this operation is such that it should be profiled or
     * profile level is set to 2. Uses total time if the operation is done, current elapsed time
     * otherwise.
     *
     * When a custom filter is set, we conservatively assume it would match this operation.
     */
    bool shouldDBProfile() {
        // Profile level 2 should override any sample rate or slowms settings.
        // rateLimit only affects profiler at level 2
        if (_dbprofile >= 2)
            return _shouldDBProfileWithRateLimit(serverGlobalParams.slowMS.load());

        if (_dbprofile <= 0)
            return false;

        if (CollectionCatalog::get(opCtx())->getDatabaseProfileSettings(getNSS().dbName()).filter)
            return true;

        return elapsedTimeExcludingPauses() >= Milliseconds{serverGlobalParams.slowMS.load()};
    }

    /**
     * Raises the profiling level for this operation to "dbProfileLevel" if it was previously
     * less than "dbProfileLevel".
     *
     * This belongs on OpDebug, and so does not have the _inlock suffix.
     */
    void raiseDbProfileLevel(int dbProfileLevel);

    int dbProfileLevel() const {
        return _dbprofile;
    }

    /**
     * Gets the network operation type. No lock is required if called by the thread executing
     * the operation, but the lock must be held if called from another thread.
     */
    NetworkOp getNetworkOp() const {
        return _networkOp;
    }

    /**
     * Gets the logical operation type. No lock is required if called by the thread executing
     * the operation, but the lock must be held if called from another thread.
     */
    LogicalOp getLogicalOp() const {
        return _logicalOp;
    }

    /**
     * Returns true if the current operation is known to be a command.
     */
    bool isCommand() const {
        return _isCommand;
    }

    //
    // Methods for getting/setting elapsed time. Note that the observed elapsed time may be
    // negative, if the system time has been reset during the course of this operation.
    //

    void ensureStarted() {
        (void)startTime();
    }
    bool isStarted() const {
        return _start.load() != 0;
    }
    void done();
    bool isDone() const {
        return _end > 0;
    }
    bool isPaused() {
        return _lastPauseTime != 0;
    }

    /**
     * Stops the operation latency timer from "ticking". Time spent paused is not included in the
     * latencies returned by elapsedTimeExcludingPauses().
     *
     * Illegal to call if either the CurOp has not been started, or the CurOp is already in a paused
     * state.
     */
    void pauseTimer() {
        invariant(isStarted());
        invariant(_lastPauseTime == 0);
        _lastPauseTime = _tickSource->getTicks();
    }

    /**
     * Starts the operation latency timer "ticking" again. Illegal to call if the CurOp has not been
     * started and then subsequently paused.
     */
    void resumeTimer() {
        invariant(isStarted());
        invariant(_lastPauseTime > 0);
        _totalPausedDuration +=
            _tickSource->ticksTo<Microseconds>(_tickSource->getTicks() - _lastPauseTime);
        _lastPauseTime = 0;
    }

    /**
     * Ensures that remoteOpWait will be recorded in the OpDebug.
     *
     * This method is separate from startRemoteOpWait because operation types that do record
     * remoteOpWait, such as a getMore of a sharded aggregation, should always include the
     * remoteOpWait field even if its value is zero. An operation should call
     * ensureRecordRemoteOpWait() to declare that it wants to report remoteOpWait, and call
     * startRemoteOpWaitTimer()/stopRemoteOpWaitTimer() to measure the time.
     *
     * This timer uses the same clock source as elapsedTimeTotal().
     */
    void ensureRecordRemoteOpWait() {
        if (!_debug.remoteOpWaitTime) {
            _debug.remoteOpWaitTime.emplace(0);
        }
    }

    /**
     * Starts the remoteOpWait timer.
     *
     * Does nothing if ensureRecordRemoteOpWait() was not called or the current operation was not
     * marked as started.
     */
    void startRemoteOpWaitTimer() {
        // There are some commands that send remote operations but do not mark the current operation
        // as started. We do not record remote op wait time for those commands.
        if (!isStarted()) {
            return;
        }
        invariant(!isDone());
        invariant(!isPaused());
        invariant(!_remoteOpStartTime);
        if (_debug.remoteOpWaitTime) {
            _remoteOpStartTime.emplace(elapsedTimeTotal());
        }
    }

    /**
     * Stops the remoteOpWait timer.
     *
     * Does nothing if ensureRecordRemoteOpWait() was not called or the current operation was not
     * marked as started.
     */
    void stopRemoteOpWaitTimer() {
        // There are some commands that send remote operations but do not mark the current operation
        // as started. We do not record remote op wait time for those commands.
        if (!isStarted()) {
            return;
        }
        invariant(!isDone());
        invariant(!isPaused());
        if (_debug.remoteOpWaitTime) {
            Microseconds end = elapsedTimeTotal();
            invariant(_remoteOpStartTime);
            // On most systems a monotonic clock source will be used to measure time. When a
            // monotonic clock is not available we fallback to using the realtime system clock. When
            // used, a backward shift of the realtime system clock could lead to a negative delta.
            Microseconds delta = std::max((end - *_remoteOpStartTime), Microseconds{0});
            *_debug.remoteOpWaitTime += delta;
            _remoteOpStartTime = boost::none;
        }
        invariant(!_remoteOpStartTime);
    }

    /**
     * If this op has been marked as done(), returns the wall clock duration between being marked as
     * started with ensureStarted() and the call to done().
     *
     * Otherwise, returns the wall clock duration between the start time and now.
     *
     * If this op has not yet been started, returns 0.
     */
    Microseconds elapsedTimeTotal() {
        auto start = _start.load();
        if (start == 0) {
            return Microseconds{0};
        }

        return computeElapsedTimeTotal(start, _end.load());
    }

    /**
     * Returns the total elapsed duration minus any time spent in a paused state. See
     * elapsedTimeTotal() for the definition of the total duration and pause/resumeTimer() for
     * details on pausing.
     *
     * If this op has not yet been started, returns 0.
     *
     * Illegal to call while the timer is paused.
     */
    Microseconds elapsedTimeExcludingPauses() {
        invariant(!_lastPauseTime);

        auto start = _start.load();
        if (start == 0) {
            return Microseconds{0};
        }

        return computeElapsedTimeTotal(start, _end.load()) - _totalPausedDuration;
    }
    /**
    * The planningTimeMicros metric, reported in the system profiler and in queryStats, is measured
    * using the Curop instance's _tickSource. Currently, _tickSource is only paused in places where
    logical work is being done. If this were to change, and _tickSource
    were to be paused during query planning for reasons unrelated to the work of
    planning/optimization, it would break the planning time measurement below.
    *
    */
    void beginQueryPlanningTimer() {
        // This is an inner executor/cursor, the metrics for which don't get tracked by
        // OpDebug::planningTime.
        if (_queryPlanningStart.load() != 0) {
            return;
        }
        _queryPlanningStart = _tickSource->getTicks();
    }

    void stopQueryPlanningTimer() {
        // The planningTime metric is defined as being done once PrepareExecutionHelper::prepare()
        // is hit, which calls this function to stop the timer. As certain queries like $lookup
        // require inner cursors/executors that will follow this same codepath, it is important to
        // make sure the metric exclusively captures the time associated with the outermost cursor.
        // This is done by making sure planningTime has not already been set and that start has been
        // marked (as inner executors are prepared outside of the codepath that begins the planning
        // timer).
        auto start = _queryPlanningStart.load();
        if (debug().planningTime == Microseconds{0} && start != 0) {
            _queryPlanningEnd = _tickSource->getTicks();
            debug().planningTime = computeElapsedTimeTotal(start, _queryPlanningEnd.load());
        }
    }

    /**
     * Starts the waitForWriteConcern timer.
     *
     * The timer must be ended before it can be started again.
     */
    void beginWaitForWriteConcernTimer() {
        invariant(_waitForWriteConcernStart.load() == 0);
        _waitForWriteConcernStart = _tickSource->getTicks();
        _waitForWriteConcernEnd = 0;
    }

    /**
     * Stops the waitForWriteConcern timer.
     *
     * Does nothing if the timer has not been started.
     */
    void stopWaitForWriteConcernTimer() {
        auto start = _waitForWriteConcernStart.load();
        if (start != 0) {
            _waitForWriteConcernEnd = _tickSource->getTicks();
            auto duration = duration_cast<Milliseconds>(
                computeElapsedTimeTotal(start, _waitForWriteConcernEnd.load()));
            _atomicWaitForWriteConcernDurationMillis =
                _atomicWaitForWriteConcernDurationMillis.load() + duration;
            debug().waitForWriteConcernDurationMillis = _atomicWaitForWriteConcernDurationMillis;
            _waitForWriteConcernStart = 0;
        }
    }

    /**
     * If the platform supports the CPU timer, and we haven't collected this operation's CPU time
     * already, then calculates this operation's CPU time and stores it on the 'OpDebug'.
     */
    void calculateCpuTime();

    /**
     * 'opDescription' must be either an owned BSONObj or guaranteed to outlive the OperationContext
     * it is associated with.
     */
    void setOpDescription_inlock(const BSONObj& opDescription);

    /**
     * Sets the original command object.
     */
    void setOriginatingCommand_inlock(const BSONObj& commandObj) {
        _originatingCommand = commandObj.getOwned();
    }

    const Command* getCommand() const {
        return _command;
    }
    void setCommand_inlock(const Command* command) {
        _command = command;
    }

    /**
     * Returns whether the current operation is a read, write, or command.
     */
    Command::ReadWriteType getReadWriteType() const;

    /**
     * Appends information about this CurOp to "builder". If "truncateOps" is true, appends a string
     * summary of any objects which exceed the threshold size. If truncateOps is false, append the
     * entire object.
     *
     * If called from a thread other than the one executing the operation associated with this
     * CurOp, it is necessary to lock the associated Client object before executing this method.
     */
    void reportState(BSONObjBuilder* builder,
                     const SerializationContext& serializationContext,
                     bool truncateOps = false);

    /**
     * Sets the message for FailPoints used.
     */
    void setFailPointMessage_inlock(StringData message) {
        _failPointMessage = message.toString();
    }

    /**
     * Sets the message for this CurOp.
     */
    void setMessage_inlock(StringData message);

    /**
     * Sets the message and the progress meter for this CurOp.
     *
     * Accessors and modifiers of ProgressMeter associated with the CurOp must follow the same
     * locking scheme as CurOp. It is necessary to hold the lock while this method executes.
     */
    ProgressMeter& setProgress_inlock(StringData name,
                                      unsigned long long progressMeterTotal = 0,
                                      int secondsBetween = 3);

    /**
     * Captures stats on the locker after transaction resources are unstashed to the operation
     * context to be able to correctly ignore stats from outside this CurOp instance.
     */
    void updateStatsOnTransactionUnstash();

    /**
     * Captures stats on the locker that happened during this CurOp instance before transaction
     * resources are stashed. Also cleans up stats taken when transaction resources were unstashed.
     */
    void updateStatsOnTransactionStash();

    /*
     * Gets the message for FailPoints used.
     */
    const std::string& getFailPointMessage() const {
        return _failPointMessage;
    }

    /**
     * Gets the message for this CurOp.
     */
    const std::string& getMessage() const {
        return _message;
    }

    CurOp* parent() const {
        return _parent;
    }
    boost::optional<GenericCursor> getGenericCursor_inlock() const {
        return _genericCursor;
    }

    void yielded(int numYields = 1) {
        _numYields.fetchAndAdd(numYields);
    }

    /**
     * Returns the number of times yielded() was called.  Callers on threads other
     * than the one executing the operation must lock the client.
     */
    int numYields() const {
        return _numYields.load();
    }

    /**
     * this should be used very sparingly
     * generally the Context should set this up
     * but sometimes you want to do it ahead of time
     */
    void setNS_inlock(NamespaceString nss);
    void setNS_inlock(const DatabaseName& dbName);

    StringData getPlanSummary() const {
        return _planSummary;
    }

    void setPlanSummary_inlock(StringData summary) {
        _planSummary = summary.toString();
    }

    void setPlanSummary_inlock(std::string summary) {
        _planSummary = std::move(summary);
    }

    void setGenericCursor_inlock(GenericCursor gc);

    boost::optional<SingleThreadedLockStats> getLockStatsBase() const {
        if (!_lockerStatsBase) {
            return boost::none;
        }
        return _lockerStatsBase->lockStats;
    }

    void setTickSource_forTest(TickSource* tickSource) {
        _tickSource = tickSource;
    }

    void setShouldOmitDiagnosticInformation_inlock(WithLock, bool shouldOmitDiagnosticInfo) {
        _shouldOmitDiagnosticInformation = shouldOmitDiagnosticInfo;
    }
    bool getShouldOmitDiagnosticInformation() const {
        return _shouldOmitDiagnosticInformation;
    }

    boost::optional<query_shape::QueryShapeHash> getQueryShapeHash() const {
        return _queryShapeHash;
    }

    void setQueryShapeHash(const boost::optional<query_shape::QueryShapeHash>& hash) {
        _queryShapeHash = hash;
    }

private:
    class CurOpStack;

    /**
     * A set of additive locker stats that CurOp tracks during it's lifecycle.
     */
    struct AdditiveLockerStats {
        void append(const AdditiveLockerStats& other);
        void subtract(const AdditiveLockerStats& other);

        /**
         * Snapshot of locker lock stats.
         */
        SingleThreadedLockStats lockStats;

        /**
         * Total time spent waiting on locks.
         */
        Microseconds cumulativeLockWaitTime{0};

        /**
         * Total time spent queued for tickets.
         */
        Microseconds timeQueuedForTickets{0};

        /**
         * Total time spent queued for flow control tickets.
         */
        Microseconds timeQueuedForFlowControl{0};
    };

    /**
     * Gets the OperationContext associated with this CurOp.
     * This must only be called after the CurOp has been pushed to an OperationContext's CurOpStack.
     */
    OperationContext* opCtx();

    TickSource::Tick startTime();
    Microseconds computeElapsedTimeTotal(TickSource::Tick startTime,
                                         TickSource::Tick endTime) const;

    /**
     * Collects and returns additive lockers stats
     */
    static AdditiveLockerStats getAdditiveLockerStats(const Locker* locker);

    /**
     * Returns the time operation spends blocked waiting for locks and tickets. Also returns the
     * retrieved time waiting for locks.
     */
    std::tuple<Milliseconds, Milliseconds> _getAndSumBlockedTimeTotal();

    /**
     * Handles failpoints that check whether a command has completed or not.
     * Used for testing purposes instead of the getLog command.
     */
    void _checkForFailpointsAfterCommandLogged();

<<<<<<< HEAD
    // Auxilliary method to decide if operation should be profiled when rate limiter is enabled.
    // Returns true if rate limiter is disabled.
    // Rate limiter only affects profiler at level 2 (_dbprofile >= 2)
    // so calling this method on other levels is not necessary.
    bool _shouldDBProfileWithRateLimit(long long slowMS);
=======
    /**
     * Fetches storage stats and stores them in the OpDebug if they're not already present.
     * Can throw if interrupted while waiting for the global lock.
     */
    void _fetchStorageStatsIfNecessary(Date_t deadline, AdmissionContext::Priority priority);
>>>>>>> 9438525d

    static const OperationContext::Decoration<CurOpStack> _curopStack;

    // The stack containing this CurOp instance.
    // This is set when this instance is pushed to the stack.
    CurOpStack* _stack{nullptr};

    // The CurOp beneath this CurOp instance in its stack, if any.
    // This is set when this instance is pushed to a non-empty stack.
    CurOp* _parent{nullptr};

    const Command* _command{nullptr};

    // The time at which this CurOp instance was marked as started.
    std::atomic<TickSource::Tick> _start{0};  // NOLINT

    // The time at which this CurOp instance was marked as done or 0 if the CurOp is not yet done.
    std::atomic<TickSource::Tick> _end{0};  // NOLINT

    // This CPU timer tracks the CPU time spent for this operation. Will be nullptr on unsupported
    // platforms.
    std::unique_ptr<OperationCPUTimer> _cpuTimer;

    // The time at which this CurOp instance had its timer paused, or 0 if the timer is not
    // currently paused.
    TickSource::Tick _lastPauseTime{0};

    // The cumulative duration for which the timer has been paused.
    Microseconds _totalPausedDuration{0};

    // The elapsedTimeTotal() value at which the remoteOpWait timer was started, or empty if the
    // remoteOpWait timer is not currently running.
    boost::optional<Microseconds> _remoteOpStartTime;

    // _networkOp represents the network-level op code: OP_QUERY, OP_GET_MORE, OP_MSG, etc.
    NetworkOp _networkOp{opInvalid};  // only set this through setNetworkOp_inlock() to keep synced
    // _logicalOp is the logical operation type, ie 'dbQuery' regardless of whether this is an
    // OP_QUERY find, a find command using OP_QUERY, or a find command using OP_MSG.
    // Similarly, the return value will be dbGetMore for both OP_GET_MORE and getMore command.
    LogicalOp _logicalOp{LogicalOp::opInvalid};  // only set this through setNetworkOp_inlock()

    bool _isCommand{false};
    int _dbprofile{0};  // 0=off, 1=slow, 2=all
    NamespaceString _nss;
    BSONObj _opDescription;
    BSONObj _originatingCommand;  // Used by getMore to display original command.
    OpDebug _debug;
    std::string _failPointMessage;  // Used to store FailPoint information.
    std::string _message;
    boost::optional<ProgressMeter> _progressMeter;
    AtomicWord<int> _numYields{0};
    // A GenericCursor containing information about the active cursor for a getMore operation.
    boost::optional<GenericCursor> _genericCursor;

    std::string _planSummary;

    // The lock stats being reported on the locker that accrued outside of this operation. This
    // includes:
    // * the snapshot of lock stats taken when this CurOp instance is pushed to a CurOpStack
    // or the snapshot of lock stats taken when transaction resources are unstashed to this
    // operation context (as positive)
    // * the snapshot of lock stats taken when transactions resources are stashed (as negative).
    //   This captures the locker activity that happened on this operation before the locker is
    //   released back to transaction resources.
    boost::optional<AdditiveLockerStats> _lockerStatsBase;

    // _shouldDBProfileWithRateLimit can be called several times by shouldDBProfile and
    // completeAndLogOperation so to be consistent we need to cache random generated bool value.
    // Unfortunately we cannot generate that value in constructor because in constructor opCtx can
    // be nullptr. (non-null opCtx is necessary because we use opCtx->getClient()->getPrng()) This
    // is why boost::optional is used and value is generated on demand
    boost::optional<const bool> _rateLimitSample;

    SharedUserAcquisitionStats _userAcquisitionStats{std::make_shared<UserAcquisitionStats>()};

    TickSource* _tickSource = globalSystemTickSource();
    // These values are used to calculate the amount of time spent planning a query.
    std::atomic<TickSource::Tick> _queryPlanningStart{0};  // NOLINT
    std::atomic<TickSource::Tick> _queryPlanningEnd{0};    // NOLINT

    // These values are used to calculate the amount of time spent waiting for write concern.
    std::atomic<TickSource::Tick> _waitForWriteConcernStart{0};  // NOLINT
    std::atomic<TickSource::Tick> _waitForWriteConcernEnd{0};    // NOLINT
    // This metric is the same value as debug().waitForWriteConcernDurationMillis.
    // We cannot use std::atomic in OpDebug since it is not copy assignable, but using a non-atomic
    // allows for a data race between stopWaitForWriteConcernTimer and curop::reportState.
    std::atomic<Milliseconds> _atomicWaitForWriteConcernDurationMillis{Milliseconds{0}};  // NOLINT

    // Flag to decide if diagnostic information should be omitted.
    bool _shouldOmitDiagnosticInformation{false};

    // TODO SERVER-87201: Remove need to zero out blocked time prior to operation starting.
    Milliseconds _blockedTimeAtStart{0};

    // The hash of the query's shape.
    boost::optional<query_shape::QueryShapeHash> _queryShapeHash{boost::none};
};

}  // namespace mongo<|MERGE_RESOLUTION|>--- conflicted
+++ resolved
@@ -1178,19 +1178,17 @@
      */
     void _checkForFailpointsAfterCommandLogged();
 
-<<<<<<< HEAD
+    /**
+     * Fetches storage stats and stores them in the OpDebug if they're not already present.
+     * Can throw if interrupted while waiting for the global lock.
+     */
+    void _fetchStorageStatsIfNecessary(Date_t deadline, AdmissionContext::Priority priority);
+
     // Auxilliary method to decide if operation should be profiled when rate limiter is enabled.
     // Returns true if rate limiter is disabled.
     // Rate limiter only affects profiler at level 2 (_dbprofile >= 2)
     // so calling this method on other levels is not necessary.
     bool _shouldDBProfileWithRateLimit(long long slowMS);
-=======
-    /**
-     * Fetches storage stats and stores them in the OpDebug if they're not already present.
-     * Can throw if interrupted while waiting for the global lock.
-     */
-    void _fetchStorageStatsIfNecessary(Date_t deadline, AdmissionContext::Priority priority);
->>>>>>> 9438525d
 
     static const OperationContext::Decoration<CurOpStack> _curopStack;
 
