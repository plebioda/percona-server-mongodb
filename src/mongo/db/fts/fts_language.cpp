/**
 *    Copyright (C) 2018-present MongoDB, Inc.
 *
 *    This program is free software: you can redistribute it and/or modify
 *    it under the terms of the Server Side Public License, version 1,
 *    as published by MongoDB, Inc.
 *
 *    This program is distributed in the hope that it will be useful,
 *    but WITHOUT ANY WARRANTY; without even the implied warranty of
 *    MERCHANTABILITY or FITNESS FOR A PARTICULAR PURPOSE.  See the
 *    Server Side Public License for more details.
 *
 *    You should have received a copy of the Server Side Public License
 *    along with this program. If not, see
 *    <http://www.mongodb.com/licensing/server-side-public-license>.
 *
 *    As a special exception, the copyright holders give permission to link the
 *    code of portions of this program with the OpenSSL library under certain
 *    conditions as described in each individual source file and distribute
 *    linked combinations including the program with the OpenSSL library. You
 *    must comply with the Server Side Public License in all respects for
 *    all of the code used other than as permitted herein. If you modify file(s)
 *    with this exception, you may extend this exception to your version of the
 *    file(s), but you are not obligated to do so. If you do not wish to do so,
 *    delete this exception statement from your version. If you delete this
 *    exception statement from all source files in the program, then also delete
 *    it in the license file.
 */

#include "mongo/db/fts/fts_language.h"

#include <algorithm>
#include <cctype>
#include <fmt/format.h>
#include <map>
#include <memory>
#include <string>
#include <type_traits>
#include <utility>

#include "mongo/base/error_codes.h"
#include "mongo/base/string_data.h"
#include "mongo/db/fts/fts_basic_phrase_matcher.h"
#include "mongo/db/fts/fts_basic_tokenizer.h"
#include "mongo/db/fts/fts_unicode_phrase_matcher.h"
#include "mongo/db/fts/fts_unicode_tokenizer.h"
#include "mongo/db/fts/fts_unicode_ngram_tokenizer.h"
#include "mongo/util/assert_util.h"

namespace mongo::fts {

namespace {

using namespace fmt::literals;

/**
 * Case-insensitive StringData comparator.
 * Returns true if a < b.
 */
struct LanguageStringCompare {
    bool operator()(StringData a, StringData b) const {
        return std::lexicographical_compare(
            a.begin(), a.end(), b.begin(), b.end(), [](unsigned char a, unsigned char b) {
                return std::tolower(a) < std::tolower(b);
            });
    }
};

// FTS Language map. These languages are available with TEXT_INDEX_VERSION_2 and above.
//
// Parameters:
// - C++ unique identifier suffix
// - lower case string name
// - language alias
//
<<<<<<< HEAD
#define MONGO_FTS_LANGUAGE_LIST(MONGO_FTS_LANGUAGE_DECL)    \
    MONGO_FTS_LANGUAGE_DECL(Danish, "danish", "da")         \
    MONGO_FTS_LANGUAGE_DECL(Dutch, "dutch", "nl")           \
    MONGO_FTS_LANGUAGE_DECL(English, "english", "en")       \
    MONGO_FTS_LANGUAGE_DECL(Finnish, "finnish", "fi")       \
    MONGO_FTS_LANGUAGE_DECL(French, "french", "fr")         \
    MONGO_FTS_LANGUAGE_DECL(German, "german", "de")         \
    MONGO_FTS_LANGUAGE_DECL(Hungarian, "hungarian", "hu")   \
    MONGO_FTS_LANGUAGE_DECL(Italian, "italian", "it")       \
    MONGO_FTS_LANGUAGE_DECL(Norwegian, "norwegian", "nb")   \
    MONGO_FTS_LANGUAGE_DECL(Portuguese, "portuguese", "pt") \
    MONGO_FTS_LANGUAGE_DECL(Romanian, "romanian", "ro")     \
    MONGO_FTS_LANGUAGE_DECL(Russian, "russian", "ru")       \
    MONGO_FTS_LANGUAGE_DECL(Spanish, "spanish", "es")       \
    MONGO_FTS_LANGUAGE_DECL(Swedish, "swedish", "sv")       \
    MONGO_FTS_LANGUAGE_DECL(Turkish, "turkish", "tr")


// Declare compilation unit local language object.
// Must be declared statically as global language map only keeps a pointer to the language
// instance.
//
#define LANGUAGE_DECLV2(id, name, alias) BasicFTSLanguage language##id##V2;

#define LANGUAGE_DECLV3(id, name, alias) UnicodeFTSLanguage language##id##V3(name);

BasicFTSLanguage languageNoneV2;
BasicFTSLanguage languageNgramV2;
MONGO_FTS_LANGUAGE_LIST(LANGUAGE_DECLV2);

UnicodeFTSLanguage languageNoneV3("none");
UnicodeFTSLanguage languageNgramV3("ngram");
MONGO_FTS_LANGUAGE_LIST(LANGUAGE_DECLV3);

// Registers each language and language aliases in the language map.
//
#define LANGUAGE_INITV2(id, name, alias) \
    FTSLanguage::registerLanguage(name, TEXT_INDEX_VERSION_2, &language##id##V2);

#define LANGUAGE_INITV3(id, name, alias) \
    FTSLanguage::registerLanguage(name, TEXT_INDEX_VERSION_3, &language##id##V3);

/**
 * Registers each language in the language map.
 */
MONGO_INITIALIZER_GENERAL(FTSRegisterV2LanguagesAndLater,
                          MONGO_NO_PREREQUISITES,
                          ("FTSAllLanguagesRegistered"))
(::mongo::InitializerContext* context) {
    FTSLanguage::registerLanguage("none", TEXT_INDEX_VERSION_2, &languageNoneV2);
    FTSLanguage::registerLanguage("ngram", TEXT_INDEX_VERSION_2, &languageNgramV2);
    MONGO_FTS_LANGUAGE_LIST(LANGUAGE_INITV2);

    FTSLanguage::registerLanguage("none", TEXT_INDEX_VERSION_3, &languageNoneV3);
    FTSLanguage::registerLanguage("ngram", TEXT_INDEX_VERSION_3, &languageNgramV3);
    MONGO_FTS_LANGUAGE_LIST(LANGUAGE_INITV3);
    return Status::OK();
}

#define LANGUAGE_ALIASV2(id, name, alias) \
    FTSLanguage::registerLanguageAlias(&language##id##V2, alias, TEXT_INDEX_VERSION_2);

#define LANGUAGE_ALIASV3(id, name, alias) \
    FTSLanguage::registerLanguageAlias(&language##id##V3, alias, TEXT_INDEX_VERSION_3);

/**
 * Registers each language alias in the language map.
 */
MONGO_INITIALIZER_WITH_PREREQUISITES(FTSRegisterLanguageAliases, ("FTSAllLanguagesRegistered"))
(InitializerContext* context) {
    // Register language aliases for TEXT_INDEX_VERSION_2.
    MONGO_FTS_LANGUAGE_LIST(LANGUAGE_ALIASV2);
    // Register language aliases for TEXT_INDEX_VERSION_3.
    MONGO_FTS_LANGUAGE_LIST(LANGUAGE_ALIASV3);
    return Status::OK();
}
=======
struct {
    StringData name;   // - lower case string name
    StringData alias;  // - language alias (if nonempty)
} static constexpr kLanguagesV2V3[] = {
    {"none"_sd, {}},
    {"danish"_sd, "da"_sd},
    {"dutch"_sd, "nl"_sd},
    {"english"_sd, "en"_sd},
    {"finnish"_sd, "fi"_sd},
    {"french"_sd, "fr"_sd},
    {"german"_sd, "de"_sd},
    {"hungarian"_sd, "hu"_sd},
    {"italian"_sd, "it"_sd},
    {"norwegian"_sd, "nb"_sd},
    {"portuguese"_sd, "pt"_sd},
    {"romanian"_sd, "ro"_sd},
    {"russian"_sd, "ru"_sd},
    {"spanish"_sd, "es"_sd},
    {"swedish"_sd, "sv"_sd},
    {"turkish"_sd, "tr"_sd},
};
>>>>>>> b9de40f6

//
// Register all Snowball language modules for TEXT_INDEX_VERSION_1.  Note that only the full
// names are recognized by the StopWords class (as such, the language string "dan" in
// TEXT_INDEX_VERSION_1 will generate the Danish stemmer and the empty stopword list).
//

struct {
    StringData name;
} static constexpr kLanguagesV1[] = {
    {"none"_sd},       {"da"_sd},      {"dan"_sd},       {"danish"_sd},   {"de"_sd},
    {"deu"_sd},        {"dut"_sd},     {"dutch"_sd},     {"en"_sd},       {"eng"_sd},
    {"english"_sd},    {"es"_sd},      {"esl"_sd},       {"fi"_sd},       {"fin"_sd},
    {"finnish"_sd},    {"fr"_sd},      {"fra"_sd},       {"fre"_sd},      {"french"_sd},
    {"ger"_sd},        {"german"_sd},  {"hu"_sd},        {"hun"_sd},      {"hungarian"_sd},
    {"it"_sd},         {"ita"_sd},     {"italian"_sd},   {"nl"_sd},       {"nld"_sd},
    {"no"_sd},         {"nor"_sd},     {"norwegian"_sd}, {"por"_sd},      {"porter"_sd},
    {"portuguese"_sd}, {"pt"_sd},      {"ro"_sd},        {"romanian"_sd}, {"ron"_sd},
    {"ru"_sd},         {"rum"_sd},     {"rus"_sd},       {"russian"_sd},  {"spa"_sd},
    {"spanish"_sd},    {"sv"_sd},      {"swe"_sd},       {"swedish"_sd},  {"tr"_sd},
    {"tur"_sd},        {"turkish"_sd},
};

template <TextIndexVersion ver>
class LanguageRegistry {
public:
    // For V3 and above, use UnicodeFTSLanguage.
    using LanguageType =
        std::conditional_t<(ver >= TEXT_INDEX_VERSION_3), UnicodeFTSLanguage, BasicFTSLanguage>;

    // For V2 and above, language names are case-insensitive.
    using KeyCompare =
        std::conditional_t<(ver >= TEXT_INDEX_VERSION_2), LanguageStringCompare, std::less<>>;

    void add(StringData name, StringData alias = {}) {
        auto p = std::make_shared<const LanguageType>(std::string{name});
        _map[name.toString()] = p;
        if (!alias.empty()) {
            _map[alias.toString()] = p;
        }
    }

    const LanguageType& make(StringData langName) const {
        std::string nameStr{langName};
        auto it = _map.find(nameStr);
        if (it == _map.end()) {
            if constexpr (ver == TEXT_INDEX_VERSION_1) {
                // v1 treats unrecognized language strings as "none".
                return *_map.at("none");
            } else {
                // v2 and above reject unrecognized language strings.
                uasserted(ErrorCodes::BadValue,
                          R"(unsupported language: "{}" for text index version {})"_format(langName,
                                                                                           ver));
            }
        }
        return *it->second;
    }

private:
    std::map<std::string, std::shared_ptr<const LanguageType>, KeyCompare> _map;
};

// template <TextIndexVersion ver>
// LanguageRegistry<ver> languageRegistry;

template <TextIndexVersion ver>
const LanguageRegistry<ver>& getLanguageRegistry() {
    static const auto instance = [] {
        auto registry = new LanguageRegistry<ver>;
        if constexpr (ver == TEXT_INDEX_VERSION_1) {
            for (auto&& spec : kLanguagesV1) {
                registry->add(spec.name);
            }
        } else if constexpr (ver == TEXT_INDEX_VERSION_2 || ver == TEXT_INDEX_VERSION_3) {
            for (auto&& spec : kLanguagesV2V3) {
                registry->add(spec.name, spec.alias);
            }
        }
        return registry;
    }();
    return *instance;
}

}  // namespace

const FTSLanguage& FTSLanguage::make(StringData langName, TextIndexVersion textIndexVersion) {
    switch (textIndexVersion) {
        case TEXT_INDEX_VERSION_1:
            return getLanguageRegistry<TEXT_INDEX_VERSION_1>().make(langName);
        case TEXT_INDEX_VERSION_2:
            return getLanguageRegistry<TEXT_INDEX_VERSION_2>().make(langName);
        case TEXT_INDEX_VERSION_3:
            return getLanguageRegistry<TEXT_INDEX_VERSION_3>().make(langName);
        case TEXT_INDEX_VERSION_INVALID:
            break;
    }
    uasserted(ErrorCodes::BadValue, "invalid TextIndexVersion");
}

std::unique_ptr<FTSTokenizer> BasicFTSLanguage::createTokenizer() const {
    return std::make_unique<BasicFTSTokenizer>(this);
}

std::unique_ptr<FTSTokenizer> UnicodeFTSLanguage::createTokenizer() const {
    if("ngram" == str()){
        return std::make_unique<UnicodeNgramFTSTokenizer>(this);
    }
    return std::make_unique<UnicodeFTSTokenizer>(this);
}

}  // namespace mongo::fts<|MERGE_RESOLUTION|>--- conflicted
+++ resolved
@@ -73,89 +73,12 @@
 // - lower case string name
 // - language alias
 //
-<<<<<<< HEAD
-#define MONGO_FTS_LANGUAGE_LIST(MONGO_FTS_LANGUAGE_DECL)    \
-    MONGO_FTS_LANGUAGE_DECL(Danish, "danish", "da")         \
-    MONGO_FTS_LANGUAGE_DECL(Dutch, "dutch", "nl")           \
-    MONGO_FTS_LANGUAGE_DECL(English, "english", "en")       \
-    MONGO_FTS_LANGUAGE_DECL(Finnish, "finnish", "fi")       \
-    MONGO_FTS_LANGUAGE_DECL(French, "french", "fr")         \
-    MONGO_FTS_LANGUAGE_DECL(German, "german", "de")         \
-    MONGO_FTS_LANGUAGE_DECL(Hungarian, "hungarian", "hu")   \
-    MONGO_FTS_LANGUAGE_DECL(Italian, "italian", "it")       \
-    MONGO_FTS_LANGUAGE_DECL(Norwegian, "norwegian", "nb")   \
-    MONGO_FTS_LANGUAGE_DECL(Portuguese, "portuguese", "pt") \
-    MONGO_FTS_LANGUAGE_DECL(Romanian, "romanian", "ro")     \
-    MONGO_FTS_LANGUAGE_DECL(Russian, "russian", "ru")       \
-    MONGO_FTS_LANGUAGE_DECL(Spanish, "spanish", "es")       \
-    MONGO_FTS_LANGUAGE_DECL(Swedish, "swedish", "sv")       \
-    MONGO_FTS_LANGUAGE_DECL(Turkish, "turkish", "tr")
-
-
-// Declare compilation unit local language object.
-// Must be declared statically as global language map only keeps a pointer to the language
-// instance.
-//
-#define LANGUAGE_DECLV2(id, name, alias) BasicFTSLanguage language##id##V2;
-
-#define LANGUAGE_DECLV3(id, name, alias) UnicodeFTSLanguage language##id##V3(name);
-
-BasicFTSLanguage languageNoneV2;
-BasicFTSLanguage languageNgramV2;
-MONGO_FTS_LANGUAGE_LIST(LANGUAGE_DECLV2);
-
-UnicodeFTSLanguage languageNoneV3("none");
-UnicodeFTSLanguage languageNgramV3("ngram");
-MONGO_FTS_LANGUAGE_LIST(LANGUAGE_DECLV3);
-
-// Registers each language and language aliases in the language map.
-//
-#define LANGUAGE_INITV2(id, name, alias) \
-    FTSLanguage::registerLanguage(name, TEXT_INDEX_VERSION_2, &language##id##V2);
-
-#define LANGUAGE_INITV3(id, name, alias) \
-    FTSLanguage::registerLanguage(name, TEXT_INDEX_VERSION_3, &language##id##V3);
-
-/**
- * Registers each language in the language map.
- */
-MONGO_INITIALIZER_GENERAL(FTSRegisterV2LanguagesAndLater,
-                          MONGO_NO_PREREQUISITES,
-                          ("FTSAllLanguagesRegistered"))
-(::mongo::InitializerContext* context) {
-    FTSLanguage::registerLanguage("none", TEXT_INDEX_VERSION_2, &languageNoneV2);
-    FTSLanguage::registerLanguage("ngram", TEXT_INDEX_VERSION_2, &languageNgramV2);
-    MONGO_FTS_LANGUAGE_LIST(LANGUAGE_INITV2);
-
-    FTSLanguage::registerLanguage("none", TEXT_INDEX_VERSION_3, &languageNoneV3);
-    FTSLanguage::registerLanguage("ngram", TEXT_INDEX_VERSION_3, &languageNgramV3);
-    MONGO_FTS_LANGUAGE_LIST(LANGUAGE_INITV3);
-    return Status::OK();
-}
-
-#define LANGUAGE_ALIASV2(id, name, alias) \
-    FTSLanguage::registerLanguageAlias(&language##id##V2, alias, TEXT_INDEX_VERSION_2);
-
-#define LANGUAGE_ALIASV3(id, name, alias) \
-    FTSLanguage::registerLanguageAlias(&language##id##V3, alias, TEXT_INDEX_VERSION_3);
-
-/**
- * Registers each language alias in the language map.
- */
-MONGO_INITIALIZER_WITH_PREREQUISITES(FTSRegisterLanguageAliases, ("FTSAllLanguagesRegistered"))
-(InitializerContext* context) {
-    // Register language aliases for TEXT_INDEX_VERSION_2.
-    MONGO_FTS_LANGUAGE_LIST(LANGUAGE_ALIASV2);
-    // Register language aliases for TEXT_INDEX_VERSION_3.
-    MONGO_FTS_LANGUAGE_LIST(LANGUAGE_ALIASV3);
-    return Status::OK();
-}
-=======
 struct {
     StringData name;   // - lower case string name
     StringData alias;  // - language alias (if nonempty)
 } static constexpr kLanguagesV2V3[] = {
     {"none"_sd, {}},
+    {"ngram"_sd, {}},
     {"danish"_sd, "da"_sd},
     {"dutch"_sd, "nl"_sd},
     {"english"_sd, "en"_sd},
@@ -172,7 +95,6 @@
     {"swedish"_sd, "sv"_sd},
     {"turkish"_sd, "tr"_sd},
 };
->>>>>>> b9de40f6
 
 //
 // Register all Snowball language modules for TEXT_INDEX_VERSION_1.  Note that only the full
