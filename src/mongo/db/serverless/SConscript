--- conflicted
+++ resolved
@@ -8,98 +8,6 @@
 )
 env = env.Clone()
 
-<<<<<<< HEAD
-env.Library(
-    target="shard_split_state_machine",
-    source=[
-        "shard_split_state_machine_gen.cpp",
-    ],
-    LIBDEPS=[
-        "$BUILD_DIR/mongo/client/connection_string",
-        "$BUILD_DIR/mongo/db/repl/tenant_migration_utils",
-        "$BUILD_DIR/mongo/db/server_base",
-    ],
-)
-
-env.Library(
-    target="shard_split_commands",
-    source=[
-        "shard_split_commands_gen.cpp",
-        "shard_split_commands.cpp",
-    ],
-    LIBDEPS=[
-        "$BUILD_DIR/mongo/client/connection_string",
-        "$BUILD_DIR/mongo/client/replica_set_monitor_server_parameters",
-        "$BUILD_DIR/mongo/db/auth/auth",
-        "$BUILD_DIR/mongo/db/global_settings",
-        "$BUILD_DIR/mongo/db/repl/tenant_migration_utils",
-        "$BUILD_DIR/mongo/db/server_base",
-        "shard_split_donor_service",
-    ],
-    LIBDEPS_PRIVATE=[
-        "$BUILD_DIR/mongo/db/audit/audit_impl" if has_option("audit") else [],
-        "$BUILD_DIR/mongo/db/commands",
-    ],
-)
-
-env.Library(
-    target="shard_split_utils",
-    source=[
-        "shard_split_utils.cpp",
-    ],
-    LIBDEPS_PRIVATE=[
-        "$BUILD_DIR/mongo/db/concurrency/exception_util",
-        "$BUILD_DIR/mongo/db/dbhelpers",
-        "$BUILD_DIR/mongo/db/query/write_ops/write_ops",
-        "$BUILD_DIR/mongo/db/repl/replica_set_messages",
-        "shard_split_state_machine",
-    ],
-)
-
-env.Library(
-    target="serverless_lock",
-    source=[
-        "serverless_operation_lock_registry.cpp",
-        "serverless_server_status.cpp",
-    ],
-    LIBDEPS_PRIVATE=[
-        "$BUILD_DIR/mongo/db/dbdirectclient",
-        "$BUILD_DIR/mongo/db/repl/tenant_migration_state_machine_idl",
-        "$BUILD_DIR/mongo/db/repl/tenant_migration_utils",
-        "$BUILD_DIR/mongo/db/server_base",
-        "shard_split_state_machine",
-    ],
-)
-
-env.Library(
-    target="shard_split_donor_service",
-    source=[
-        "shard_split_donor_service.cpp",
-        "shard_split_donor_op_observer.cpp",
-        "shard_split_statistics.cpp",
-    ],
-    LIBDEPS=[
-        "$BUILD_DIR/mongo/db/repl/primary_only_service",
-        "shard_split_state_machine",
-    ],
-    LIBDEPS_PRIVATE=[
-        "$BUILD_DIR/mongo/db/catalog/collection_crud",
-        "$BUILD_DIR/mongo/db/catalog/local_oplog_info",
-        "$BUILD_DIR/mongo/db/concurrency/exception_util",
-        "$BUILD_DIR/mongo/db/dbhelpers",
-        "$BUILD_DIR/mongo/db/index_builds_coordinator_interface",
-        "$BUILD_DIR/mongo/db/repl/oplog",
-        "$BUILD_DIR/mongo/db/repl/replica_set_messages",
-        "$BUILD_DIR/mongo/db/repl/tenant_migration_access_blocker",
-        "$BUILD_DIR/mongo/db/server_base",
-        "$BUILD_DIR/mongo/db/shard_role",
-        "serverless_lock",
-        "shard_split_utils",
-    ],
-)
-
-=======
->>>>>>> 0d60024f
 env.CppUnitTest(
     target="db_serverless_test",
     source=[
