# -*- mode: python -*-

Import(
    [
        "env",
        "has_option",
    ]
)

env = env.Clone()

env.SConscript(
    must_exist=1,
    dirs=[
        "devnull",
        "inmemory",
        "kv",
        "wiredtiger",
    ],
    exports=[
        "env",
    ],
)

env.Library(
    target="snapshot_helper",
    source=[
        "snapshot_helper.cpp",
    ],
    LIBDEPS_PRIVATE=[
        "$BUILD_DIR/mongo/db/concurrency/lock_manager",
        "$BUILD_DIR/mongo/db/repl/read_concern_args",
        "$BUILD_DIR/mongo/db/repl/repl_coordinator_interface",
        "$BUILD_DIR/mongo/db/server_base",
        "recovery_unit_base",
    ],
)

env.Library(
    target="record_store_base",
    source=[
        "collection_truncate_markers.cpp",
        "external_record_store.cpp",
        "multi_bson_stream_cursor.cpp",
        "named_pipe_posix.cpp" if not env.TargetOSIs("windows") else [],
        "named_pipe_windows.cpp" if env.TargetOSIs("windows") else [],
        "record_store.cpp",
    ],
    LIBDEPS_PRIVATE=[
        "$BUILD_DIR/mongo/db/query/query_knobs" if not env.TargetOSIs("windows") else [],
        "$BUILD_DIR/mongo/db/server_base",
        "$BUILD_DIR/mongo/db/service_context",
        "$BUILD_DIR/mongo/util/fail_point",
        "storage_options",
    ],
)

ksdecode = env.Program(
    target="ksdecode",
    source=[
        "key_string_decode.cpp",
    ],
    LIBDEPS=[
        "$BUILD_DIR/mongo/db/server_base",
        "$BUILD_DIR/mongo/util/options_parser/options_parser",
        "key_string",
    ],
    AIB_COMPONENT="ksdecode",
    AIB_COMPONENTS_EXTRA=[
        "dist-test",
    ],
)

env.Library(
    target="capped_snapshots",
    source=[
        "capped_snapshots.cpp",
    ],
    LIBDEPS_PRIVATE=[
        "$BUILD_DIR/mongo/base",
        "$BUILD_DIR/mongo/db/concurrency/lock_manager",
        "recovery_unit_base",
    ],
)

env.Library(
    target="bson_collection_catalog_entry",
    source=[
        "bson_collection_catalog_entry.cpp",
    ],
    LIBDEPS=[
        "$BUILD_DIR/mongo/db/catalog/collection_options",
    ],
    LIBDEPS_PRIVATE=[
        "$BUILD_DIR/mongo/db/common",
        "$BUILD_DIR/mongo/db/multitenancy",
        "$BUILD_DIR/mongo/db/server_base",
        "$BUILD_DIR/mongo/db/server_options",
        "$BUILD_DIR/mongo/db/service_context",
    ],
)

env.Library(
    target="storage_control",
    source=[
        "control/storage_control.cpp",
        "durable_history_pin.cpp",
    ],
    LIBDEPS=[
        "checkpointer",
        "journal_flusher",
    ],
    LIBDEPS_PRIVATE=[
        "$BUILD_DIR/mongo/base",
        "$BUILD_DIR/mongo/db/commands/test_commands_enabled",
        "$BUILD_DIR/mongo/db/service_context",
        "storage_options",
    ],
)

env.Library(
    target="oplog_cap_maintainer_thread",
    source=[
        "oplog_cap_maintainer_thread.cpp",
    ],
    LIBDEPS_PRIVATE=[
        "$BUILD_DIR/mongo/db/catalog/collection_catalog",
        "$BUILD_DIR/mongo/db/catalog/database_holder",
        "$BUILD_DIR/mongo/db/catalog/local_oplog_info",
        "$BUILD_DIR/mongo/db/concurrency/lock_manager",
        "$BUILD_DIR/mongo/db/server_base",
        "$BUILD_DIR/mongo/db/service_context",
        "$BUILD_DIR/mongo/db/shard_role",
        "$BUILD_DIR/mongo/util/background_job",
        "$BUILD_DIR/mongo/util/concurrency/spin_lock",
    ],
)

env.Library(
    target="journal_flusher",
    source=[
        "control/journal_flusher.cpp",
    ],
    LIBDEPS=[
        "$BUILD_DIR/mongo/util/background_job",
    ],
    LIBDEPS_PRIVATE=[
        "$BUILD_DIR/mongo/db/admission/execution_admission_context",
        "$BUILD_DIR/mongo/db/server_base",
        "$BUILD_DIR/mongo/db/service_context",
        "$BUILD_DIR/mongo/util/concurrency/spin_lock",
        "$BUILD_DIR/mongo/util/fail_point",
        "storage_options",
    ],
)

env.Library(
    target="encryption_hooks",
    source=[
        "encryption_hooks.cpp",
    ],
    LIBDEPS=[
        "$BUILD_DIR/mongo/base",
        "$BUILD_DIR/mongo/db/service_context",
    ],
)

env.Library(
    target="backup_cursor_hooks",
    source=[
        "backup_cursor_hooks.cpp",
    ],
    LIBDEPS=[
        "$BUILD_DIR/mongo/base",
        "$BUILD_DIR/mongo/db/service_context",
    ],
)

env.Library(
    target="sorted_data_interface_test_harness",
    source=[
        "sorted_data_interface_test_harness.cpp",
    ],
    LIBDEPS=[
        "$BUILD_DIR/mongo/db/record_id_helpers",
        "$BUILD_DIR/mongo/db/service_context",
        "$BUILD_DIR/mongo/unittest/unittest",
        "index_entry_comparison",
        "key_string",
    ],
    LIBDEPS_PRIVATE=[
        "$BUILD_DIR/mongo/db/shard_role_api",
        "storage_options",
    ],
)

env.Library(
    target="sorted_data_interface_tests",
    source=[
        "sorted_data_interface_test_bulkbuilder.cpp",
        "sorted_data_interface_test_cursor.cpp",
        "sorted_data_interface_test_cursor_advanceto.cpp",
        "sorted_data_interface_test_cursor_end_position.cpp",
        "sorted_data_interface_test_cursor_locate.cpp",
        "sorted_data_interface_test_cursor_saverestore.cpp",
        "sorted_data_interface_test_cursor_seek_exact.cpp",
        "sorted_data_interface_test_dupkeycheck.cpp",
        "sorted_data_interface_test_fullvalidate.cpp",
        "sorted_data_interface_test_insert.cpp",
        "sorted_data_interface_test_isempty.cpp",
        "sorted_data_interface_test_keyformat_string.cpp",
        "sorted_data_interface_test_key_value_view.cpp",
        "sorted_data_interface_test_rollback.cpp",
        "sorted_data_interface_test_spaceused.cpp",
        "sorted_data_interface_test_unindex.cpp",
    ],
    LIBDEPS=[
        "sorted_data_interface_test_harness",
    ],
    LIBDEPS_PRIVATE=[
        "$BUILD_DIR/mongo/db/shard_role_api",
        "storage_options",
    ],
)

bmEnv = env.Clone()
bmEnv.InjectThirdParty(libraries=["benchmark"])
bmEnv.Library(
    target="sorted_data_interface_bm",
    source=[
        "sorted_data_interface_bm_cursor.cpp",
    ],
    LIBDEPS=[
        "$BUILD_DIR/mongo/db/shard_role_api",
        "$BUILD_DIR/third_party/benchmark/benchmark",
        "sorted_data_interface_test_harness",
    ],
)
bmEnv.Library(
    target="record_store_bm",
    source=[
        "record_store_bm_cursor.cpp",
    ],
    LIBDEPS=[
        "$BUILD_DIR/mongo/db/shard_role_api",
        "$BUILD_DIR/third_party/benchmark/benchmark",
        "record_store_test_harness",
    ],
)

env.Library(
    target="record_store_test_harness",
    source=[
        "record_store_test_datafor.cpp",
        "record_store_test_datasize.cpp",
        "record_store_test_deleterecord.cpp",
        "record_store_test_harness.cpp",
        "record_store_test_insertrecord.cpp",
        "record_store_test_oplog.cpp",
        "record_store_test_randomiter.cpp",
        "record_store_test_recorditer.cpp",
        "record_store_test_recordstore.cpp",
        "record_store_test_storagesize.cpp",
        "record_store_test_truncate.cpp",
        "record_store_test_updaterecord.cpp",
        "record_store_test_updatewithdamages.cpp",
    ],
    LIBDEPS=[
        "$BUILD_DIR/mongo/db/catalog/collection_options",
        "$BUILD_DIR/mongo/db/record_id_helpers",
        "$BUILD_DIR/mongo/db/service_context",
        "$BUILD_DIR/mongo/db/shard_role_api",
        "$BUILD_DIR/mongo/db/update/update_document_diff",
        "$BUILD_DIR/mongo/unittest/unittest",
        "record_store_base",
    ],
    LIBDEPS_PRIVATE=[
        "storage_options",
    ],
)

env.Library(
    target="recovery_unit_test_harness",
    source=[
        "recovery_unit_test_harness.cpp",
    ],
    LIBDEPS=[
        "$BUILD_DIR/mongo/db/service_context",
        "$BUILD_DIR/mongo/db/shard_role_api",
        "$BUILD_DIR/mongo/unittest/unittest",
        "record_store_base",
    ],
)

env.Library(
    target="storage_engine_lock_file",
    source=[
        "storage_engine_lock_file.cpp",
        "storage_engine_lock_file_${TARGET_OS_FAMILY}.cpp",
    ],
    LIBDEPS=[
        "$BUILD_DIR/mongo/base",
        "$BUILD_DIR/mongo/db/service_context",
    ],
)

env.Library(
    target="storage_engine_common",
    source=[
        "storage_engine_init.cpp",
        "storage_engine_change_context.cpp",
    ],
    LIBDEPS_PRIVATE=[
        "$BUILD_DIR/mongo/db/encryption/encryption_options",
        "$BUILD_DIR/mongo/db/encryption/key",
        "$BUILD_DIR/mongo/db/exec/scoped_timer",
        "$BUILD_DIR/mongo/db/service_context",
        "$BUILD_DIR/mongo/db/shard_role_api",
        "$BUILD_DIR/mongo/util/concurrency/spin_lock",
        "storage_control",
        "storage_engine_lock_file",
        "storage_engine_metadata",
        "storage_options",
        "storage_repair_observer",
    ],
)

env.Library(
    target="storage_init_d",
    source=[
        "storage_init.cpp",
    ],
    LIBDEPS_PRIVATE=[
        "$BUILD_DIR/mongo/db/commands/server_status_core",
        "backup_cursor_hooks",
        "storage_options",
    ],
)

env.Library(
<<<<<<< HEAD
    target="write_unit_of_work",
    source=[
        "write_unit_of_work.cpp",
    ],
    LIBDEPS_PRIVATE=[
        "$BUILD_DIR/mongo/base",
        "$BUILD_DIR/mongo/db/storage/storage_options",
        "$BUILD_DIR/mongo/util/fail_point",
        "recovery_unit_base",
    ],
)

env.Library(
    target="storage_engine_metadata",
    source=[
        "storage_engine_metadata.cpp",
    ],
    LIBDEPS=[
        "$BUILD_DIR/mongo/bson/bson_validate",
        "$BUILD_DIR/mongo/db/encryption/key",
        "$BUILD_DIR/mongo/db/query/bson/dotted_path_support",
        "$BUILD_DIR/mongo/db/server_base",
    ],
)

env.Library(
    target="disk_space_util",
    source=[
        "disk_space_util.cpp",
    ],
    LIBDEPS_PRIVATE=[
        "$BUILD_DIR/mongo/base",
        "$BUILD_DIR/mongo/util/fail_point",
        "storage_options",
    ],
)

env.Library(
=======
>>>>>>> 7ba345ff
    target="storage_repair_observer",
    source=[
        "storage_repair_observer.cpp",
    ],
    LIBDEPS_PRIVATE=[
        "$BUILD_DIR/mongo/base",
        "$BUILD_DIR/mongo/db/repl/replica_set_messages",
        "$BUILD_DIR/mongo/db/repl/storage_interface",
        "$BUILD_DIR/mongo/db/service_context",
        "$BUILD_DIR/mongo/db/storage/journal_flusher",
        "storage_file_util",
    ],
)

env.Benchmark(
    target="storage_key_string_bm",
    source=[
        "key_string_bm.cpp",
    ],
    LIBDEPS=[
        "$BUILD_DIR/mongo/base",
        "key_string",
    ],
)

env.Benchmark(
    target="storage_record_id_bm",
    source=[
        "record_id_bm.cpp",
    ],
    LIBDEPS=[
        "$BUILD_DIR/mongo/db/concurrency/lock_manager",
        "$BUILD_DIR/mongo/db/record_id_helpers",
        "$BUILD_DIR/mongo/db/server_base",
    ],
)

env.Library(
    target="remove_saver",
    source=[
        "remove_saver.cpp",
    ],
    LIBDEPS_PRIVATE=[
        "$BUILD_DIR/mongo/db/server_base",
        "encryption_hooks",
        "storage_options",
    ],
)

env.Library(
    target="flow_control_parameters",
    source=[
        "flow_control_parameters_gen.cpp",
    ],
    LIBDEPS_PRIVATE=[
        "$BUILD_DIR/mongo/db/server_base",
    ],
)

env.Library(
    target="flow_control",
    source=[
        "flow_control.cpp",
    ],
    LIBDEPS_PRIVATE=[
        "$BUILD_DIR/mongo/db/commands/server_status_core",
        "$BUILD_DIR/mongo/db/concurrency/flow_control_ticketholder",
        "$BUILD_DIR/mongo/db/server_base",
        "$BUILD_DIR/mongo/db/service_context",
        "$BUILD_DIR/mongo/db/shard_role_api",
        "$BUILD_DIR/mongo/util/background_job",
        "$BUILD_DIR/mongo/util/fail_point",
        "flow_control_parameters",
    ],
)

env.CppUnitTest(
    target="db_storage_test",
    source=[
        "collection_truncate_markers_test.cpp",
        "external_record_store_test.cpp",
        "disk_space_monitor_test.cpp",
        "flow_control_test.cpp",
        "index_entry_comparison_test.cpp",
        "key_string_test.cpp",
        "kv/durable_catalog_test.cpp",
        "kv/kv_drop_pending_ident_reaper_test.cpp",
        "kv/storage_engine_test.cpp",
        "storage_engine_lock_file_test.cpp",
        "storage_engine_metadata_test.cpp",
        "storage_repair_observer_test.cpp",
    ],
    LIBDEPS=[
        "$BUILD_DIR/mongo/db/auth/authmocks",
        "$BUILD_DIR/mongo/db/catalog/catalog_impl",
        "$BUILD_DIR/mongo/db/catalog/catalog_test_fixture",
        "$BUILD_DIR/mongo/db/catalog/collection_options",
        "$BUILD_DIR/mongo/db/concurrency/flow_control_ticketholder",
        "$BUILD_DIR/mongo/db/dbhelpers",
        "$BUILD_DIR/mongo/db/multitenancy",
        "$BUILD_DIR/mongo/db/repl/replmocks",
        "$BUILD_DIR/mongo/db/repl/topology_coordinator",
        "$BUILD_DIR/mongo/db/server_base",
        "$BUILD_DIR/mongo/db/service_context_d_test_fixture",
        "$BUILD_DIR/mongo/db/shard_role",
        "$BUILD_DIR/mongo/db/storage/devnull/storage_devnull_core",
        "$BUILD_DIR/mongo/db/storage/durable_catalog",
        "$BUILD_DIR/mongo/db/storage/storage_control",
        "$BUILD_DIR/mongo/db/storage/storage_engine_impl",
        "$BUILD_DIR/mongo/db/storage/storage_repair_observer",
        "$BUILD_DIR/mongo/db/storage/wiredtiger/storage_wiredtiger",
        "$BUILD_DIR/mongo/db/timeseries/timeseries_options",
        "$BUILD_DIR/mongo/executor/network_interface_factory",
        "$BUILD_DIR/mongo/executor/network_interface_mock",
        "$BUILD_DIR/mongo/util/periodic_runner_factory",
        "disk_space_monitor",
        "flow_control",
        "flow_control_parameters",
        "key_string",
        "kv/kv_drop_pending_ident_reaper",
        "record_store_base",
        "storage_engine_common",
        "storage_engine_lock_file",
        "storage_engine_metadata",
        "storage_options",
    ],
)

env.Library(
    target="durable_catalog",
    source=[
        "durable_catalog.cpp",
    ],
    LIBDEPS=[
        "bson_collection_catalog_entry",
    ],
    LIBDEPS_PRIVATE=[
        "$BUILD_DIR/mongo/db/concurrency/lock_manager",
        "$BUILD_DIR/mongo/db/multitenancy",
        "$BUILD_DIR/mongo/db/server_base",
        "record_store_base",
        "storage_options",
    ],
)

env.Library(
    target="storage_util",
    source=[
        "storage_util.cpp",
    ],
    LIBDEPS_PRIVATE=[
        "$BUILD_DIR/mongo/db/catalog/collection_catalog",
        "$BUILD_DIR/mongo/db/multitenancy",
        "durable_catalog",
        "kv/kv_drop_pending_ident_reaper",
        "storage_options",
    ],
)

env.Library(
    target="disk_space_monitor",
    source=[
        "disk_space_monitor.cpp",
    ],
    LIBDEPS_PRIVATE=[
        "$BUILD_DIR/mongo/db/commands/server_status_core",
        "$BUILD_DIR/mongo/db/server_base",
        "$BUILD_DIR/mongo/db/service_context",
        "disk_space_util",
        "storage_options",
    ],
)

env.Library(
    target="checkpointer",
    source=[
        "checkpointer.cpp",
    ],
    LIBDEPS_PRIVATE=[
        "$BUILD_DIR/mongo/db/server_base",
        "$BUILD_DIR/mongo/db/service_context",
        "$BUILD_DIR/mongo/util/background_job",
        "$BUILD_DIR/mongo/util/concurrency/spin_lock",
        "$BUILD_DIR/mongo/util/fail_point",
        "storage_options",
    ],
)

env.Library(
    target="backup_block",
    source=[
        "backup_block.cpp",
    ],
    LIBDEPS_PRIVATE=[
        "$BUILD_DIR/mongo/db/server_base",
        "$BUILD_DIR/mongo/db/shard_role_api",
        "storage_options",
    ],
)

env.Library(
    target="storage_engine_impl",
    source=[
        "deferred_drop_record_store.cpp",
        "storage_engine_impl.cpp",
    ],
    LIBDEPS=[
        "$BUILD_DIR/mongo/db/catalog/catalog_control",
        "$BUILD_DIR/mongo/db/shard_role",
        "durable_catalog",
        "kv/kv_drop_pending_ident_reaper",
    ],
    LIBDEPS_PRIVATE=[
        "$BUILD_DIR/mongo/db/audit",
        "$BUILD_DIR/mongo/db/audit_impl" if has_option("audit") else [],
        "$BUILD_DIR/mongo/db/catalog/catalog_helpers",
        "$BUILD_DIR/mongo/db/catalog/collection_options",
        "$BUILD_DIR/mongo/db/catalog/index_catalog",
        "$BUILD_DIR/mongo/db/multitenancy",
        "$BUILD_DIR/mongo/db/resumable_index_builds_idl",
        "$BUILD_DIR/mongo/db/server_base",
        "$BUILD_DIR/mongo/db/server_feature_flags",
        "$BUILD_DIR/mongo/db/vector_clock",
        "backup_block",
        "storage_control",
        "storage_options",
        "storage_repair_observer",
        "storage_util",
        "two_phase_index_build_knobs_idl",
    ],
)

env.CppLibfuzzerTest(
    target="key_string_to_bson_fuzzer",
    source=[
        "key_string_to_bson_fuzzer.cpp",
    ],
    LIBDEPS=[
        "$BUILD_DIR/mongo/base",
        "$BUILD_DIR/mongo/bson/bson_validate",
        "key_string",
    ],
)<|MERGE_RESOLUTION|>--- conflicted
+++ resolved
@@ -338,47 +338,6 @@
 )
 
 env.Library(
-<<<<<<< HEAD
-    target="write_unit_of_work",
-    source=[
-        "write_unit_of_work.cpp",
-    ],
-    LIBDEPS_PRIVATE=[
-        "$BUILD_DIR/mongo/base",
-        "$BUILD_DIR/mongo/db/storage/storage_options",
-        "$BUILD_DIR/mongo/util/fail_point",
-        "recovery_unit_base",
-    ],
-)
-
-env.Library(
-    target="storage_engine_metadata",
-    source=[
-        "storage_engine_metadata.cpp",
-    ],
-    LIBDEPS=[
-        "$BUILD_DIR/mongo/bson/bson_validate",
-        "$BUILD_DIR/mongo/db/encryption/key",
-        "$BUILD_DIR/mongo/db/query/bson/dotted_path_support",
-        "$BUILD_DIR/mongo/db/server_base",
-    ],
-)
-
-env.Library(
-    target="disk_space_util",
-    source=[
-        "disk_space_util.cpp",
-    ],
-    LIBDEPS_PRIVATE=[
-        "$BUILD_DIR/mongo/base",
-        "$BUILD_DIR/mongo/util/fail_point",
-        "storage_options",
-    ],
-)
-
-env.Library(
-=======
->>>>>>> 7ba345ff
     target="storage_repair_observer",
     source=[
         "storage_repair_observer.cpp",
