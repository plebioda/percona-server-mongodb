--- conflicted
+++ resolved
@@ -70,19 +70,12 @@
 
     void updateValidator(OperationContext* txn, const BSONObj& validator) final;
 
-<<<<<<< HEAD
-        void closeRecordStore() { _recordStore.reset(); }
-
-    protected:
-        MetaData _getMetaData( OperationContext* txn ) const final;
-=======
     RecordStore* getRecordStore() {
         return _recordStore.get();
     }
     const RecordStore* getRecordStore() const {
         return _recordStore.get();
     }
->>>>>>> c57e8885
 
 protected:
     MetaData _getMetaData(OperationContext* txn) const final;
