/**
 *    Copyright (C) 2014 MongoDB Inc.
 *
 *    This program is free software: you can redistribute it and/or  modify
 *    it under the terms of the GNU Affero General Public License, version 3,
 *    as published by the Free Software Foundation.
 *
 *    This program is distributed in the hope that it will be useful,
 *    but WITHOUT ANY WARRANTY; without even the implied warranty of
 *    MERCHANTABILITY or FITNESS FOR A PARTICULAR PURPOSE.  See the
 *    GNU Affero General Public License for more details.
 *
 *    You should have received a copy of the GNU Affero General Public License
 *    along with this program.  If not, see <http://www.gnu.org/licenses/>.
 *
 *    As a special exception, the copyright holders give permission to link the
 *    code of portions of this program with the OpenSSL library under certain
 *    conditions as described in each individual source file and distribute
 *    linked combinations including the program with the OpenSSL library. You
 *    must comply with the GNU Affero General Public License in all respects for
 *    all of the code used other than as permitted herein. If you modify file(s)
 *    with this exception, you may extend this exception to your version of the
 *    file(s), but you are not obligated to do so. If you do not wish to do so,
 *    delete this exception statement from your version. If you delete this
 *    exception statement from all source files in the program, then also delete
 *    it in the license file.
 */

#define MONGO_LOG_DEFAULT_COMPONENT ::mongo::logger::LogComponent::kStorage

#include "mongo/db/storage/kv/kv_storage_engine.h"

#include "mongo/db/operation_context_noop.h"
#include "mongo/db/storage/kv/kv_database_catalog_entry.h"
#include "mongo/db/storage/kv/kv_engine.h"
#include "mongo/util/assert_util.h"
#include "mongo/util/log.h"
#include "mongo/util/mongoutils/str.h"

namespace mongo {

using std::string;
using std::vector;

namespace {
const std::string catalogInfo = "_mdb_catalog";
}

class KVStorageEngine::RemoveDBChange : public RecoveryUnit::Change {
public:
    RemoveDBChange(KVStorageEngine* engine, StringData db, KVDatabaseCatalogEntryBase* entry)
        : _engine(engine), _db(db.toString()), _entry(entry) {}

    virtual void commit() {
        delete _entry;
    }

    virtual void rollback() {
        stdx::lock_guard<stdx::mutex> lk(_engine->_dbsLock);
        _engine->_dbs[_db] = _entry;
    }

    KVStorageEngine* const _engine;
    const std::string _db;
    KVDatabaseCatalogEntryBase* const _entry;
};

<<<<<<< HEAD
Status KVStorageEngine::hotBackup(const std::string& path) {
    return _engine->hotBackup(path);
}

KVStorageEngine::KVStorageEngine(KVEngine* engine, const KVStorageEngineOptions& options)
    : _options(options), _engine(engine), _supportsDocLocking(_engine->supportsDocLocking()) {
=======
KVStorageEngine::KVStorageEngine(
    KVEngine* engine,
    const KVStorageEngineOptions& options,
    stdx::function<KVDatabaseCatalogEntryFactory> databaseCatalogEntryFactory)
    : _databaseCatalogEntryFactory(std::move(databaseCatalogEntryFactory)),
      _options(options),
      _engine(engine),
      _supportsDocLocking(_engine->supportsDocLocking()) {
>>>>>>> 15011acb
    uassert(28601,
            "Storage engine does not support --directoryperdb",
            !(options.directoryPerDB && !engine->supportsDirectoryPerDB()));

    OperationContextNoop opCtx(_engine->newRecoveryUnit());

    bool catalogExists = engine->hasIdent(&opCtx, catalogInfo);

    if (options.forRepair && catalogExists) {
        log() << "Repairing catalog metadata";
        // TODO should also validate all BSON in the catalog.
        engine->repairIdent(&opCtx, catalogInfo);
    }

    if (!catalogExists) {
        WriteUnitOfWork uow(&opCtx);

        Status status =
            _engine->createRecordStore(&opCtx, catalogInfo, catalogInfo, CollectionOptions());
        // BadValue is usually caused by invalid configuration string.
        // We still fassert() but without a stack trace.
        if (status.code() == ErrorCodes::BadValue) {
            fassertFailedNoTrace(28562);
        }
        fassert(28520, status);
        uow.commit();
    }

    _catalogRecordStore =
        _engine->getRecordStore(&opCtx, catalogInfo, catalogInfo, CollectionOptions());
    _catalog.reset(new KVCatalog(_catalogRecordStore.get(),
                                 _supportsDocLocking,
                                 _options.directoryPerDB,
                                 _options.directoryForIndexes));
    _catalog->init(&opCtx);

    std::vector<std::string> collections;
    _catalog->getAllCollections(&collections);

    for (size_t i = 0; i < collections.size(); i++) {
        std::string coll = collections[i];
        NamespaceString nss(coll);
        string dbName = nss.db().toString();

        // No rollback since this is only for committed dbs.
        KVDatabaseCatalogEntryBase*& db = _dbs[dbName];
        if (!db) {
            db = _databaseCatalogEntryFactory(dbName, this).release();
        }

        db->initCollection(&opCtx, coll, options.forRepair);
    }

    opCtx.recoveryUnit()->abandonSnapshot();

    // now clean up orphaned idents
    // we don't do this in readOnly mode.
    if (storageGlobalParams.readOnly) {
        return;
    }
    {
        // get all idents
        std::set<std::string> allIdents;
        {
            std::vector<std::string> v = _engine->getAllIdents(&opCtx);
            allIdents.insert(v.begin(), v.end());
            allIdents.erase(catalogInfo);
        }

        // remove ones still in use
        {
            vector<string> idents = _catalog->getAllIdents(&opCtx);
            for (size_t i = 0; i < idents.size(); i++) {
                allIdents.erase(idents[i]);
            }
        }

        for (std::set<std::string>::const_iterator it = allIdents.begin(); it != allIdents.end();
             ++it) {
            const std::string& toRemove = *it;
            if (!_catalog->isUserDataIdent(toRemove))
                continue;
            log() << "dropping unused ident: " << toRemove;
            WriteUnitOfWork wuow(&opCtx);
            _engine->dropIdent(&opCtx, toRemove);
            wuow.commit();
        }
    }
}

void KVStorageEngine::cleanShutdown() {
    for (DBMap::const_iterator it = _dbs.begin(); it != _dbs.end(); ++it) {
        delete it->second;
    }
    _dbs.clear();

    _catalog.reset(NULL);
    _catalogRecordStore.reset(NULL);

    _engine->cleanShutdown();
    // intentionally not deleting _engine
}

KVStorageEngine::~KVStorageEngine() {}

void KVStorageEngine::finishInit() {}

RecoveryUnit* KVStorageEngine::newRecoveryUnit() {
    if (!_engine) {
        // shutdown
        return NULL;
    }
    return _engine->newRecoveryUnit();
}

void KVStorageEngine::listDatabases(std::vector<std::string>* out) const {
    stdx::lock_guard<stdx::mutex> lk(_dbsLock);
    for (DBMap::const_iterator it = _dbs.begin(); it != _dbs.end(); ++it) {
        if (it->second->isEmpty())
            continue;
        out->push_back(it->first);
    }
}

KVDatabaseCatalogEntryBase* KVStorageEngine::getDatabaseCatalogEntry(OperationContext* opCtx,
                                                                     StringData dbName) {
    stdx::lock_guard<stdx::mutex> lk(_dbsLock);
    KVDatabaseCatalogEntryBase*& db = _dbs[dbName.toString()];
    if (!db) {
        // Not registering change since db creation is implicit and never rolled back.
        db = _databaseCatalogEntryFactory(dbName, this).release();
    }
    return db;
}

Status KVStorageEngine::closeDatabase(OperationContext* txn, StringData db) {
    // This is ok to be a no-op as there is no database layer in kv.
    return Status::OK();
}

Status KVStorageEngine::dropDatabase(OperationContext* txn, StringData db) {
    KVDatabaseCatalogEntryBase* entry;
    {
        stdx::lock_guard<stdx::mutex> lk(_dbsLock);
        DBMap::const_iterator it = _dbs.find(db.toString());
        if (it == _dbs.end())
            return Status(ErrorCodes::NamespaceNotFound, "db not found to drop");
        entry = it->second;
    }

    // This is called outside of a WUOW since MMAPv1 has unfortunate behavior around dropping
    // databases. We need to create one here since we want db dropping to all-or-nothing
    // wherever possible. Eventually we want to move this up so that it can include the logOp
    // inside of the WUOW, but that would require making DB dropping happen inside the Dur
    // system for MMAPv1.
    WriteUnitOfWork wuow(txn);

    std::list<std::string> toDrop;
    entry->getCollectionNamespaces(&toDrop);

    for (std::list<std::string>::iterator it = toDrop.begin(); it != toDrop.end(); ++it) {
        string coll = *it;
        entry->dropCollection(txn, coll);
    }
    toDrop.clear();
    entry->getCollectionNamespaces(&toDrop);
    invariant(toDrop.empty());

    {
        stdx::lock_guard<stdx::mutex> lk(_dbsLock);
        txn->recoveryUnit()->registerChange(new RemoveDBChange(this, db, entry));
        _dbs.erase(db.toString());
    }

    wuow.commit();
    return Status::OK();
}

int KVStorageEngine::flushAllFiles(bool sync) {
    return _engine->flushAllFiles(sync);
}

Status KVStorageEngine::beginBackup(OperationContext* txn) {
    // We should not proceed if we are already in backup mode
    if (_inBackupMode)
        return Status(ErrorCodes::BadValue, "Already in Backup Mode");
    Status status = _engine->beginBackup(txn);
    if (status.isOK())
        _inBackupMode = true;
    return status;
}

void KVStorageEngine::endBackup(OperationContext* txn) {
    // We should never reach here if we aren't already in backup mode
    invariant(_inBackupMode);
    _engine->endBackup(txn);
    _inBackupMode = false;
}

bool KVStorageEngine::isDurable() const {
    return _engine->isDurable();
}

bool KVStorageEngine::isEphemeral() const {
    return _engine->isEphemeral();
}

SnapshotManager* KVStorageEngine::getSnapshotManager() const {
    return _engine->getSnapshotManager();
}

Status KVStorageEngine::repairRecordStore(OperationContext* txn, const std::string& ns) {
    Status status = _engine->repairIdent(txn, _catalog->getCollectionIdent(ns));
    if (!status.isOK())
        return status;

    _dbs[nsToDatabase(ns)]->reinitCollectionAfterRepair(txn, ns);
    return Status::OK();
}

void KVStorageEngine::setJournalListener(JournalListener* jl) {
    _engine->setJournalListener(jl);
}
}  // namespace mongo<|MERGE_RESOLUTION|>--- conflicted
+++ resolved
@@ -65,14 +65,10 @@
     KVDatabaseCatalogEntryBase* const _entry;
 };
 
-<<<<<<< HEAD
 Status KVStorageEngine::hotBackup(const std::string& path) {
     return _engine->hotBackup(path);
 }
 
-KVStorageEngine::KVStorageEngine(KVEngine* engine, const KVStorageEngineOptions& options)
-    : _options(options), _engine(engine), _supportsDocLocking(_engine->supportsDocLocking()) {
-=======
 KVStorageEngine::KVStorageEngine(
     KVEngine* engine,
     const KVStorageEngineOptions& options,
@@ -81,7 +77,6 @@
       _options(options),
       _engine(engine),
       _supportsDocLocking(_engine->supportsDocLocking()) {
->>>>>>> 15011acb
     uassert(28601,
             "Storage engine does not support --directoryperdb",
             !(options.directoryPerDB && !engine->supportsDirectoryPerDB()));
