--- conflicted
+++ resolved
@@ -152,12 +152,8 @@
 
     }
 
-<<<<<<< HEAD
-    void KVStorageEngine::cleanShutdown(OperationContext* txn) {
-        closeAllDatabasesWrapper(txn);
-=======
     void KVStorageEngine::cleanShutdown() {
->>>>>>> e1baf841
+        closeAllDatabasesWrapper();
 
         for ( DBMap::const_iterator it = _dbs.begin(); it != _dbs.end(); ++it ) {
             delete it->second;
