--- conflicted
+++ resolved
@@ -38,116 +38,6 @@
 
 namespace mongo {
 
-<<<<<<< HEAD
-    /**
-     * A RecordStore that stores all data on the heap. This implementation contains only the
-     * functionality necessary to test btree.
-     */
-    class HeapRecordStoreBtree : public RecordStore {
-        struct Record;
-
-    public:
-        // RecordId(0,0) isn't valid for records.
-        explicit HeapRecordStoreBtree(StringData ns): RecordStore(ns), _nextId(1) { }
-
-        virtual RecordData dataFor(OperationContext* txn, const RecordId& loc) const;
-
-        virtual bool findRecord(OperationContext* txn, const RecordId& loc, RecordData* out, bool skipPessimisticLocking) const;
-
-        virtual void deleteRecord(OperationContext* txn, const RecordId& dl);
-
-        virtual StatusWith<RecordId> insertRecord(OperationContext* txn,
-                                                 const char* data,
-                                                 int len,
-                                                 bool enforceQuota);
-
-        virtual StatusWith<RecordId> insertRecord(OperationContext* txn,
-                                                 const DocWriter* doc,
-                                                 bool enforceQuota);
-
-        virtual long long numRecords( OperationContext* txn ) const { return _records.size(); }
-
-        virtual Status touch(OperationContext* txn, BSONObjBuilder* output) const;
-
-        // public methods below here are not necessary to test btree, and will crash when called.
-
-        // ------------------------------
-
-        virtual StatusWith<RecordId> updateRecord(OperationContext* txn,
-                                                 const RecordId& oldLocation,
-                                                 const char* data,
-                                                 int len,
-                                                 bool enforceQuota,
-                                                 UpdateNotifier* notifier) {
-            invariant(false);
-        }
-
-        virtual bool updateWithDamagesSupported() const {
-            return true;
-        }
-
-        virtual Status updateWithDamages(OperationContext* txn,
-                                         const RecordId& loc,
-                                         const RecordData& oldRec,
-                                         const char* damageSource,
-                                         const mutablebson::DamageVector& damages) {
-            invariant(false);
-        }
-
-        virtual RecordIterator* getIterator(OperationContext* txn,
-                                            const RecordId& start,
-                                            const CollectionScanParams::Direction& dir) const {
-            invariant(false);
-        }
-
-        virtual RecordIterator* getIteratorForRepair(OperationContext* txn) const {
-            invariant(false);
-        }
-
-        virtual std::vector<RecordIterator*> getManyIterators(OperationContext* txn) const {
-            invariant(false);
-        }
-
-        virtual Status truncate(OperationContext* txn) { invariant(false); }
-
-        virtual void temp_cappedTruncateAfter(OperationContext* txn,
-                                              RecordId end,
-                                              bool inclusive) {
-            invariant(false);
-        }
-
-        virtual bool compactSupported() const { invariant(false); }
-
-        virtual Status validate(OperationContext* txn,
-                                bool full,
-                                bool scanData,
-                                ValidateAdaptor* adaptor,
-                                ValidateResults* results, BSONObjBuilder* output) {
-            invariant(false);
-        }
-
-        virtual void appendCustomStats(OperationContext* txn,
-                                       BSONObjBuilder* result,
-                                       double scale) const {
-            invariant(false);
-        }
-
-        virtual void increaseStorageSize(OperationContext* txn,  int size, bool enforceQuota) {
-            invariant(false);
-        }
-
-        virtual int64_t storageSize(OperationContext* txn,
-                                    BSONObjBuilder* extraInfo = NULL,
-                                    int infoLevel = 0) const {
-            invariant(false);
-        }
-
-        virtual long long dataSize(OperationContext* txn) const { invariant(false); }
-
-        virtual Record* recordFor(const RecordId& loc) const { invariant(false); }
-
-        virtual bool isCapped() const { invariant(false); }
-=======
 /**
  * A RecordStore that stores all data on the heap. This implementation contains only the
  * functionality necessary to test btree.
@@ -161,7 +51,7 @@
 
     virtual RecordData dataFor(OperationContext* txn, const RecordId& loc) const;
 
-    virtual bool findRecord(OperationContext* txn, const RecordId& loc, RecordData* out) const;
+    virtual bool findRecord(OperationContext* txn, const RecordId& loc, RecordData* out, bool skipPessimisticLocking=false) const;
 
     virtual void deleteRecord(OperationContext* txn, const RecordId& dl);
 
@@ -278,7 +168,6 @@
         int dataSize;
         boost::shared_array<char> data;
     };
->>>>>>> c57e8885
 
     RecordId allocateLoc();
 
