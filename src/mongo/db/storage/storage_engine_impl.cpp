--- conflicted
+++ resolved
@@ -972,9 +972,8 @@
     }
 
     std::vector<UUID> toDrop = catalog->getAllCollectionUUIDsFromDb(dbName);
-<<<<<<< HEAD
-
-    auto status = _dropCollections(opCtx, toDrop);
+
+    auto status = _dropCollections(opCtx, toDrop, collectionNamePrefix);
 
     // If all collections were dropped successfully then drop database's encryption key
     if (status.isOK()) {
@@ -982,9 +981,6 @@
     }
 
     return status;
-=======
-    return _dropCollections(opCtx, toDrop, collectionNamePrefix);
->>>>>>> 9438525d
 }
 
 /**
