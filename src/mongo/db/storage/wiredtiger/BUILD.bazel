--- conflicted
+++ resolved
@@ -54,11 +54,7 @@
         "encryption_extension.c",
         "encryption_keydb.cpp",
         "oplog_truncate_marker_parameters_gen",
-<<<<<<< HEAD
-        "oplog_truncate_markers_server_status_section.cpp",
         "wiredtiger_backup_cursor_hooks.cpp",
-=======
->>>>>>> 905c4ea6
         "wiredtiger_begin_transaction_block.cpp",
         "wiredtiger_compiled_configuration.cpp",
         "wiredtiger_cursor.cpp",
