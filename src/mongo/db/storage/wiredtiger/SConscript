--- conflicted
+++ resolved
@@ -18,15 +18,9 @@
     ],
     LIBDEPS= ['$BUILD_DIR/mongo/base',
               '$BUILD_DIR/mongo/db/service_context'],
-<<<<<<< HEAD
-    PROGDEPS_DEPENDENTS=[
-        '$BUILD_DIR/mongo/mongod',
-    #    '$BUILD_DIR/mongo/mongos',
-=======
     LIBDEPS_DEPENDENTS=[
         '$BUILD_DIR/mongo/mongod_initializers',
-        '$BUILD_DIR/mongo/mongos_initializers',
->>>>>>> 17d90947
+    #    '$BUILD_DIR/mongo/mongos_initializers',
     ],
 
 )
