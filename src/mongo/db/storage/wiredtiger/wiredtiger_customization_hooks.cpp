--- conflicted
+++ resolved
@@ -67,18 +67,13 @@
 
 ServiceContext::ConstructorActionRegisterer setWiredTigerCustomizationHooks{
     "SetWiredTigerCustomizationHooks", [](ServiceContext* service) {
-<<<<<<< HEAD
         if (encryptionGlobalParams.enableEncryption) {
-            auto customizationHooks = stdx::make_unique<WiredTigerCustomizationHooksEncryption>();
+            auto customizationHooks = std::make_unique<WiredTigerCustomizationHooksEncryption>();
             WiredTigerCustomizationHooks::set(service, std::move(customizationHooks));
         } else {
-            auto customizationHooks = stdx::make_unique<WiredTigerCustomizationHooks>();
+            auto customizationHooks = std::make_unique<WiredTigerCustomizationHooks>();
             WiredTigerCustomizationHooks::set(service, std::move(customizationHooks));
         }
-=======
-        auto customizationHooks = std::make_unique<WiredTigerCustomizationHooks>();
-        WiredTigerCustomizationHooks::set(service, std::move(customizationHooks));
->>>>>>> 518f382a
     }};
 
 const auto getCustomizationHooks =
