--- conflicted
+++ resolved
@@ -903,7 +903,9 @@
                     fs::create_directory(keyDBPath);
                     just_created = true;
                 } catch (std::exception& e) {
-                    log() << "error creating KeyDB dir " << keyDBPath.string() << ' ' << e.what();
+                    LOGV2(29007, "error creating KeyDB dir {path} {what}",
+                          "path"_attr = keyDBPath.string(),
+                          "what"_attr = e.what());
                     throw;
                 }
             } else if (!storageGlobalParams.directoryperdb) {
@@ -911,8 +913,10 @@
                 try {
                     fs::rename(betaKeyDBPath, keyDBPath);
                 } catch (std::exception& e) {
-                    log() << "error renaming KeyDB directory from " << betaKeyDBPath.string()
-                          << " to " << keyDBPath.string() << ' ' << e.what();
+                    LOGV2(29008, "error renaming KeyDB directory from {path1} to {path2} {what}",
+                          "path1"_attr = betaKeyDBPath.string(),
+                          "path2"_attr = keyDBPath.string(),
+                          "what"_attr = e.what());
                     throw;
                 }
             } else {
@@ -932,8 +936,10 @@
                     for (auto&& dir : emptyDirs)
                         fs::remove(dir);
                 } catch (std::exception& e) {
-                    log() << "error moving KeyDB files from " << betaKeyDBPath.string()
-                          << " to " << keyDBPath.string() << ' ' << e.what();
+                    LOGV2(29009, "error moving KeyDB files from {path1} to {path2} {what}",
+                          "path1"_attr = betaKeyDBPath.string(),
+                          "path2"_attr = keyDBPath.string(),
+                          "what"_attr = e.what());
                     throw;
                 }
             }
@@ -954,7 +960,9 @@
             try {
                 fs::create_directory(newKeyDBPath);
             } catch (std::exception& e) {
-                log() << "error creating rotation directory " << newKeyDBPath.string() << ' ' << e.what();
+                LOGV2(29010, "error creating rotation directory {path} {what}",
+                      "path"_attr = newKeyDBPath.string(),
+                      "what"_attr = e.what());
                 throw;
             }
             auto rotationKeyDB = std::make_unique<EncryptionKeyDB>(newKeyDBPath.string(), true);
@@ -1242,13 +1250,9 @@
 }
 
 void WiredTigerKVEngine::cleanShutdown() {
-<<<<<<< HEAD
-    log() << "WiredTigerKVEngine shutting down";
+    LOGV2(22317, "WiredTigerKVEngine shutting down");
     // Ensure that key db is destroyed on exit
     ON_BLOCK_EXIT([&] { _encryptionKeyDB.reset(nullptr); });
-=======
-    LOGV2(22317, "WiredTigerKVEngine shutting down");
->>>>>>> 56655b06
     if (!_readOnly)
         syncSizeInfo(true);
     if (!_conn) {
@@ -1773,7 +1777,7 @@
 protected:
 
     virtual void ProcessFormattedStatement(Aws::String&& statement) override {
-        log() << statement;
+        LOGV2(29011, "{statement}", "statement"_attr = statement);
     }
 };
 
@@ -1846,7 +1850,8 @@
                                         << " : " << outcome.GetError().GetExceptionName()
                                         << " : " << outcome.GetError().GetMessage());
         }
-        log() << "Successfully created bucket for backup: " << s3params.bucket;
+        LOGV2(29012, "Successfully created bucket for backup: {bucket}",
+              "bucket"_attr = s3params.bucket);
     }
 
     // check if target location is empty, fail if not
@@ -1880,8 +1885,8 @@
         boost::filesystem::path destFile{std::get<1>(file)};
         auto fsize{std::get<2>(file)};
 
-        LOG(2) << "uploading file: " << srcFile.string() << std::endl;
-        LOG(2) << "      key name: " << destFile.string() << std::endl;
+        LOGV2_DEBUG(29002, 2, "uploading file: {srcFile}", "srcFile"_attr = srcFile.string());
+        LOGV2_DEBUG(29003, 2, "      key name: {destFile}", "destFile"_attr = destFile.string());
 
         Aws::S3::Model::PutObjectRequest request;
         request.SetBucket(s3params.bucket);
@@ -1904,7 +1909,8 @@
                                         << " : " << outcome.GetError().GetExceptionName()
                                         << " : " << outcome.GetError().GetMessage());
         }
-        LOG(2) << "Successfully uploaded file: " << destFile.string();
+        LOGV2_DEBUG(29004, 2, "Successfully uploaded file: {destFile}",
+                    "destFile"_attr = destFile.string());
     }
 
     return Status::OK();
@@ -1987,8 +1993,10 @@
         auto fsize{std::get<2>(file)};
         auto fmtime{std::get<3>(file)};
 
-        LOG(2) << "backup of file: " << srcFile.string() << std::endl;
-        LOG(2) << "    storing as: " << destFile.string() << std::endl;
+        LOGV2_DEBUG(29005, 2, "backup of file: {srcFile}",
+                    "srcFile"_attr = srcFile.string());
+        LOGV2_DEBUG(29006, 2, "    storing as: {destFile}",
+                    "destFile"_attr = destFile.string());
 
         archive_entry_clear(entry);
         archive_entry_set_pathname(entry, destFile.string().c_str());
@@ -2032,7 +2040,9 @@
     } catch (const AssertionException& ex) {
         // re-throw exception if it's not WT_CACHE_FULL.
         if (!_durable && ex.code() == ErrorCodes::ExceededMemoryLimit) {
-            error() << "size storer failed to sync cache... ignoring: " << ex.what();
+            LOGV2_ERROR(29000,
+                        "size storer failed to sync cache... ignoring: {ex_what}",
+                        "ex_what"_attr = ex.what());
         } else {
             throw;
         }
@@ -2360,7 +2370,9 @@
         if (res) {
             // we cannot throw exceptions here because we are inside WUOW::commit
             // every other part of DB is already dropped so we just log error message
-            error() << "failed to delete encryption key for db: " << db;
+            LOGV2_ERROR(29001,
+                        "failed to delete encryption key for db: {db}",
+                        "db"_attr = db);
         }
     }
 }
