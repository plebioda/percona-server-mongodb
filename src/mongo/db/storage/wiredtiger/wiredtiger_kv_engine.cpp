--- conflicted
+++ resolved
@@ -115,12 +115,9 @@
 #include "mongo/db/storage/storage_options.h"
 #include "mongo/db/storage/storage_parameters_gen.h"
 #include "mongo/db/storage/storage_repair_observer.h"
-<<<<<<< HEAD
 #include "mongo/db/storage/wiredtiger/encryption_keydb.h"
 #include "mongo/db/storage/wiredtiger/wiredtiger_backup_cursor_hooks.h"
-=======
 #include "mongo/db/storage/wiredtiger/wiredtiger_connection.h"
->>>>>>> a0ac69c1
 #include "mongo/db/storage/wiredtiger/wiredtiger_cursor.h"
 #include "mongo/db/storage/wiredtiger/wiredtiger_customization_hooks.h"
 #include "mongo/db/storage/wiredtiger/wiredtiger_encryption_hooks.h"
@@ -1075,12 +1072,8 @@
 
     cleanShutdown();
 
-<<<<<<< HEAD
-    _sessionCache.reset(nullptr);
     _restEncr.reset(nullptr);
-=======
     _connection.reset(nullptr);
->>>>>>> a0ac69c1
 }
 
 void WiredTigerKVEngine::notifyStorageStartupRecoveryComplete() {
@@ -3505,7 +3498,7 @@
         }
     }
     // Do KeysDB checkpoint
-    auto encryptionKeyDB = _sessionCache->getKVEngine()->getEncryptionKeyDB();
+    auto encryptionKeyDB = _connection->getKVEngine()->getEncryptionKeyDB();
     if (encryptionKeyDB) {
         std::unique_ptr<WiredTigerSession> sess = std::make_unique<WiredTigerSession>(encryptionKeyDB->getConnection());
         WT_SESSION* s = sess->getSession();
