--- conflicted
+++ resolved
@@ -62,17 +62,7 @@
 #define NVALGRIND
 #endif
 
-<<<<<<< HEAD
-#include <fmt/format.h>
-#include <iomanip>
-#include <memory>
-#include <regex>
-
-#include "mongo/db/storage/wiredtiger/wiredtiger_kv_engine.h"
-
-=======
 #include <absl/container/node_hash_map.h>
->>>>>>> a5084e5d
 #include <boost/algorithm/string/join.hpp>
 #include <boost/filesystem/fstream.hpp>
 #include <boost/filesystem/operations.hpp>
@@ -98,6 +88,7 @@
 #include <iomanip>
 #include <memory>
 #include <mutex>
+#include <regex>
 #include <sstream>
 #include <utility>
 
@@ -164,11 +155,8 @@
 #include "mongo/util/background.h"
 #include "mongo/util/concurrency/idle_thread_block.h"
 #include "mongo/util/debug_util.h"
-<<<<<<< HEAD
 #include "mongo/util/exit.h"
 #include "mongo/util/exit_code.h"
-=======
->>>>>>> a5084e5d
 #include "mongo/util/log_and_backoff.h"
 #include "mongo/util/quick_exit.h"
 #include "mongo/util/scopeguard.h"
@@ -3472,7 +3460,6 @@
             _oplogNeededForCrashRecovery.store(oplogNeededForRollback.getValue().asULL());
         }
     }
-<<<<<<< HEAD
     // Do KeysDB checkpoint
     auto encryptionKeyDB = _sessionCache->getKVEngine()->getEncryptionKeyDB();
     if (encryptionKeyDB) {
@@ -3480,12 +3467,8 @@
         WT_SESSION* s = sess->getSession();
         invariantWTOK(s->checkpoint(s, "use_timestamp=false"), s);
     }
-} catch (const WriteConflictException&) {
-    LOGV2_WARNING(22346, "Checkpoint encountered a write conflict exception.");
-=======
 } catch (const StorageUnavailableException&) {
     LOGV2_WARNING(7754200, "Checkpoint encountered a StorageUnavailableException.");
->>>>>>> a5084e5d
 } catch (const AssertionException& exc) {
     invariant(ErrorCodes::isShutdownError(exc.code()), exc.what());
 }
