--- conflicted
+++ resolved
@@ -2768,20 +2768,6 @@
     if (!_sizeStorer)
         return;
 
-<<<<<<< HEAD
-    try {
-        _sizeStorer->flush(sync);
-    } catch (const WriteConflictException&) {
-        // ignore, we'll try again later.
-    } catch (const AssertionException& ex) {
-        // re-throw exception if it's not WT_CACHE_FULL.
-        if (!_durable && ex.code() == ErrorCodes::ExceededMemoryLimit) {
-            LOGV2_ERROR(29000,
-                        "size storer failed to sync cache... ignoring: {ex_what}",
-                        "ex_what"_attr = ex.what());
-        } else {
-            throw;
-=======
     while (true) {
         try {
             return _sizeStorer->flush(sync);
@@ -2790,7 +2776,16 @@
                 // ignore, we'll try again later.
                 return;
             }
->>>>>>> 738680ac
+        } catch (const AssertionException& ex) {
+            // re-throw exception if it's not WT_CACHE_FULL
+            if (!_durable && ex.code() == ErrorCodes::ExceededMemoryLimit) {
+                LOGV2_ERROR(29000,
+                            "size storer failed to sync cache... ignoring: {ex_what}",
+                            "ex_what"_attr = ex.what());
+                return;
+            } else {
+                throw;
+            }
         }
     }
 }
