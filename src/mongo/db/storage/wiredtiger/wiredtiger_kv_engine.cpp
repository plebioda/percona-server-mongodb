--- conflicted
+++ resolved
@@ -366,19 +366,17 @@
                             oplogNeededForRollback.getValue().asULL());
                     }
                 }
-<<<<<<< HEAD
                 // Do KeysDB checkpoint
                 auto encryptionKeyDB = _sessionCache->getKVEngine()->getEncryptionKeyDB();
                 if (encryptionKeyDB) {
                     std::unique_ptr<WiredTigerSession> sess = stdx::make_unique<WiredTigerSession>(encryptionKeyDB->getConnection());
                     WT_SESSION* s = sess->getSession();
                     invariantWTOK(s->checkpoint(s, "use_timestamp=false"));
-=======
+                }
 
                 const auto secondsElapsed = durationCount<Seconds>(Date_t::now() - startTime);
                 if (secondsElapsed >= 30) {
                     LOG(1) << "Checkpoint took " << secondsElapsed << " seconds to complete.";
->>>>>>> cf57e337
                 }
             } catch (const WriteConflictException&) {
                 // Temporary: remove this after WT-3483
