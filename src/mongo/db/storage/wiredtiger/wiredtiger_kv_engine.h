--- conflicted
+++ resolved
@@ -395,19 +395,17 @@
 private:
     class WiredTigerSessionSweeper;
 
-<<<<<<< HEAD
+    struct IdentToDrop {
+        std::string uri;
+        StorageEngine::DropIdentCallback callback;
+    };
+
     // srcPath, destPath, session, cursor
     typedef std::tuple<boost::filesystem::path, boost::filesystem::path, std::shared_ptr<WiredTigerSession>, WT_CURSOR*> DBTuple;
     // srcPath, destPath, filename, size to copy
     typedef std::tuple<boost::filesystem::path, boost::filesystem::path, boost::uintmax_t, std::time_t> FileTuple;
 
     Status _hotBackupPopulateLists(OperationContext* opCtx, const std::string& path, std::vector<DBTuple>& dbList, std::vector<FileTuple>& filesList);
-=======
-    struct IdentToDrop {
-        std::string uri;
-        StorageEngine::DropIdentCallback callback;
-    };
->>>>>>> e03fcdcc
 
     /**
      * Opens a connection on the WiredTiger database 'path' with the configuration 'wtOpenConfig'.
