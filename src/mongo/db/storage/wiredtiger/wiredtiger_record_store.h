--- conflicted
+++ resolved
@@ -49,161 +49,6 @@
 
 namespace mongo {
 
-<<<<<<< HEAD
-    class RecoveryUnit;
-    class WiredTigerCursor;
-    class WiredTigerRecoveryUnit;
-    class WiredTigerSizeStorer;
-
-    extern const std::string kWiredTigerEngineName;
-
-    class WiredTigerRecordStore : public RecordStore {
-    public:
-
-        /**
-         * During record store creation, if size storer reports a record count under
-         * 'kCollectionScanOnCreationThreshold', perform a collection scan to update size storer
-         * as well as internal record and data size counters.
-         */
-        static const long long kCollectionScanOnCreationThreshold;
-
-        /**
-         * Parses collections options for wired tiger configuration string for table creation.
-         * The document 'options' is typically obtained from the 'wiredTiger' field of
-         * CollectionOptions::storageEngine.
-         */
-        static StatusWith<std::string> parseOptionsField(const BSONObj options);
-
-        /**
-         * Creates a configuration string suitable for 'config' parameter in WT_SESSION::create().
-         * Configuration string is constructed from:
-         *     built-in defaults
-         *     storageEngine.wiredTiger.configString in 'options'
-         *     'extraStrings'
-         * Performs simple validation on the supplied parameters.
-         * Returns error status if validation fails.
-         * Note that even if this function returns an OK status, WT_SESSION:create() may still
-         * fail with the constructed configuration string.
-         */
-        static StatusWith<std::string> generateCreateString(StringData ns,
-                                                            const CollectionOptions &options,
-                                                            StringData extraStrings);
-
-        WiredTigerRecordStore(OperationContext* txn,
-                              StringData ns,
-                              StringData uri,
-                              bool isCapped = false,
-                              int64_t cappedMaxSize = -1,
-                              int64_t cappedMaxDocs = -1,
-                              CappedDocumentDeleteCallback* cappedDeleteCallback = NULL,
-                              WiredTigerSizeStorer* sizeStorer = NULL );
-
-        virtual ~WiredTigerRecordStore();
-
-        // name of the RecordStore implementation
-        virtual const char* name() const;
-
-        virtual long long dataSize( OperationContext *txn ) const;
-
-        virtual long long numRecords( OperationContext* txn ) const;
-
-        virtual bool isCapped() const;
-
-        virtual int64_t storageSize( OperationContext* txn,
-                                     BSONObjBuilder* extraInfo = NULL,
-                                     int infoLevel = 0 ) const;
-
-        // CRUD related
-
-        virtual RecordData dataFor( OperationContext* txn, const RecordId& loc ) const;
-
-        virtual bool findRecord( OperationContext* txn, const RecordId& loc, RecordData* out, bool skipPessimisticLocking=false ) const;
-
-        virtual void deleteRecord( OperationContext* txn, const RecordId& dl );
-
-        virtual StatusWith<RecordId> insertRecord( OperationContext* txn,
-                                                  const char* data,
-                                                  int len,
-                                                  bool enforceQuota );
-
-        virtual StatusWith<RecordId> insertRecord( OperationContext* txn,
-                                                  const DocWriter* doc,
-                                                  bool enforceQuota );
-
-        virtual StatusWith<RecordId> updateRecord( OperationContext* txn,
-                                                  const RecordId& oldLocation,
-                                                  const char* data,
-                                                  int len,
-                                                  bool enforceQuota,
-                                                  UpdateNotifier* notifier );
-
-        virtual bool updateWithDamagesSupported() const;
-
-        virtual Status updateWithDamages( OperationContext* txn,
-                                          const RecordId& loc,
-                                          const RecordData& oldRec,
-                                          const char* damageSource,
-                                          const mutablebson::DamageVector& damages );
-
-        virtual RecordIterator* getIterator( OperationContext* txn,
-                                             const RecordId& start = RecordId(),
-                                             const CollectionScanParams::Direction& dir =
-                                             CollectionScanParams::FORWARD ) const;
-
-        virtual std::vector<RecordIterator*> getManyIterators( OperationContext* txn ) const;
-
-        virtual Status truncate( OperationContext* txn );
-
-        virtual bool compactSupported() const { return true; }
-        virtual bool compactsInPlace() const { return true; }
-
-        virtual Status compact( OperationContext* txn,
-                                RecordStoreCompactAdaptor* adaptor,
-                                const CompactOptions* options,
-                                CompactStats* stats );
-
-        virtual Status validate( OperationContext* txn,
-                                 bool full,
-                                 bool scanData,
-                                 ValidateAdaptor* adaptor,
-                                 ValidateResults* results,
-                                 BSONObjBuilder* output );
-
-        virtual void appendCustomStats( OperationContext* txn,
-                                        BSONObjBuilder* result,
-                                        double scale ) const;
-
-        virtual void temp_cappedTruncateAfter(OperationContext* txn,
-                                              RecordId end,
-                                              bool inclusive);
-
-        virtual boost::optional<RecordId> oplogStartHack(OperationContext* txn,
-                                                         const RecordId& startingPosition) const;
-
-        virtual Status oplogDiskLocRegister( OperationContext* txn,
-                                             const Timestamp& opTime );
-
-        virtual void updateStatsAfterRepair(OperationContext* txn,
-                                            long long numRecords,
-                                            long long dataSize);
-
-        bool isOplog() const { return _isOplog; }
-        bool usingOplogHack() const { return _useOplogHack; }
-
-        void setCappedDeleteCallback(CappedDocumentDeleteCallback* cb) {
-            _cappedDeleteCallback = cb;
-        }
-        int64_t cappedMaxDocs() const;
-        int64_t cappedMaxSize() const;
-
-        const std::string& getURI() const { return _uri; }
-        uint64_t instanceId() const { return _instanceId; }
-
-        void setSizeStorer( WiredTigerSizeStorer* ss ) { _sizeStorer = ss; }
-
-        void dealtWithCappedLoc( const RecordId& loc );
-        bool isCappedHidden( const RecordId& loc ) const;
-=======
 class RecoveryUnit;
 class WiredTigerCursor;
 class WiredTigerRecoveryUnit;
@@ -263,7 +108,7 @@
 
     virtual RecordData dataFor(OperationContext* txn, const RecordId& loc) const;
 
-    virtual bool findRecord(OperationContext* txn, const RecordId& loc, RecordData* out) const;
+    virtual bool findRecord(OperationContext* txn, const RecordId& loc, RecordData* out, bool skipPessimisticLocking=false) const;
 
     virtual void deleteRecord(OperationContext* txn, const RecordId& dl);
 
@@ -336,7 +181,6 @@
     bool usingOplogHack() const {
         return _useOplogHack;
     }
->>>>>>> c57e8885
 
     void setCappedDeleteCallback(CappedDocumentDeleteCallback* cb) {
         _cappedDeleteCallback = cb;
