--- conflicted
+++ resolved
@@ -303,19 +303,10 @@
 
             auto config = syncType == Fsync::kCheckpointStableTimestamp ? "use_timestamp=true"
                                                                         : "use_timestamp=false";
-<<<<<<< HEAD
-            {
-                auto checkpointLock = _engine->getCheckpointLock(
-                    opCtx, StorageEngine::CheckpointLock::Mode::kExclusive);
-                invariantWTOK(s->checkpoint(s, config), s);
-                if (s2)
-                    invariantWTOK(s2->checkpoint(s2, config), s2);
-                _engine->clearIndividuallyCheckpointedIndexes();
-            }
-=======
 
             invariantWTOK(s->checkpoint(s, config), s);
->>>>>>> f861cf6c
+            if (s2)
+                invariantWTOK(s2->checkpoint(s2, config), s2);
 
             if (token) {
                 journalListener->onDurable(token.value());
