# -*- mode: python -*-

Import(
    [
        "env",
        "has_option",
    ]
)

env = env.Clone()

<<<<<<< HEAD
env.Library(
    target="view_catalog_helpers",
    source=[
        "view_catalog_helpers.cpp",
    ],
    LIBDEPS=[
        "$BUILD_DIR/mongo/db/catalog/collection_catalog",
        "$BUILD_DIR/mongo/db/pipeline/aggregation",
        "resolved_view",
        "views",
    ],
    LIBDEPS_PRIVATE=[
        "$BUILD_DIR/mongo/db/audit_impl" if has_option("audit") else [],
        "$BUILD_DIR/mongo/db/commands",
        "$BUILD_DIR/mongo/db/storage/storage_options",
    ],
)

env.Library(
    target="resolved_view",
    source=[
        "resolved_view.cpp",
    ],
    LIBDEPS=[
        "$BUILD_DIR/mongo/base",
        "$BUILD_DIR/mongo/db/pipeline/aggregation_request_helper",
    ],
    LIBDEPS_PRIVATE=[
        "$BUILD_DIR/mongo/db/timeseries/timeseries_conversion_util",
        "$BUILD_DIR/mongo/db/timeseries/timeseries_options",
    ],
)

=======
>>>>>>> 9dd9438c
env.CppUnitTest(
    target="db_views_test",
    source=[
        "resolved_view_test.cpp",
        "view_catalog_test.cpp",
        "view_definition_test.cpp",
        "view_graph_test.cpp",
    ],
    LIBDEPS=[
        "$BUILD_DIR/mongo/db/auth/authmocks",
        "$BUILD_DIR/mongo/db/catalog/catalog_test_fixture",
        "$BUILD_DIR/mongo/db/multitenancy",
        "$BUILD_DIR/mongo/db/query/collation/collator_interface_mock",
        "$BUILD_DIR/mongo/db/query/query_test_service_context",
        "$BUILD_DIR/mongo/db/repl/replmocks",
        "$BUILD_DIR/mongo/db/shard_role",
        "$BUILD_DIR/mongo/unittest/unittest",
        "view_catalog_helpers",
        "views",
    ],
)<|MERGE_RESOLUTION|>--- conflicted
+++ resolved
@@ -9,42 +9,6 @@
 
 env = env.Clone()
 
-<<<<<<< HEAD
-env.Library(
-    target="view_catalog_helpers",
-    source=[
-        "view_catalog_helpers.cpp",
-    ],
-    LIBDEPS=[
-        "$BUILD_DIR/mongo/db/catalog/collection_catalog",
-        "$BUILD_DIR/mongo/db/pipeline/aggregation",
-        "resolved_view",
-        "views",
-    ],
-    LIBDEPS_PRIVATE=[
-        "$BUILD_DIR/mongo/db/audit_impl" if has_option("audit") else [],
-        "$BUILD_DIR/mongo/db/commands",
-        "$BUILD_DIR/mongo/db/storage/storage_options",
-    ],
-)
-
-env.Library(
-    target="resolved_view",
-    source=[
-        "resolved_view.cpp",
-    ],
-    LIBDEPS=[
-        "$BUILD_DIR/mongo/base",
-        "$BUILD_DIR/mongo/db/pipeline/aggregation_request_helper",
-    ],
-    LIBDEPS_PRIVATE=[
-        "$BUILD_DIR/mongo/db/timeseries/timeseries_conversion_util",
-        "$BUILD_DIR/mongo/db/timeseries/timeseries_options",
-    ],
-)
-
-=======
->>>>>>> 9dd9438c
 env.CppUnitTest(
     target="db_views_test",
     source=[
