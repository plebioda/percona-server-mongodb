# -*- mode: python; -*-

from functools import partial

import libdeps_tool as libdeps

Import(
    [
        "env",
        "get_option",
        "has_option",
    ]
)

env = env.Clone()

stitchSupportEnv = env.Clone()
if get_option("link-model") == "dynamic-sdk":
    # TODO(SERVER-59134): This fails to honor the libdeps-debug flag
    stitchSupportEnv["LIBDEPS_SHLIBEMITTER"] = partial(
        libdeps.libdeps_emitter,
        builder="SharedArchive",
        visibility_map=libdeps.dependency_visibility_honored,
    )

# Please see the note in ../mongo_embedded/SConscript about how to
# interpret and adjust the current and compatibility versions.
stitchSupportEnv.AppendUnique(
    SHLINKFLAGS=[
        "$MONGO_EXPORT_FILE_SHLINKFLAGS",
    ],
)

<<<<<<< HEAD
stitchSupportTargets = stitchSupportEnv.Library(
    target="stitch_support",
    source=[
        "stitch_support.cpp",
    ],
    LIBDEPS_PRIVATE=[
        "$BUILD_DIR/mongo/db/audit/audit_impl" if has_option("audit") else [],
        "$BUILD_DIR/mongo/db/index/index_access_method",
        "$BUILD_DIR/mongo/db/query/collation/collator_factory_icu",
        "$BUILD_DIR/mongo/db/query/collation/collator_factory_interface",
        "$BUILD_DIR/mongo/db/query/write_ops/parsed_update",
        "$BUILD_DIR/mongo/db/query_expressions",
        "$BUILD_DIR/mongo/db/vector_clock_trivial",
    ],
    AIB_COMPONENT="stitch-support",
)

=======
>>>>>>> 8fe46838
env.AutoInstall(
    "$PREFIX_INCLUDEDIR/stitch_support/v1/stitch_support",
    source=["stitch_support.h"],
    AIB_COMPONENT="stitch-support",
    AIB_ROLE="dev",
)

if get_option("link-model") != "dynamic-sdk":
    stitchSupportTestEnv = env.Clone()
    unitTest = stitchSupportTestEnv.CppUnitTest(
        target="stitch_support_test",
        source=[],
        UNITTEST_HAS_CUSTOM_MAINLINE=True,
        AIB_COMPONENT="stitch-support-test",
    )<|MERGE_RESOLUTION|>--- conflicted
+++ resolved
@@ -31,26 +31,6 @@
     ],
 )
 
-<<<<<<< HEAD
-stitchSupportTargets = stitchSupportEnv.Library(
-    target="stitch_support",
-    source=[
-        "stitch_support.cpp",
-    ],
-    LIBDEPS_PRIVATE=[
-        "$BUILD_DIR/mongo/db/audit/audit_impl" if has_option("audit") else [],
-        "$BUILD_DIR/mongo/db/index/index_access_method",
-        "$BUILD_DIR/mongo/db/query/collation/collator_factory_icu",
-        "$BUILD_DIR/mongo/db/query/collation/collator_factory_interface",
-        "$BUILD_DIR/mongo/db/query/write_ops/parsed_update",
-        "$BUILD_DIR/mongo/db/query_expressions",
-        "$BUILD_DIR/mongo/db/vector_clock_trivial",
-    ],
-    AIB_COMPONENT="stitch-support",
-)
-
-=======
->>>>>>> 8fe46838
 env.AutoInstall(
     "$PREFIX_INCLUDEDIR/stitch_support/v1/stitch_support",
     source=["stitch_support.h"],
