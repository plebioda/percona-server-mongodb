# -*- mode: python -*-

Import([
    "env",
    "get_option",
    "has_option",
    "version_extra",
    "version_parts",
])

env = env.Clone()

env.SConscript(
    dirs=[
        'catalog',
        'client',
        'commands',
        'query',
        'write_ops',
    ],
    exports=[
        'env',
    ],
)


def shouldBuildGRPC(myEnv):
    return myEnv.TargetOSIs('linux') and myEnv['ENABLE_GRPC_BUILD']


# This is the main library to use for consumers of sharding. It will pull the routing and targeting
# functionality.
#
# This is the only library, which should be referenced directly outside of mongo/s/ and mongo/db/s/
env.Library(
    target='sharding_api',
    source=[
        'cluster_ddl.cpp',
        'cluster_write.cpp',
        'collection_routing_info_targeter.cpp',
        'write_ops/batch_write_exec.cpp',
        'write_ops/batch_write_op.cpp',
        'write_ops/bulk_write_exec.cpp',
        'write_ops/write_op.cpp',
        'write_ops/write_without_shard_key_util.cpp',
    ],
    LIBDEPS=[
        '$BUILD_DIR/mongo/db/commands/bulk_write_common',
        '$BUILD_DIR/mongo/db/fle_crud',
        '$BUILD_DIR/mongo/db/not_primary_error_tracker',
        '$BUILD_DIR/mongo/db/ops/parsed_update',
        '$BUILD_DIR/mongo/db/pipeline/pipeline',
        '$BUILD_DIR/mongo/db/pipeline/process_interface/mongos_process_interface',
        '$BUILD_DIR/mongo/db/storage/storage_options',
        '$BUILD_DIR/mongo/db/timeseries/timeseries_conversion_util',
        '$BUILD_DIR/mongo/db/timeseries/timeseries_metadata',
        '$BUILD_DIR/mongo/db/timeseries/timeseries_options',
        '$BUILD_DIR/mongo/db/timeseries/timeseries_write_util',
        'query/cluster_query',
        'sharding_router_api',
        'write_ops/batch_write_types',
    ],
    LIBDEPS_PRIVATE=[
        '$BUILD_DIR/mongo/db/catalog/collection_uuid_mismatch_info',
        '$BUILD_DIR/mongo/db/internal_transactions_feature_flag',
        '$BUILD_DIR/mongo/db/transaction/transaction_api',
        '$BUILD_DIR/mongo/executor/inline_executor',
    ],
)

env.Library(
    target='query_analysis_sampler',
    source=[
        'query_analysis_client.cpp',
        'query_analysis_sampler.cpp',
        'query_analysis_sampler_util.cpp',
        'query_analysis_server_status.cpp',
    ],
    LIBDEPS_PRIVATE=[
        '$BUILD_DIR/mongo/db/concurrency/lock_manager',
        '$BUILD_DIR/mongo/db/dbdirectclient',
        'analyze_shard_key_common',
        'grid',
    ],
)

env.Library(
    target='sharding_router_api',
    source=[
        'cluster_commands_helpers.cpp',
        'collection_uuid_mismatch.cpp',
        'multi_statement_transaction_requests_sender.cpp',
        'router_transactions_metrics.cpp',
        'router_transactions_stats.idl',
        'router_role.cpp',
        'session_catalog_router.cpp',
        'shard_key_pattern_query_util.cpp',
        'stale_shard_version_helpers.cpp',
        'transaction_router_resource_yielder.cpp',
        'transaction_router.cpp',
    ],
    LIBDEPS=[
        '$BUILD_DIR/mongo/db/commands/txn_cmd_request',
        '$BUILD_DIR/mongo/db/pipeline/process_interface/mongo_process_interface',
        '$BUILD_DIR/mongo/db/repl/read_concern_args',
        '$BUILD_DIR/mongo/db/session/logical_session_id_helpers',
        '$BUILD_DIR/mongo/db/session/session_catalog',
        '$BUILD_DIR/mongo/db/shared_request_handling',
        'async_requests_sender',
        'grid',
        'query_analysis_sampler',
    ],
    LIBDEPS_PRIVATE=[
        '$BUILD_DIR/mongo/db/catalog/collection_uuid_mismatch_info',
        '$BUILD_DIR/mongo/db/internal_transactions_feature_flag',
        '$BUILD_DIR/mongo/db/mongohasher',
        '$BUILD_DIR/mongo/db/query/query_planner',
        '$BUILD_DIR/mongo/db/query/query_stats/query_stats',
        '$BUILD_DIR/mongo/db/session/sessions_collection',
        '$BUILD_DIR/mongo/util/concurrency/spin_lock',
    ],
)

# Functionality for initializing all the services used by sharding, which are common between MongoS
# and MongoD
env.Library(
    target='sharding_initialization',
    source=[
        'sharding_task_executor_pool_controller.cpp',
        'sharding_task_executor_pool.idl',
        'sharding_initialization.cpp',
        'initialize_tenant_to_shard_cache.cpp',
        'client_metadata_propagation_egress_hook.cpp',
        'client/sharding_network_connection_hook.cpp',
        'client/sharding_connection_hook.cpp',
    ],
    LIBDEPS_PRIVATE=[
        '$BUILD_DIR/mongo/db/repl/repl_coordinator_interface',
        '$BUILD_DIR/mongo/db/server_base',
        '$BUILD_DIR/mongo/db/server_feature_flags',
        '$BUILD_DIR/mongo/executor/async_multicaster',
        '$BUILD_DIR/mongo/executor/connection_pool_executor',
        '$BUILD_DIR/mongo/executor/scoped_task_executor',
        '$BUILD_DIR/mongo/executor/thread_pool_task_executor',
        '$BUILD_DIR/mongo/rpc/client_metadata',
        '$BUILD_DIR/mongo/rpc/metadata',
        '$BUILD_DIR/mongo/rpc/metadata_impersonated_user',
        '$BUILD_DIR/mongo/util/periodic_runner_factory',
        'catalog/sharding_catalog_client_impl',
        'grid',
        'query_analysis_sampler',
        'sharding_task_executor',
    ],
)

env.Library(
    target='async_requests_sender',
    source=[
        'async_requests_sender.cpp',
    ],
    LIBDEPS=[
        '$BUILD_DIR/mongo/db/query/command_request_response',
        '$BUILD_DIR/mongo/executor/scoped_task_executor',
        '$BUILD_DIR/mongo/executor/task_executor_interface',
        'client/shard_interface',
        'client/sharding_client',
        'mongos_server_parameters',
    ],
    LIBDEPS_PRIVATE=[
        '$BUILD_DIR/mongo/executor/hedge_options_util',
        'grid',
    ],
)

env.Library(
    target='load_balancer_support',
    source=[
        'load_balancer_support.cpp',
    ],
    LIBDEPS_PRIVATE=[
        '$BUILD_DIR/mongo/db/server_base',
        '$BUILD_DIR/mongo/db/service_context',
        '$BUILD_DIR/mongo/util/fail_point',
        'mongos_server_parameters',
    ],
)

env.Library(
    target='analyze_shard_key_common',
    source=[
        'analyze_shard_key_common.cpp',
        'analyze_shard_key_common.idl',
        'analyze_shard_key_documents.idl',
        'analyze_shard_key_server_parameters.idl',
        'analyze_shard_key_role.cpp',
        'query_analysis_sample_tracker.cpp',
    ],
    LIBDEPS_PRIVATE=[
        '$BUILD_DIR/mongo/db/pipeline/runtime_constants_idl',
        '$BUILD_DIR/mongo/db/repl/read_concern_args',
        '$BUILD_DIR/mongo/db/repl/repl_coordinator_interface',
        '$BUILD_DIR/mongo/db/repl/repl_settings',
        '$BUILD_DIR/mongo/db/server_base',
        '$BUILD_DIR/mongo/util/namespace_string_database_name_util',
    ],
)

env.Library(
    target='common_s',
    source=[
        'analyze_shard_key_cmd.idl',
        'cannot_implicitly_create_collection_info.cpp',
        'catalog/type_changelog.cpp',
        'catalog/type_chunk.cpp',
        'catalog/type_chunk_base.idl',
        'catalog/type_collection.cpp',
        'catalog/type_collection.idl',
        'catalog/type_config_version.cpp',
        'catalog/type_database.idl',
        'catalog/type_index_catalog.cpp',
        'catalog/type_index_catalog.idl',
        'catalog/type_mongos.cpp',
        'catalog/type_namespace_placement.idl',
        'catalog/type_shard.cpp',
        'catalog/type_tags.cpp',
        'check_metadata_consistency.idl',
        'chunk.cpp',
        'chunk_manager.cpp',
        'chunk_version.cpp',
        'chunk_version.idl',
        'configure_query_analyzer_cmd.idl',
        'database_version.cpp',
        'database_version.idl',
        'index_version.cpp',
        'index_version.idl',
        'migration_blocking_operation/migration_blocking_operation_cluster_parameters.idl',
        'migration_blocking_operation/migration_blocking_operation_feature_flags.idl',
        'mongod_and_mongos_server_parameters.idl',
        'refresh_query_analyzer_configuration_cmd.idl',
        'request_types/abort_reshard_collection.idl',
        'request_types/add_shard_request_type.cpp',
        'request_types/add_shard_to_zone_request_type.cpp',
        'request_types/auto_split_vector.idl',
        'request_types/balancer_collection_status.idl',
        'request_types/cleanup_reshard_collection.idl',
        'request_types/clone_catalog_data.idl',
        'request_types/cluster_commands_without_shard_key.idl',
        'request_types/commit_reshard_collection.idl',
        'request_types/configure_collection_balancing.idl',
        'request_types/coordinate_multi_update.idl',
        'request_types/drop_collection_if_uuid_not_matching.idl',
        'request_types/ensure_chunk_version_is_greater_than.idl',
        'request_types/flush_database_cache_updates.idl',
        'request_types/flush_resharding_state_change.idl',
        'request_types/flush_routing_table_cache_updates.idl',
        'request_types/get_database_version.idl',
        'request_types/get_stats_for_balancing.idl',
        'request_types/merge_chunk_request.idl',
        'request_types/migration_secondary_throttle_options.cpp',
        'request_types/move_primary.idl',
        'request_types/move_range_request.idl',
        'request_types/placement_history_commands.idl',
        'request_types/remove_shard.idl',
        'request_types/remove_shard_from_zone_request_type.cpp',
        'request_types/reshard_collection.idl',
        'request_types/resharding_operation_time.idl',
        'request_types/set_allow_migrations.idl',
        'request_types/sharded_ddl_commands.idl',
        'request_types/shardsvr_join_migrations_request.idl',
        'request_types/transition_from_dedicated_config_server.idl',
        'request_types/transition_to_dedicated_config_server.idl',
        'request_types/update_zone_key_range_request_type.cpp',
        'request_types/wait_for_fail_point.idl',
        'resharding/common_types.idl',
        'resharding/resharding_coordinator_service_conflicting_op_in_progress_info.cpp',
        'resharding/resharding_feature_flag.idl',
        'resharding/resume_token.idl',
        'resharding/type_collection_fields.idl',
        'shard_cannot_refresh_due_to_locks_held_exception.cpp',
        'shard_invalidated_for_targeting_exception.cpp',
        'shard_key_pattern.cpp',
        'shard_version.cpp',
        'shard_version.idl',
        'shard_version_factory.cpp',
        'sharding_feature_flags.cpp',
        'sharding_feature_flags.idl',
        'stale_exception.cpp',
        'type_collection_common_types.idl',
        'would_change_owning_shard_exception.cpp',
    ],
    LIBDEPS=[
        '$BUILD_DIR/mongo/util/namespace_string_database_name_util',
        'analyze_shard_key_common',
    ],
    LIBDEPS_PRIVATE=[
        '$BUILD_DIR/mongo/client/connection_string',
        '$BUILD_DIR/mongo/client/read_preference',
        '$BUILD_DIR/mongo/db/auth/authprivilege',
        '$BUILD_DIR/mongo/db/catalog/collection_options',
        '$BUILD_DIR/mongo/db/coll_mod_command_idl',
        '$BUILD_DIR/mongo/db/commands/cluster_server_parameter_cmds_idl',
        '$BUILD_DIR/mongo/db/commands/create_command',
        '$BUILD_DIR/mongo/db/commands/set_user_write_block_mode_idl',
        '$BUILD_DIR/mongo/db/common',
        '$BUILD_DIR/mongo/db/index_commands_idl',
        '$BUILD_DIR/mongo/db/matcher/path',
        '$BUILD_DIR/mongo/db/metadata_consistency_types_idl',
        '$BUILD_DIR/mongo/db/mongohasher',
        '$BUILD_DIR/mongo/db/query/query_shape/query_shape',
        '$BUILD_DIR/mongo/db/server_base',
        '$BUILD_DIR/mongo/db/storage/key_string',
        '$BUILD_DIR/mongo/db/timeseries/timeseries_options',
        '$BUILD_DIR/mongo/executor/async_rpc_error_info',
        '$BUILD_DIR/mongo/rpc/message',
        '$BUILD_DIR/mongo/util/caching',
    ],
)

env.Library(
    target='sharding_task_executor',
    source=[
        'sharding_task_executor.cpp',
    ],
    LIBDEPS=[
        '$BUILD_DIR/mongo/executor/thread_pool_task_executor',
    ],
    LIBDEPS_PRIVATE=[
        '$BUILD_DIR/mongo/db/operation_time_tracker',
        '$BUILD_DIR/mongo/db/server_base',
        'client/sharding_client',
        'sharding_router_api',
    ],
)

# This library contains sharding functionality used by both mongod and mongos
env.Library(
    target='grid',
    source=[
        'balancer_configuration.cpp',
        'catalog_cache.cpp',
        'catalog_cache_loader.cpp',
        'client/config_shard_wrapper.cpp',
        'client/shard_factory.cpp',
        'client/shard_registry.cpp',
        'cluster_identity_loader.cpp',
        'config_server_catalog_cache_loader.cpp',
        'grid.cpp',
        'shard_util.cpp',
        'sharding_index_catalog_cache.cpp',
        'sharding_state.cpp',
    ],
    LIBDEPS=[
        '$BUILD_DIR/mongo/client/clientdriver_network',
        '$BUILD_DIR/mongo/db/logical_time_metadata_hook',
        '$BUILD_DIR/mongo/db/repl/replica_set_messages',
        '$BUILD_DIR/mongo/db/update/update_common',
        '$BUILD_DIR/mongo/executor/task_executor_pool',
        '$BUILD_DIR/mongo/util/caching',
        '$BUILD_DIR/mongo/util/concurrency/thread_pool',
        'client/shard_interface',
        'common_s',
        'query/cluster_cursor_manager',
    ],
    LIBDEPS_PRIVATE=[
        '$BUILD_DIR/mongo/db/concurrency/lock_manager',
        '$BUILD_DIR/mongo/db/server_base',
        '$BUILD_DIR/mongo/util/concurrency/spin_lock',
    ],
)

env.Library(
    target='mongos_topology_coordinator',
    source=[
        'mongos_hello_response.cpp',
        'mongos_topology_coordinator.cpp',
    ],
    LIBDEPS=[
        '$BUILD_DIR/mongo/bson/util/bson_extract',
        '$BUILD_DIR/mongo/db/common',
        '$BUILD_DIR/mongo/db/server_base',
        '$BUILD_DIR/mongo/rpc/metadata',
        '$BUILD_DIR/mongo/transport/transport_layer_common',
        '$BUILD_DIR/mongo/util/fail_point',
    ],
)

env.Library(
    target='mongos_server_parameters',
    source=[
        'mongos_server_parameters.cpp',
        'mongos_server_parameters.idl',
    ],
    LIBDEPS_PRIVATE=[
        '$BUILD_DIR/mongo/db/server_base',
    ],
)

env.Library(
    target='sessions_collection_sharded',
    source=[
        'sessions_collection_sharded.cpp',
    ],
    LIBDEPS=[
        '$BUILD_DIR/mongo/db/session/sessions_collection',
    ],
    LIBDEPS_PRIVATE=[
        '$BUILD_DIR/mongo/db/server_base',
        'sharding_api',
    ],
)

env.Library(
    target='vector_clock_mongos',
    source=[
        'vector_clock_mongos.cpp',
    ],
    LIBDEPS=[
        '$BUILD_DIR/mongo/db/vector_clock',
    ],
)

env.Library(
    target='startup_initialization',
    source=[
        'client_transport_observer_mongos.cpp',
        'service_entry_point_mongos.cpp',
        'sharding_uptime_reporter.cpp',
    ],
    LIBDEPS_PRIVATE=[
        '$BUILD_DIR/mongo/db/catalog/collection_catalog',
        '$BUILD_DIR/mongo/db/curop_metrics',
        '$BUILD_DIR/mongo/db/not_primary_error_tracker',
        '$BUILD_DIR/mongo/db/read_write_concern_defaults',
        '$BUILD_DIR/mongo/db/s/replica_set_endpoint_feature_flag',
        '$BUILD_DIR/mongo/db/session/session_catalog',
        '$BUILD_DIR/mongo/db/stats/top',
        '$BUILD_DIR/mongo/transport/session_manager',
        'commands/cluster_commands_common',
        'load_balancer_support',
        'sharding_router_api',
    ],
)

env.Library(
    target='mongos_initializers',
    source=[
        'cluster_cursor_stats.cpp',
        'router_transactions_server_status.cpp',
        's_sharding_server_status.cpp',
    ],
    LIBDEPS_PRIVATE=[
        # NOTE: If you need to add a static or mongo initializer to mongos startup,
        # please add that library here, as a private library dependency.
        '$BUILD_DIR/mongo/db/audit',
<<<<<<< HEAD
        '$BUILD_DIR/mongo/db/audit_commands' if has_option('audit') else [],
        '$BUILD_DIR/mongo/db/auth/authmongos',
=======
        '$BUILD_DIR/mongo/db/auth/authserver',
>>>>>>> 1e24b820
        '$BUILD_DIR/mongo/db/commands/server_status_core',
        '$BUILD_DIR/mongo/db/commands/server_status_servers',
        '$BUILD_DIR/mongo/db/cursor_stats',
        '$BUILD_DIR/mongo/db/dbdirectclient',
        '$BUILD_DIR/mongo/db/logical_time_metadata_hook',
        '$BUILD_DIR/mongo/db/pipeline/process_interface/mongos_process_interface_factory',
        '$BUILD_DIR/mongo/db/process_health/fault_manager',
        '$BUILD_DIR/mongo/db/query/plan_executor',
        '$BUILD_DIR/mongo/db/query/query_stats/query_stats',
        '$BUILD_DIR/mongo/db/read_write_concern_defaults',
        '$BUILD_DIR/mongo/db/server_options',
        '$BUILD_DIR/mongo/db/server_options_base',
        '$BUILD_DIR/mongo/db/service_context_non_d',
        '$BUILD_DIR/mongo/db/service_liaison_mongos',
        '$BUILD_DIR/mongo/db/session/session_catalog',
        '$BUILD_DIR/mongo/db/startup_warnings_common',
        '$BUILD_DIR/mongo/db/stats/counters',
        '$BUILD_DIR/mongo/db/stats/latency_server_stats',
        '$BUILD_DIR/mongo/db/windows_options' if env.TargetOSIs('windows') else [],
        '$BUILD_DIR/mongo/executor/async_rpc_error_info',
        '$BUILD_DIR/mongo/executor/hedging_metrics',
        '$BUILD_DIR/mongo/idl/cluster_server_parameter_server_status',
        '$BUILD_DIR/mongo/transport/grpc/grpc_transport_server_options'
        if shouldBuildGRPC(env) else [],
        '$BUILD_DIR/mongo/transport/message_compressor_options_server',
        '$BUILD_DIR/mongo/transport/session_manager',
        '$BUILD_DIR/mongo/transport/transport_layer_manager',
        '$BUILD_DIR/mongo/util/clock_sources',
        '$BUILD_DIR/mongo/util/fail_point',
        '$BUILD_DIR/mongo/util/latch_analyzer'
        if get_option('use-diagnostic-latches') == 'on' else [],
        '$BUILD_DIR/mongo/util/net/http_client_impl',
        '$BUILD_DIR/mongo/util/net/ssl_options_server' if get_option('ssl') == 'on' else '',
        '$BUILD_DIR/mongo/util/ntservice',
        '$BUILD_DIR/mongo/util/options_parser/options_parser',
        '$BUILD_DIR/mongo/util/options_parser/options_parser_init',
        '$BUILD_DIR/mongo/util/testing_options',
        '$BUILD_DIR/mongo/util/version_impl',
        'commands/cluster_commands',
        'commands/cluster_commands_common',
        'commands/sharded_cluster_commands',
        'commands/sharded_cluster_sharding_commands',
        'mongos_server_parameters',
        'mongos_topology_coordinator',
        'query/cluster_cursor_cleanup_job',
        'sharding_initialization',
        'sharding_router_api',
        'vector_clock_mongos',
    ],
    LIBDEPS=[
        # NOTE: This list must remain empty. Please only add to LIBDEPS_PRIVATE
    ],
)

env.Library(
    target='mongos_main',
    source=[
        'read_write_concern_defaults_cache_lookup_mongos.cpp',
        'mongos_main.cpp',
        'mongos_options.cpp',
        'mongos_options_init.cpp',
        'mongos_options.idl',
        'version_mongos.cpp',
    ],
    LIBDEPS_PRIVATE=[
        # NOTE: Do not add new libdeps (public or private) here unless
        # required by the linker to satisfy symbol dependencies from
        # the files listed above in `sources`. If you need to add a
        # library to inject a static or mongo initializer to mongos,
        # please add that library as a private libdep of
        # mongos_initializers.
        '$BUILD_DIR/mongo/client/remote_command_targeter',
        '$BUILD_DIR/mongo/db/audit',
        '$BUILD_DIR/mongo/db/auth/authserver',
        '$BUILD_DIR/mongo/db/change_stream_options_manager',
        '$BUILD_DIR/mongo/db/change_streams_cluster_parameter',
        '$BUILD_DIR/mongo/db/commands/rwc_defaults_commands',
        '$BUILD_DIR/mongo/db/exec/scoped_timer',
        '$BUILD_DIR/mongo/db/ftdc/ftdc_mongos',
        '$BUILD_DIR/mongo/db/ldap/ldapmanager',
        '$BUILD_DIR/mongo/db/process_health/fault_manager',
        '$BUILD_DIR/mongo/db/query/query_settings/manager',
        '$BUILD_DIR/mongo/db/read_write_concern_defaults',
        '$BUILD_DIR/mongo/db/serverinit',
        '$BUILD_DIR/mongo/db/serverless/multitenancy_check',
        '$BUILD_DIR/mongo/db/service_liaison_mongos',
        '$BUILD_DIR/mongo/db/session/logical_session_cache_impl',
        '$BUILD_DIR/mongo/db/session/session_catalog',
        '$BUILD_DIR/mongo/db/startup_warnings_common',
        '$BUILD_DIR/mongo/idl/cluster_server_parameter_refresher',
        '$BUILD_DIR/mongo/transport/ingress_handshake_metrics',
        '$BUILD_DIR/mongo/transport/service_executor',
        '$BUILD_DIR/mongo/transport/session_manager',
        '$BUILD_DIR/mongo/transport/transport_layer_manager',
        '$BUILD_DIR/mongo/util/latch_analyzer'
        if get_option('use-diagnostic-latches') == 'on' else [],
        '$BUILD_DIR/mongo/util/periodic_runner_factory',
        '$BUILD_DIR/mongo/util/signal_handlers',
        'client/sharding_client',
        'commands/cluster_commands',
        'commands/cluster_commands_common',
        'load_balancer_support',
        'mongos_initializers',
        'mongos_topology_coordinator',
        'query/cluster_cursor_cleanup_job',
        'sessions_collection_sharded',
        'sharding_initialization',
        'sharding_router_api',
        'startup_initialization',
    ],
    LIBDEPS=[
        # NOTE: This list must remain empty. Please only add to LIBDEPS_PRIVATE
    ],
)

if env.TargetOSIs('windows'):
    generatedServerManifest = env.Substfile(
        'mongos.manifest.in',
        SUBST_DICT=[
            ('@mongo_version_major@', version_parts[0]),
            ('@mongo_version_minor@', version_parts[1]),
            ('@mongo_version_patch@', version_parts[2]),
            ('@mongo_version_extra@', version_parts[3]),
            ('@mongo_version_extra_str@', version_extra),
        ],
    )

    env.Alias('generated-sources', generatedServerManifest)
    env.Depends('mongos.res', generatedServerManifest)

env.Program(
    target='mongos',
    source=[
        'mongos.cpp',
    ] + env.WindowsResourceFile('mongos.rc'),
    LIBDEPS=[
        # NOTE: Do not add new libdeps (public or private) here unless
        # required by the linker to satisfy symbol dependencies from
        # the files listed above in `sources`. If you need to add a
        # library to inject a static or mongo initializer to mongos,
        # please add that library as a private libdep of
        # mongos_initializers.
        '$BUILD_DIR/mongo/db/server_base',
        'mongos_main',
    ],
    AIB_COMPONENT='mongos',
    AIB_COMPONENTS_EXTRA=[
        'core',
        'default',
        'devcore',
        'dist',
        'dist-test',
        'integration-tests',
        'servers',
    ],
)

env.Library(
    target='sharding_test_fixture_common',
    source=[
        'sharding_test_fixture_common.cpp',
        'catalog_cache_loader_mock.cpp',
        'catalog_cache_mock.cpp',
    ],
    LIBDEPS=[
        '$BUILD_DIR/mongo/client/remote_command_targeter_mock',
        '$BUILD_DIR/mongo/db/service_context_test_fixture',
        '$BUILD_DIR/mongo/executor/network_interface_mock',
        '$BUILD_DIR/mongo/executor/network_test_env',
        '$BUILD_DIR/mongo/executor/thread_pool_task_executor_test_fixture',
        'grid',
        'write_ops/batch_write_types',
    ],
    LIBDEPS_PRIVATE=[
        '$BUILD_DIR/mongo/db/concurrency/lock_manager',
    ],
)

env.Library(
    target='sharding_mongos_test_fixture',
    source=[
        'catalog_cache_test_fixture.cpp',
        'sharding_mongos_test_fixture.cpp',
    ],
    LIBDEPS=[
        '$BUILD_DIR/mongo/db/query/collation/collator_factory_mock',
        '$BUILD_DIR/mongo/executor/task_executor_pool',
        '$BUILD_DIR/mongo/transport/transport_layer_mock',
        '$BUILD_DIR/mongo/util/clock_source_mock',
        'catalog/sharding_catalog_client_impl',
        'sharding_router_api',
        'sharding_task_executor',
        'sharding_test_fixture_common',
    ],
    LIBDEPS_PRIVATE=[
        'sharding_initialization',
    ],
)

env.CppUnitTest(
    target='s_test',
    source=[
        'append_raw_responses_test.cpp',
        'async_requests_sender_test.cpp',
        'async_rpc_shard_targeter_test.cpp',
        'balancer_configuration_test.cpp',
        'catalog/sharding_catalog_client_test.cpp',
        'catalog/sharding_catalog_write_retry_test.cpp',
        'catalog/type_changelog_test.cpp',
        'catalog/type_chunk_test.cpp',
        'catalog/type_collection_test.cpp',
        'catalog/type_config_version_test.cpp',
        'catalog/type_database_test.cpp',
        'catalog/type_mongos_test.cpp',
        'catalog/type_shard_test.cpp',
        'catalog/type_tags_test.cpp',
        'catalog_cache_refresh_test.cpp',
        'catalog_cache_test.cpp',
        'chunks_test_util.cpp',
        'chunk_manager_query_test.cpp',
        'chunk_map_test.cpp',
        'chunk_test.cpp',
        'chunk_version_test.cpp',
        'client/config_shard_wrapper_test.cpp',
        'client/shard_remote_test.cpp',
        'cluster_identity_loader_test.cpp',
        'collection_routing_info_targeter_test.cpp',
        'comparable_chunk_version_test.cpp',
        'comparable_database_version_test.cpp',
        'comparable_index_version_test.cpp',
        'sharding_index_catalog_cache_test.cpp',
        'load_balancer_support_test.cpp',
        'mock_ns_targeter.cpp',
        'mongos_core_options_stub.cpp',
        'mongos_topology_coordinator_test.cpp',
        'query_analysis_sample_tracker_test.cpp',
        'query_analysis_sampler_test.cpp',
        'request_types/add_shard_request_test.cpp',
        'request_types/add_shard_to_zone_request_test.cpp',
        'request_types/merge_chunks_request_test.cpp',
        'request_types/migration_secondary_throttle_options_test.cpp',
        'request_types/remove_shard_from_zone_request_test.cpp',
        'request_types/update_zone_key_range_request_test.cpp',
        'routing_table_history_test.cpp',
        'sessions_collection_sharded_test.cpp',
        'shard_key_pattern_query_util_index_bounds_test.cpp',
        'shard_key_pattern_test.cpp',
        'shard_version_test.cpp',
        'sharding_task_executor_test.cpp',
        'stale_exception_test.cpp',
        'stale_shard_version_helpers_test.cpp',
        'transaction_router_test.cpp',
        'write_ops/batch_write_exec_test.cpp',
        'write_ops/batch_write_op_test.cpp',
        'write_ops/batched_command_request_test.cpp',
        'write_ops/batched_command_response_test.cpp',
        'write_ops/bulk_write_command_modifier_test.cpp',
        'write_ops/bulk_write_exec_test.cpp',
        'write_ops/write_op_test.cpp',
        'write_ops/write_without_shard_key_util_test.cpp',
    ],
    LIBDEPS=[
        '$BUILD_DIR/mongo/db/auth/authmocks',
        '$BUILD_DIR/mongo/db/mongohasher',
        '$BUILD_DIR/mongo/db/ops/parsed_update',
        '$BUILD_DIR/mongo/db/ops/write_ops_parsers_test_helpers',
        '$BUILD_DIR/mongo/db/pipeline/process_interface/mongos_process_interface_factory',
        '$BUILD_DIR/mongo/db/query/query_test_service_context',
        '$BUILD_DIR/mongo/db/repl/replmocks',
        '$BUILD_DIR/mongo/db/service_context_non_d',
        '$BUILD_DIR/mongo/db/timeseries/timeseries_conversion_util',
        '$BUILD_DIR/mongo/db/timeseries/timeseries_options',
        '$BUILD_DIR/mongo/executor/async_rpc',
        '$BUILD_DIR/mongo/util/net/network',
        '$BUILD_DIR/mongo/util/periodic_runner_factory',
        'catalog/sharding_catalog_client_mock',
        'commands/cluster_commands',
        'commands/cluster_commands_common',
        'load_balancer_support',
        'mongos_topology_coordinator',
        'sessions_collection_sharded',
        'sharding_api',
        'sharding_mongos_test_fixture',
        'sharding_task_executor',
        'vector_clock_mongos',
    ],
)<|MERGE_RESOLUTION|>--- conflicted
+++ resolved
@@ -452,12 +452,8 @@
         # NOTE: If you need to add a static or mongo initializer to mongos startup,
         # please add that library here, as a private library dependency.
         '$BUILD_DIR/mongo/db/audit',
-<<<<<<< HEAD
         '$BUILD_DIR/mongo/db/audit_commands' if has_option('audit') else [],
-        '$BUILD_DIR/mongo/db/auth/authmongos',
-=======
         '$BUILD_DIR/mongo/db/auth/authserver',
->>>>>>> 1e24b820
         '$BUILD_DIR/mongo/db/commands/server_status_core',
         '$BUILD_DIR/mongo/db/commands/server_status_servers',
         '$BUILD_DIR/mongo/db/cursor_stats',
