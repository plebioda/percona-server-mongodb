--- conflicted
+++ resolved
@@ -4,11 +4,8 @@
     [
         "env",
         "get_option",
-<<<<<<< HEAD
         "has_option",
-=======
         "have_sasl_lib",
->>>>>>> 1418fb3e
         "version_extra",
         "version_parts",
     ]
@@ -416,13 +413,10 @@
         "$BUILD_DIR/mongo/db/commands/rwc_defaults_commands",
         "$BUILD_DIR/mongo/db/exec/scoped_timer",
         "$BUILD_DIR/mongo/db/ftdc/ftdc_mongos",
-<<<<<<< HEAD
         "$BUILD_DIR/mongo/db/ldap/ldapmanager",
-=======
         "$BUILD_DIR/mongo/db/modules/enterprise/src/audit/audit_enterprise"
         if "audit" in env.get("MONGO_ENTERPRISE_FEATURES", [])
         else "",
->>>>>>> 1418fb3e
         "$BUILD_DIR/mongo/db/process_health/fault_manager",
         "$BUILD_DIR/mongo/db/query/query_settings/manager",
         "$BUILD_DIR/mongo/db/read_write_concern_defaults",
