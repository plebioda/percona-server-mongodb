--- conflicted
+++ resolved
@@ -3,12 +3,6 @@
 Import(
     [
         "env",
-<<<<<<< HEAD
-        "get_option",
-        "has_option",
-        "has_feature_option",
-=======
->>>>>>> 8fe46838
         "have_sasl_lib",
         "http_client",
         "version_extra",
