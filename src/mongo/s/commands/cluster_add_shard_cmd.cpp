--- conflicted
+++ resolved
@@ -88,17 +88,13 @@
                      BSONObjBuilder& result) {
         auto parsedRequest = uassertStatusOK(AddShardRequest::parseFromMongosCommand(cmdObj));
 
-<<<<<<< HEAD
         audit::logAddShard(Client::getCurrent(),
                            parsedRequest.hasName() ? parsedRequest.getName() : "",
                            parsedRequest.getConnString().toString(),
                            parsedRequest.hasMaxSize() ? parsedRequest.getMaxSize()
                                                       : 0 /*kMaxSizeMBDefault*/);
 
-        auto configShard = Grid::get(txn)->shardRegistry()->getConfigShard();
-=======
         auto configShard = Grid::get(opCtx)->shardRegistry()->getConfigShard();
->>>>>>> 98515c81
         auto cmdResponseStatus = uassertStatusOK(
             configShard->runCommandWithFixedRetryAttempts(opCtx,
                                                           kPrimaryOnlyReadPreference,
