--- conflicted
+++ resolved
@@ -120,11 +120,8 @@
             # please add that library here, as a private library dependency.
             "$BUILD_DIR/mongo/client/clientdriver_network",
             "$BUILD_DIR/mongo/client/connection_string",
-<<<<<<< HEAD
+            "$BUILD_DIR/mongo/client/cyrus_sasl_client" if env["MONGO_BUILD_SASL_CLIENT"] else "",
             "$BUILD_DIR/mongo/db/audit_commands" if has_option("audit") else "",
-=======
-            "$BUILD_DIR/mongo/client/cyrus_sasl_client" if env["MONGO_BUILD_SASL_CLIENT"] else "",
->>>>>>> 1418fb3e
             "$BUILD_DIR/mongo/db/catalog/index_key_validate",
             "$BUILD_DIR/mongo/db/modules/enterprise/src/fips/fips_mode_client"
             if "fle" in env.get("MONGO_ENTERPRISE_FEATURES", [])
