--- conflicted
+++ resolved
@@ -22,96 +22,6 @@
     env.InjectThirdParty(libraries=["grpc"])
 
 
-<<<<<<< HEAD
-env.Library(
-    target="shell_utils",
-    source=[
-        "mongo-server.cpp",
-        "named_pipe_test_helper.cpp",
-        "shell_options.cpp",
-        "shell_utils.cpp",
-        "shell_utils_extended.cpp",
-        "shell_utils_launcher.cpp",
-    ],
-    LIBDEPS=[
-        "$BUILD_DIR/mongo/base/environment_buffer",
-        "$BUILD_DIR/mongo/client/clientdriver_network",
-        "$BUILD_DIR/mongo/db/mongohasher",
-        "$BUILD_DIR/mongo/db/traffic_reader",
-        "$BUILD_DIR/mongo/scripting/scripting",
-        "$BUILD_DIR/mongo/transport/message_compressor",
-        "$BUILD_DIR/mongo/unittest/golden_test_base",
-        "$BUILD_DIR/mongo/util/password",
-        "benchrun",
-        "shell_options_storage",
-    ],
-    LIBDEPS_PRIVATE=[
-        "$BUILD_DIR/mongo/bson/util/bson_column",
-        "$BUILD_DIR/mongo/db/auth/security_token_auth",
-        "$BUILD_DIR/mongo/db/query/collation/collator_icu",
-        "$BUILD_DIR/mongo/db/storage/record_store_base",
-        "$BUILD_DIR/mongo/util/icu",
-        "program_runner",
-    ],
-)
-
-if get_option("ssl") == "on":
-    kmsEnv = env.Clone()
-
-    env.Library(
-        target="kms_shell",
-        source=[
-            "kms_shell.cpp",
-        ],
-        LIBDEPS_PRIVATE=[
-            "kms",
-            "shell_utils",
-        ],
-    )
-
-    if get_option("js-engine") != "none":
-        scriptingEnv = env.Clone()
-
-        scriptingEnv.Append(
-            CXXFLAGS=[
-                "/Zc:preprocessor",
-                "/wd5104",
-                "/wd5105",
-            ]
-            if scriptingEnv.TargetOSIs("windows")
-            else [
-                # TODO(SERVER-59992): Remove -Wno-class-memacces where possible.
-                "-Wno-unknown-warning-option",
-                "-Wno-class-memaccess",
-                # TODO(SERVER-77205): Review and Possibly Remove '-Wno-deprecated' After Mozjs Update
-                "-Wno-deprecated",
-            ],
-        )
-        scriptingEnv.InjectMozJS()
-
-        scriptingEnv.Library(
-            target="encrypted_dbclient",
-            source=[
-                "encrypted_dbclient_base.cpp",
-            ],
-            LIBDEPS_PRIVATE=[
-                "$BUILD_DIR/mongo/client/clientdriver_minimal",
-                "$BUILD_DIR/mongo/crypto/aead_encryption",
-                "$BUILD_DIR/mongo/crypto/encrypted_field_config",
-                "$BUILD_DIR/mongo/crypto/fle_crypto",
-                "$BUILD_DIR/mongo/crypto/fle_fields",
-                "$BUILD_DIR/mongo/crypto/symmetric_crypto",
-                "$BUILD_DIR/mongo/db/audit_impl" if has_option("audit") else [],
-                "$BUILD_DIR/mongo/db/query_expressions",
-                "$BUILD_DIR/mongo/scripting/scripting",
-                "$BUILD_DIR/mongo/shell/shell_options_register",
-                "$BUILD_DIR/third_party/mozjs/mozjs",
-                "kms",
-            ],
-        )
-
-=======
->>>>>>> 9dd9438c
 if not has_option("noshell") and jsEngine:
     env.Library(
         target="mongo_initializers",
