--- conflicted
+++ resolved
@@ -285,19 +285,13 @@
     static pcre::Regex hiddenCommands(
         "(run|admin)Command\\s*\\(\\s*{\\s*(createUser|updateUser)\\s*:");
     // Hide createBackup command if it contains s3 credentials
-    static pcrecpp::RE hiddenCreateBackup(
+    static pcre::Regex hiddenCreateBackup(
         "(run|admin)Command\\s*\\(\\s*{\\s*createBackup\\s*:.*s3.*(accessKeyId|secretAccessKey)");
 
-<<<<<<< HEAD
-    static pcrecpp::RE hiddenFLEConstructor(".*Mongo\\(([\\s\\S]*)secretAccessKey([\\s\\S]*)");
-    if (!hiddenHelpers.PartialMatch(line) && !hiddenCommands.PartialMatch(line) &&
-        !hiddenCreateBackup.PartialMatch(line) &&
-        !hiddenFLEConstructor.PartialMatch(line)) {
-=======
     static pcre::Regex hiddenFLEConstructor(".*Mongo\\(([\\s\\S]*)secretAccessKey([\\s\\S]*)");
     if (!hiddenHelpers.matchView(line) && !hiddenCommands.matchView(line) &&
+        !hiddenCreateBackup.matchView(line) &&
         !hiddenFLEConstructor.matchView(line)) {
->>>>>>> 468f4127
         linenoiseHistoryAdd(line);
     }
 }
