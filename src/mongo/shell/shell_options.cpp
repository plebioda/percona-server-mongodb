/**
 *    Copyright (C) 2018-present MongoDB, Inc.
 *
 *    This program is free software: you can redistribute it and/or modify
 *    it under the terms of the Server Side Public License, version 1,
 *    as published by MongoDB, Inc.
 *
 *    This program is distributed in the hope that it will be useful,
 *    but WITHOUT ANY WARRANTY; without even the implied warranty of
 *    MERCHANTABILITY or FITNESS FOR A PARTICULAR PURPOSE.  See the
 *    Server Side Public License for more details.
 *
 *    You should have received a copy of the Server Side Public License
 *    along with this program. If not, see
 *    <http://www.mongodb.com/licensing/server-side-public-license>.
 *
 *    As a special exception, the copyright holders give permission to link the
 *    code of portions of this program with the OpenSSL library under certain
 *    conditions as described in each individual source file and distribute
 *    linked combinations including the program with the OpenSSL library. You
 *    must comply with the Server Side Public License in all respects for
 *    all of the code used other than as permitted herein. If you modify file(s)
 *    with this exception, you may extend this exception to your version of the
 *    file(s), but you are not obligated to do so. If you do not wish to do so,
 *    delete this exception statement from your version. If you delete this
 *    exception statement from all source files in the program, then also delete
 *    it in the license file.
 */


#include <iostream>
#include <map>
#include <set>
#include <utility>

#include <boost/move/utility_core.hpp>
#include <boost/none.hpp>

#include "mongo/base/error_codes.h"
#include "mongo/base/status.h"
#include "mongo/base/status_with.h"
#include "mongo/bson/bsonobj.h"
#include "mongo/bson/bsonobjbuilder.h"
#include "mongo/bson/util/builder.h"
#include "mongo/bson/util/builder_fwd.h"
#include "mongo/client/client_api_version_parameters_gen.h"
#include "mongo/client/mongo_uri.h"
#include "mongo/config.h"  // IWYU pragma: keep
#include "mongo/db/auth/sasl_command_constants.h"
#include "mongo/db/server_options.h"
#include "mongo/db/server_parameter.h"
#include "mongo/db/tenant_id.h"
#include "mongo/logv2/log_component.h"
#include "mongo/logv2/log_component_settings.h"
#include "mongo/logv2/log_manager.h"
#include "mongo/logv2/log_severity.h"
#include "mongo/platform/atomic_word.h"
#include "mongo/shell/shell_options.h"
#include "mongo/shell/shell_utils.h"
#include "mongo/transport/message_compressor_options_client_gen.h"
#include "mongo/transport/message_compressor_registry.h"
#include "mongo/util/assert_util.h"
#include "mongo/util/net/http_client.h"
#include "mongo/util/net/socket_utils.h"
#include "mongo/util/options_parser/environment.h"
#include "mongo/util/options_parser/option_section.h"
#include "mongo/util/options_parser/startup_options.h"
#include "mongo/util/options_parser/value.h"
#include "mongo/util/str.h"
#include "mongo/util/version.h"

#define MONGO_LOGV2_DEFAULT_COMPONENT ::mongo::logv2::LogComponent::kDefault


namespace mongo {

using std::cout;
using std::endl;
using std::string;
using std::vector;

// SERVER-36807: Limit --setShellParameter to SetParameters we know we want to expose.
const std::set<std::string> kSetShellParameterAllowlist = {
    "awsEC2InstanceMetadataUrl",
    "awsECSInstanceMetadataUrl",
    "disabledSecureAllocatorDomains",
<<<<<<< HEAD
    "featureFlagFLE2ProtocolVersion2",
    "httpClientEnableLocalhostException",
=======
    "featureFlagQETextSearchPreview",
>>>>>>> 705e20f2
    "newLineAfterPasswordPromptForTest",
    "ocspClientHttpTimeoutSecs",
    "ocspEnabled",
    "skipShellCursorFinalize",
    "tlsOCSPSlowResponderWarningSecs",
    "enableDetailedConnectionHealthMetricLogLines",
    "multitenancySupport"};

std::string getMongoShellHelp(StringData name, const moe::OptionSection& options) {
    StringBuilder sb;
    sb << "usage: " << name << " [options] [db address] [file names (ending in .js)]\n"
       << "db address can be:\n"
       << "  foo                   foo database on local machine\n"
       << "  192.168.0.5/foo       foo database on 192.168.0.5 machine\n"
       << "  192.168.0.5:9999/foo  foo database on 192.168.0.5 machine on port 9999\n"
       << "  mongodb://192.168.0.5:9999/foo  connection string URI can also be used\n"
       << options.helpString() << "\n"
       << "file names: a list of files to run. files have to end in .js and will exit after "
       << "unless --shell is specified";
    return sb.str();
}

bool handlePreValidationMongoShellOptions(const moe::Environment& params,
                                          const std::vector<std::string>& args) {
    if (params.count("help")) {
        auto&& vii = VersionInfoInterface::instance();
        std::cout << mongoShellVersion(vii) << std::endl;
        std::cout << getMongoShellHelp(args[0], moe::startupOptions) << std::endl;
        return false;
    }
    if (params.count("version")) {
        auto&& vii = VersionInfoInterface::instance();
        std::cout << mongoShellVersion(vii) << std::endl;
        vii.logBuildInfo(&std::cout);
        return false;
    }
    return true;
}

Status storeMongoShellOptions(const moe::Environment& params,
                              const std::vector<std::string>& args) {
    if (params.count("quiet")) {
        mongo::serverGlobalParams.quiet.store(true);
    }

    if (params.count("ipv6")) {
        mongo::enableIPv6();
        shellGlobalParams.enableIPv6 = true;
    }

    auto minimumLoggedSeveity = logv2::LogSeverity::Info();
    if (params.count("verbose")) {
        minimumLoggedSeveity = logv2::LogSeverity::Debug(1);
    }
    logv2::LogManager::global().getGlobalSettings().setMinimumLoggedSeverity(
        mongo::logv2::LogComponent::kDefault, minimumLoggedSeveity);

    // `objcheck` option is part of `serverGlobalParams` to avoid making common parts depend upon
    // the client options.  The option is set to false in clients by default.
    if (params.count("objcheck")) {
        serverGlobalParams.objcheck = true;
    } else if (params.count("noobjcheck")) {
        serverGlobalParams.objcheck = false;
    } else {
        serverGlobalParams.objcheck = false;
    }

    // Similar to 'objcheck' above, 'crashOnInvalidBSONError' must be common to both the server
    // and shell for linking reasons.
    if (params.count("crashOnInvalidBSONError")) {
        serverGlobalParams.crashOnInvalidBSONError = true;
    }

    // Common to the server and shell, deterministically reproduces the execution order of mongo
    // initializers.
    if (params.count("initializerShuffleSeed")) {
        serverGlobalParams.initializerShuffleSeed = 0;
    }

    if (params.count("port")) {
        shellGlobalParams.port = params["port"].as<string>();
    }

    if (params.count("host")) {
        shellGlobalParams.dbhost = params["host"].as<string>();
    }

    if (params.count("username")) {
        shellGlobalParams.username = params["username"].as<string>();
    }

    if (params.count("password")) {
        shellGlobalParams.password = params["password"].as<string>();
    }

    if (params.count("authenticationDatabase")) {
        shellGlobalParams.authenticationDatabase = params["authenticationDatabase"].as<string>();
    }

    if (params.count("authenticationMechanism")) {
        shellGlobalParams.authenticationMechanism = params["authenticationMechanism"].as<string>();
    }

    if (params.count("gssapiServiceName")) {
        shellGlobalParams.gssapiServiceName = params["gssapiServiceName"].as<string>();
    }

    if (params.count("gssapiHostName")) {
        shellGlobalParams.gssapiHostName = params["gssapiHostName"].as<string>();
    }

    if (params.count("net.compression.compressors")) {
        shellGlobalParams.networkMessageCompressors =
            params["net.compression.compressors"].as<string>();
    }

    if (params.count("nodb")) {
        shellGlobalParams.nodb = true;
    }
    if (params.count("disableJavaScriptProtection")) {
        shellGlobalParams.javascriptProtection = false;
    }
    if (params.count("disableJavaScriptJIT")) {
        shellGlobalParams.nojit = true;
    }
    if (params.count("enableJavaScriptJIT")) {
        shellGlobalParams.nojit = false;
    }
    if (params.count("files")) {
        shellGlobalParams.files = params["files"].as<vector<string>>();
    }
    if (params.count("disableImplicitSessions")) {
        shellGlobalParams.shouldUseImplicitSessions = false;
    }

// TODO: SERVER-80343 Remove this ifdef once gRPC is compiled on all variants
#ifdef MONGO_CONFIG_GRPC
    if (params.count("gRPC")) {
        shellGlobalParams.gRPC = true;
    }
    if (params.count("gRPCAuthToken")) {
        shellGlobalParams.gRPCAuthToken = params["gRPCAuthToken"].as<string>();
    }
#endif

    /* This is a bit confusing, here are the rules:
     *
     * if nodb is set then all positional parameters are files
     * otherwise the first positional parameter might be a dbaddress, but
     * only if one of these conditions is met:
     *   - it contains no '.' after the last appearance of '\' or '/'
     *   - it doesn't end in '.js' and it doesn't specify a path to an existing file */
    if (params.count("dbaddress")) {
        string dbaddress = params["dbaddress"].as<string>();
        if (shellGlobalParams.nodb) {
            shellGlobalParams.files.insert(shellGlobalParams.files.begin(), dbaddress);
        } else {
            string basename = dbaddress.substr(dbaddress.find_last_of("/\\") + 1);
            if (basename.find_first_of('.') == string::npos ||
                (basename.find(".js", basename.size() - 3) == string::npos &&
                 !::mongo::shell_utils::fileExists(dbaddress))) {
                shellGlobalParams.url = dbaddress;
            } else {
                shellGlobalParams.files.insert(shellGlobalParams.files.begin(), dbaddress);
            }
        }
    }

    if (params.count("jsHeapLimitMB")) {
        int jsHeapLimitMB = params["jsHeapLimitMB"].as<int>();
        if (jsHeapLimitMB <= 0) {
            StringBuilder sb;
            sb << "ERROR: \"jsHeapLimitMB\" needs to be greater than 0";
            return Status(ErrorCodes::BadValue, sb.str());
        }
        shellGlobalParams.jsHeapLimitMB = jsHeapLimitMB;
    }

    if (params.count("idleSessionTimeout")) {
        shellGlobalParams.idleSessionTimeout = Seconds(params["idleSessionTimeout"].as<int>());
    }

    if (shellGlobalParams.url == "*") {
        StringBuilder sb;
        sb << "ERROR: "
           << "\"*\" is an invalid db address";
        sb << getMongoShellHelp(args[0], moe::startupOptions);
        return Status(ErrorCodes::BadValue, sb.str());
    }

    if ((shellGlobalParams.url.find("mongodb://") == 0) ||
        (shellGlobalParams.url.find("mongodb+srv://") == 0)) {
        auto cs_status = MongoURI::parse(shellGlobalParams.url);
        if (!cs_status.isOK()) {
            return cs_status.getStatus();
        }

        auto cs = cs_status.getValue();
        auto uriOptions = cs.getOptions();

        auto handleURIOptions = [&] {
            StringBuilder sb;
            sb << "ERROR: Cannot specify ";

            if (!shellGlobalParams.username.empty() && !cs.getUser().empty() &&
                shellGlobalParams.username != cs.getUser()) {
                sb << "different usernames";
            } else if (!shellGlobalParams.password.empty() && !cs.getPassword().empty() &&
                       shellGlobalParams.password != cs.getPassword()) {
                sb << "different passwords";
            } else if (!shellGlobalParams.authenticationMechanism.empty() &&
                       uriOptions.count("authMechanism") &&
                       uriOptions["authMechanism"] != shellGlobalParams.authenticationMechanism) {
                sb << "different authentication mechanisms";
            } else if (!shellGlobalParams.authenticationDatabase.empty() &&
                       uriOptions.count("authSource") &&
                       uriOptions["authSource"] != shellGlobalParams.authenticationDatabase) {
                sb << "different authentication databases";
            } else if (shellGlobalParams.gssapiServiceName != saslDefaultServiceName &&
                       uriOptions.count("gssapiServiceName")) {
                sb << "the GSSAPI service name";
            } else if (shellGlobalParams.networkMessageCompressors !=
                           kNet_compression_compressorsDefault &&
                       uriOptions.count("compressors") &&
                       uriOptions["compressors"] != shellGlobalParams.networkMessageCompressors) {
                sb << "different network message compressors";
            } else {
                return Status::OK();
            }

            sb << " in connection URI and as a command-line option";
            return Status(ErrorCodes::InvalidOptions, sb.str());
        };

        auto uriStatus = handleURIOptions();
        if (!uriStatus.isOK())
            return uriStatus;

        if (uriOptions.count("compressors"))
            shellGlobalParams.networkMessageCompressors = uriOptions["compressors"];
    }

    if (!shellGlobalParams.networkMessageCompressors.empty()) {
        auto ret = storeMessageCompressionOptions(shellGlobalParams.networkMessageCompressors);
        if (!ret.isOK()) {
            return ret;
        }
    }

    // Future API versions may require logic changes in the shell, so ban them for now.
    if (!shellGlobalParams.apiVersion.empty() && shellGlobalParams.apiVersion != "1") {
        uasserted(4938003,
                  str::stream() << "Bad value --apiVersion '" << shellGlobalParams.apiVersion
                                << "', only API Version 1 is supported");
    }

    if (params.count("setShellParameter")) {
        auto ssp = params["setShellParameter"].as<std::map<std::string, std::string>>();
        auto* paramSet = ServerParameterSet::getNodeParameterSet();
        for (const auto& it : ssp) {
            const auto& name = it.first;
            auto param = paramSet->getIfExists(name);
            if (!param || !kSetShellParameterAllowlist.count(name)) {
                return {ErrorCodes::BadValue,
                        str::stream() << "Unknown --setShellParameter '" << name << "'"};
            }
            if (!param->allowedToChangeAtStartup()) {
                return {ErrorCodes::BadValue,
                        str::stream()
                            << "Cannot use --setShellParameter to set '" << name << "' at startup"};
            }
            auto status = param->setFromString(it.second, boost::none);
            if (!status.isOK()) {
                return {ErrorCodes::BadValue,
                        str::stream()
                            << "Bad value for parameter '" << name << "': " << status.reason()};
            }
        }
    }

    if (shellGlobalParams.httpClientEnableLocalhostException) {
        HttpClient::enableLocalhostException();
    }

    return Status::OK();
}

std::string getApiParametersJSON() {
    BSONObjBuilder bob;
    if (!shellGlobalParams.apiVersion.empty()) {
        bob.append(ClientAPIVersionParameters::kVersionFieldName, shellGlobalParams.apiVersion);
    }

    if (shellGlobalParams.apiStrict) {
        bob.append(ClientAPIVersionParameters::kStrictFieldName, true);
    }

    if (shellGlobalParams.apiDeprecationErrors) {
        bob.append(ClientAPIVersionParameters::kDeprecationErrorsFieldName, true);
    }

    return bob.done().jsonString();
}

}  // namespace mongo<|MERGE_RESOLUTION|>--- conflicted
+++ resolved
@@ -84,12 +84,8 @@
     "awsEC2InstanceMetadataUrl",
     "awsECSInstanceMetadataUrl",
     "disabledSecureAllocatorDomains",
-<<<<<<< HEAD
-    "featureFlagFLE2ProtocolVersion2",
+    "featureFlagQETextSearchPreview",
     "httpClientEnableLocalhostException",
-=======
-    "featureFlagQETextSearchPreview",
->>>>>>> 705e20f2
     "newLineAfterPasswordPromptForTest",
     "ocspClientHttpTimeoutSecs",
     "ocspEnabled",
