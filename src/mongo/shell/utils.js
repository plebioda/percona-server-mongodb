__quiet = false;
__magicNoPrint = {
    __magicNoPrint: 1111
};
_verboseShell = false;

chatty = function(s) {
    if (!__quiet)
        print(s);
};

function reconnect(db) {
    assert.soon(function() {
        try {
            db.runCommand({ping: 1});
            return true;
        } catch (x) {
            return false;
        }
    });
}

function _getErrorWithCode(codeOrObj, message) {
    var e = new Error(message);
    if (typeof codeOrObj === "object" && codeOrObj !== null) {
        if (codeOrObj.hasOwnProperty("code")) {
            e.code = codeOrObj.code;
        }

        if (codeOrObj.hasOwnProperty("writeErrors")) {
            e.writeErrors = codeOrObj.writeErrors;
        }

        if (codeOrObj.hasOwnProperty("errorLabels")) {
            e.errorLabels = codeOrObj.errorLabels;
        }
    } else if (typeof codeOrObj === "number") {
        e.code = codeOrObj;
    }

    return e;
}

/**
 * Executes the specified function and retries it if it fails due to exception related to network
 * error. If it exhausts the number of allowed retries, it simply throws the last exception.
 *
 * Returns the return value of the input call.
 */
function retryOnNetworkError(func, numRetries, sleepMs) {
    numRetries = numRetries || 1;
    sleepMs = sleepMs || 1000;

    while (true) {
        try {
            return func();
        } catch (e) {
            if (isNetworkError(e) && numRetries > 0) {
                print("Network error occurred and the call will be retried: " +
                      tojson({error: e.toString(), stack: e.stack}));
                numRetries--;
                sleep(sleepMs);
            } else {
                throw e;
            }
        }
    }
}

const shellGeneratedNetworkErrs = ["network error", "error doing query", "socket exception"];

const networkErrs = ["SocketException", "HostNotFound"];
const networkErrsPlusShellGeneratedNetworkErrs = [...networkErrs, ...shellGeneratedNetworkErrs];
/**
 * Determine if a provided object represents a network error
 * @param {object|Error|string|number} errorOrResponse A command response, error or scalar
 *     representing an error
 */
function isNetworkError(errorOrResponse) {
    // First check if this is a command response, if so check by error code
    if (errorOrResponse.code) {
        if (ErrorCodes.isNetworkError(errorOrResponse.code)) {
            return true;
        }
    }

    // Then check if it's an Error, if so see if any of the known network error strings appear
    // in the given message.
    if (errorOrResponse.message) {
        if (networkErrsPlusShellGeneratedNetworkErrs.some(
                err => errorOrResponse.message.includes(err))) {
            return true;
        }
    }

    // Otherwise fall back to checking by scalar value
    return ErrorCodes.isNetworkError(errorOrResponse);
}

const retryableErrs = [
    "Interrupted",
    "InterruptedAtShutdown",
    "InterruptedDueToReplStateChange",
    "ExceededTimeLimit",
    "MaxTimeMSExpired",
    "CursorKilled",
    "LockTimeout",
    "ShutdownInProgress",
    "HostUnreachable",
    "HostNotFound",
    "NetworkTimeout",
    "SocketException",
    "NotWritablePrimary",
    "NotPrimaryNoSecondaryOk",
    "NotPrimaryOrSecondary",
    "PrimarySteppedDown",
    "WriteConcernFailed",
    "WriteConcernLegacyOK",
    "UnknownReplWriteConcern",
    "UnsatisfiableWriteConcern"
];
const retryableErrsPlusShellGeneratedNetworkErrs = [...retryableErrs, ...shellGeneratedNetworkErrs];
/**
 * Determine if a provided object represents a retryable error
 * @param {object|Error|string|number} errorOrResponse A command response, error or scalar
 *     representing an error
 */
function isRetryableError(errorOrResponse) {
    // First check if this is a command response, if so determine retryability by error code
    if (errorOrResponse.code) {
        if (ErrorCodes.isRetriableError(errorOrResponse.code)) {
            return true;
        }
    }

    // Then check if it's an Error, if so determine retryability by checking the error message
    if (errorOrResponse.message) {
        // See if any of the known network error strings appear in the given message.
        if (retryableErrsPlusShellGeneratedNetworkErrs.some(
                err => errorOrResponse.message.includes(err))) {
            return true;
        }
    }

    // Otherwise fall back to checking by scalar value
    return ErrorCodes.isRetriableError(errorOrResponse);
}

<<<<<<< HEAD
// Check if node is PSMDB or enterprise
function isPSMDBOrEnterprise(buildInfo) {
    return "psmdbVersion" in buildInfo || buildInfo.modules.includes("enterprise");
=======
/**
 * Run the passed function and catch any network error, otherwise throw the exception back to the
 * caller.
 * @param {Function} func that will run and catch any network error otherwise throws.
 * @returns returns the result of the function that was passed as a parameter or the exception.
 */
function executeNoThrowNetworkError(func) {
    try {
        return func();
    } catch (e) {
        if (isNetworkError(e)) {
            return e;
        }
        throw e;
    }
>>>>>>> b9907665
}

// Please consider using bsonWoCompare instead of this as much as possible.
friendlyEqual = function(a, b) {
    if (a == b)
        return true;

    a = tojson(a, false, true);
    b = tojson(b, false, true);

    if (a == b)
        return true;

    var clean = function(s) {
        s = s.replace(/NumberInt\((\-?\d+)\)/g, "$1");
        return s;
    };

    a = clean(a);
    b = clean(b);

    if (a == b)
        return true;

    return false;
};

printStackTrace = function() {
    try {
        throw new Error("Printing Stack Trace");
    } catch (e) {
        print(e.stack);
    }
};

/**
 * <p> Set the shell verbosity. If verbose the shell will display more information about command
 * results. </>
 * <p> Default is off. <p>
 * @param {Bool} verbosity on / off
 */
setVerboseShell = function(value) {
    if (value == undefined)
        value = true;
    _verboseShell = value;
};

// Formats a simple stacked horizontal histogram bar in the shell.
// @param data array of the form [[ratio, symbol], ...] where ratio is between 0 and 1 and
//             symbol is a string of length 1
// @param width width of the bar (excluding the left and right delimiters [ ] )
// e.g. _barFormat([[.3, "="], [.5, '-']], 80) returns
//      "[========================----------------------------------------                ]"
_barFormat = function(data, width) {
    var remaining = width;
    var res = "[";
    for (var i = 0; i < data.length; i++) {
        for (var x = 0; x < data[i][0] * width; x++) {
            if (remaining-- > 0) {
                res += data[i][1];
            }
        }
    }
    while (remaining-- > 0) {
        res += " ";
    }
    res += "]";
    return res;
};

// these two are helpers for Array.sort(func)
compare = function(l, r) {
    return (l == r ? 0 : (l < r ? -1 : 1));
};

// arr.sort(compareOn('name'))
compareOn = function(field) {
    return function(l, r) {
        return compare(l[field], r[field]);
    };
};

shellPrint = function(x) {
    it = x;
    if (x != undefined)
        shellPrintHelper(x);
};

_originalPrint = print;
disablePrint = function() {
    print = Function.prototype;
};

enablePrint = function() {
    print = _originalPrint;
};

print.captureAllOutput = function(fn, args) {
    var res = {};
    res.output = [];
    var __orig_print = print;
    print = function() {
        Array.prototype.push.apply(res.output,
                                   Array.prototype.slice.call(arguments).join(" ").split("\n"));
    };
    try {
        res.result = fn.apply(undefined, args);
    } finally {
        // Stop capturing print() output
        print = __orig_print;
    }
    return res;
};

var indentStr = function(indent, s) {
    if (typeof (s) === "undefined") {
        s = indent;
        indent = 0;
    }
    if (indent > 0) {
        indent = (new Array(indent + 1)).join(" ");
        s = indent + s.replace(/\n/g, "\n" + indent);
    }
    return s;
};

if (typeof TestData == "undefined") {
    TestData = undefined;
}

function __sanitizeMatch(flag) {
    var sanitizeMatch = /-fsanitize=([^\s]+) /.exec(getBuildInfo()["buildEnvironment"]["ccflags"]);
    if (flag && sanitizeMatch && RegExp(flag).exec(sanitizeMatch[1])) {
        return true;
    } else {
        return false;
    }
}

function _isAddressSanitizerActive() {
    return __sanitizeMatch("address");
}

function _isLeakSanitizerActive() {
    return __sanitizeMatch("leak");
}

function _isThreadSanitizerActive() {
    return __sanitizeMatch("thread");
}

function _isUndefinedBehaviorSanitizerActive() {
    return __sanitizeMatch("undefined");
}

jsTestName = function() {
    if (TestData)
        return TestData.testName;
    return "__unknown_name__";
};

var _jsTestOptions = {};

jsTestOptions = function() {
    if (TestData) {
        return Object.merge(_jsTestOptions, {
            // Test commands should be enabled by default if no enableTestCommands were present in
            // TestData
            enableTestCommands:
                TestData.hasOwnProperty('enableTestCommands') ? TestData.enableTestCommands : true,
            // Testing diagnostics should be enabled by default if no testingDiagnosticsEnabled was
            // present in TestData
            testingDiagnosticsEnabled: TestData.hasOwnProperty('testingDiagnosticsEnabled')
                ? TestData.testingDiagnosticsEnabled
                : true,
            setParameters: TestData.setParameters,
            setParametersMongos: TestData.setParametersMongos,
            setParametersMongocryptd: TestData.setParametersMongocryptd,
            storageEngine: TestData.storageEngine,
            storageEngineCacheSizeGB: TestData.storageEngineCacheSizeGB,
            transportLayer: TestData.transportLayer,
            wiredTigerEngineConfigString: TestData.wiredTigerEngineConfigString,
            wiredTigerCollectionConfigString: TestData.wiredTigerCollectionConfigString,
            wiredTigerIndexConfigString: TestData.wiredTigerIndexConfigString,
            auth: TestData.auth,
            // Note: keyFile is also used as a flag to indicate cluster auth is turned on, set it
            // to a truthy value if you'd like to do cluster auth, even if it's not keyFile auth.
            // Use clusterAuthMode to specify the actual auth mode you want to use.
            keyFile: TestData.keyFile,
            authUser: TestData.authUser || "__system",
            authPassword: TestData.keyFileData,
            authenticationDatabase: TestData.authenticationDatabase || "admin",
            authMechanism: TestData.authMechanism,
            clusterAuthMode: TestData.clusterAuthMode || "keyFile",
            adminUser: TestData.adminUser || "admin",
            adminPassword: TestData.adminPassword || "password",
            useLegacyConfigServers: TestData.useLegacyConfigServers || false,
            enableMajorityReadConcern: TestData.enableMajorityReadConcern,
            writeConcernMajorityShouldJournal: TestData.writeConcernMajorityShouldJournal,
            enableEncryption: TestData.enableEncryption,
            encryptionCipherMode: TestData.encryptionCipherMode,
            encryptionKeyFile: TestData.encryptionKeyFile,
            vaultServerName: TestData.vaultServerName,
            vaultPort: TestData.vaultPort,
            vaultServerCAFile: TestData.vaultServerCAFile,
            vaultTokenFile: TestData.vaultTokenFile,
            vaultDisableTLSForTesting: TestData.vaultDisableTLSForTesting,
            vaultSecret: TestData.vaultSecret,
            vaultSecretVersion: TestData.vaultSecretVersion,
            vaultRotateMasterKey: TestData.vaultRotateMasterKey,
            kmipServerName: TestData.kmipServerName,
            kmipPort: TestData.kmipPort,
            kmipServerCAFile: TestData.kmipServerCAFile,
            kmipClientCertificateFile: TestData.kmipClientCertificateFile,
            kmipClientCertificatePassword: TestData.kmipClientCertificatePassword,
            keyIdentifier: TestData.keyIdentifier,
            kmipRotateMasterKey: TestData.kmipRotateMasterKey,
            auditDestination: TestData.auditDestination,
            minPort: TestData.minPort,
            maxPort: TestData.maxPort,
            // Note: does not support the array version
            mongosBinVersion: TestData.mongosBinVersion || "",
            mongoqBinVersion: TestData.mongoqBinVersion || "",
            shardMixedBinVersions: TestData.shardMixedBinVersions || false,
            mixedBinVersions: TestData.mixedBinVersions || false,
            networkMessageCompressors: TestData.networkMessageCompressors,
            replSetFeatureCompatibilityVersion: TestData.replSetFeatureCompatibilityVersion,
            skipRetryOnNetworkError: TestData.skipRetryOnNetworkError,
            skipValidationOnInvalidViewDefinitions: TestData.skipValidationOnInvalidViewDefinitions,
            forceValidationWithFeatureCompatibilityVersion:
                TestData.forceValidationWithFeatureCompatibilityVersion,
            skipCollectionAndIndexValidation: TestData.skipCollectionAndIndexValidation,
            // We default skipValidationOnNamespaceNotFound to true because mongod can end up
            // dropping a collection after calling listCollections (e.g. if a secondary applies an
            // oplog entry).
            skipValidationOnNamespaceNotFound:
                TestData.hasOwnProperty("skipValidationOnNamespaceNotFound")
                ? TestData.skipValidationOnNamespaceNotFound
                : true,
            skipValidationNamespaces: TestData.skipValidationNamespaces || [],
            skipCheckingUUIDsConsistentAcrossCluster:
                TestData.skipCheckingUUIDsConsistentAcrossCluster || false,
            skipCheckingIndexesConsistentAcrossCluster:
                TestData.skipCheckingIndexesConsistentAcrossCluster || false,
            skipCheckingCatalogCacheConsistencyWithShardingCatalog:
                TestData.skipCheckingCatalogCacheConsistencyWithShardingCatalog || false,
            skipAwaitingReplicationOnShardsBeforeCheckingUUIDs:
                TestData.skipAwaitingReplicationOnShardsBeforeCheckingUUIDs || false,
            jsonSchemaTestFile: TestData.jsonSchemaTestFile,
            excludedDBsFromDBHash: TestData.excludedDBsFromDBHash,
            alwaysInjectTransactionNumber: TestData.alwaysInjectTransactionNumber,
            skipGossipingClusterTime: TestData.skipGossipingClusterTime || false,
            disableEnableSessions: TestData.disableEnableSessions,
            overrideRetryAttempts: TestData.overrideRetryAttempts || 0,
            logRetryAttempts: TestData.logRetryAttempts || false,
            connectionString: TestData.connectionString || "",
            skipCheckDBHashes: TestData.skipCheckDBHashes || false,
            traceExceptions: TestData.hasOwnProperty("traceExceptions") ? TestData.traceExceptions
                                                                        : true,
            transactionLifetimeLimitSeconds: TestData.transactionLifetimeLimitSeconds,
            mqlTestFile: TestData.mqlTestFile,
            mqlRootPath: TestData.mqlRootPath,
            disableImplicitSessions: TestData.disableImplicitSessions || false,
            setSkipShardingPartsOfPrepareTransactionFailpoint:
                TestData.setSkipShardingPartsOfPrepareTransactionFailpoint || false,
            roleGraphInvalidationIsFatal: TestData.roleGraphInvalidationIsFatal || false,
            networkErrorAndTxnOverrideConfig: TestData.networkErrorAndTxnOverrideConfig || {},
            // When useRandomBinVersionsWithinReplicaSet is true, randomly assign the binary
            // versions of each node in the replica set to 'latest' or 'last-lts'.
            // This flag is currently a placeholder and only sets the replica set to last-lts
            // FCV.
            useRandomBinVersionsWithinReplicaSet:
                TestData.useRandomBinVersionsWithinReplicaSet || false,
            // Set a specific random seed to be used when useRandomBinVersionsWithinReplicaSet is
            // true.
            seed: TestData.seed || undefined,
            // Override the logging options for mongod and mongos so they always log to a file
            // in dbpath; additionally, prevent the dbpath from being cleared after a node
            // is shut down.
            alwaysUseLogFiles: TestData.alwaysUseLogFiles || false,
            skipCheckOrphans: TestData.skipCheckOrphans || false,
            skipCheckRoutingTableConsistency: TestData.skipCheckRoutingTableConsistency || false,
            skipCheckShardFilteringMetadata: TestData.skipCheckShardFilteringMetadata || false,
            inEvergreen: TestData.inEvergreen || false,
            defaultReadPreference: TestData.defaultReadPreference,

            undoRecorderPath: TestData.undoRecorderPath,
            backupOnRestartDir: TestData.backupOnRestartDir || false,

            evergreenTaskId: TestData.evergreenTaskId || null,
            catalogShard: TestData.catalogShard || false,
        });
    }
    return _jsTestOptions;
};

jsTestLog = function(msg) {
    if (typeof msg === "object") {
        msg = tojson(msg);
    }
    assert.eq(typeof (msg), "string", "Received: " + msg);
    const msgs = ["----", ...msg.split("\n"), "----"].map(s => `[jsTest] ${s}`);
    print(`\n\n${msgs.join("\n")}\n\n`);
};

jsTest = {};

jsTest.name = jsTestName;
jsTest.options = jsTestOptions;
jsTest.log = jsTestLog;
jsTest.readOnlyUserRoles = ["read"];
jsTest.basicUserRoles = ["dbOwner"];
jsTest.adminUserRoles = ["root"];

jsTest.authenticate = function(conn) {
    const connOptions = conn.fullOptions || {};
    const authMode =
        connOptions.clusterAuthMode || conn.clusterAuthMode || jsTest.options().clusterAuthMode;

    if (!jsTest.options().auth && !jsTest.options().keyFile && authMode !== "x509") {
        conn.authenticated = true;
        return true;
    }

    try {
        assert.soon(function() {
            // Set authenticated to stop an infinite recursion from getDB calling
            // back into authenticate.
            conn.authenticated = true;
            let mech = DB.prototype._getDefaultAuthenticationMechanism();
            if (authMode === 'x509') {
                mech = 'MONGODB-X509';
            }

            print("Authenticating as user " + jsTestOptions().authUser + " with mechanism " + mech +
                  " on connection: " + conn);

            if (authMode !== 'x509') {
                conn.authenticated = conn.getDB(jsTestOptions().authenticationDatabase).auth({
                    user: jsTestOptions().authUser,
                    pwd: jsTestOptions().authPassword,
                });
            } else {
                authutil.assertAuthenticate(conn, '$external', {
                    mechanism: 'MONGODB-X509',
                });
            }

            return conn.authenticated;
            // Dont' run the hang analyzer because we expect that this might fail in the normal
            // course of events.
        }, "Authenticating connection: " + conn, 5000, 1000, {runHangAnalyzer: false});
    } catch (e) {
        print("Caught exception while authenticating connection: " + tojson(e));
        conn.authenticated = false;
    }
    return conn.authenticated;
};

jsTest.authenticateNodes = function(nodes) {
    assert.soonNoExcept(function() {
        for (var i = 0; i < nodes.length; i++) {
            // Don't try to authenticate to arbiters
            try {
                res = nodes[i].getDB("admin")._runCommandWithoutApiStrict({replSetGetStatus: 1});
            } catch (e) {
                // ReplicaSet tests which don't use auth are allowed to have nodes crash during
                // startup. To allow tests which use to behavior to work with auth,
                // attempting authentication against a dead node should be non-fatal.
                print("Caught exception getting replSetStatus while authenticating: " + e);
                continue;
            }
            if (res.myState == 7) {
                continue;
            }
            if (jsTest.authenticate(nodes[i]) != 1) {
                return false;
            }
        }
        return true;
    }, "Authenticate to nodes: " + nodes, 30000);
};

jsTest.isMongos = function(conn) {
    return conn.getDB('admin')._helloOrLegacyHello().msg == 'isdbgrid';
};

defaultPrompt = function() {
    var status = globalThis.db.getMongo().authStatus;
    var prefix = globalThis.db.getMongo().promptPrefix;

    if (typeof prefix == 'undefined') {
        prefix = "";
        var buildInfo = globalThis.db._runCommandWithoutApiStrict({buildInfo: 1});
        try {
            if (buildInfo.modules.indexOf("enterprise") > -1) {
                prefix += "MongoDB Enterprise ";
            }
        } catch (e) {
            // Don't do anything here. Just throw the error away.
        }
        var hello = globalThis.db._helloOrLegacyHello({forShell: 1});
        try {
            if (hello.hasOwnProperty("automationServiceDescriptor")) {
                prefix += "[automated] ";
            }
        } catch (e) {
            // Don't do anything here. Just throw the error away.
        }
        globalThis.db.getMongo().promptPrefix = prefix;
    }

    try {
        // try to use repl set prompt -- no status or auth detected yet
        if (!status || !status.authRequired) {
            try {
                var prompt = replSetMemberStatePrompt();
                // set our status that it was good
                globalThis.db.getMongo().authStatus = {replSetGetStatus: true, hello: true};
                return prefix + prompt;
            } catch (e) {
                // don't have permission to run that, or requires auth
                // print(e);
                status = {authRequired: true, replSetGetStatus: false, hello: true};
            }
        }
        // auth detected

        // try to use replSetGetStatus?
        if (status.replSetGetStatus) {
            try {
                var prompt = replSetMemberStatePrompt();
                // set our status that it was good
                status.replSetGetStatus = true;
                globalThis.db.getMongo().authStatus = status;
                return prefix + prompt;
            } catch (e) {
                // don't have permission to run that, or requires auth
                // print(e);
                status.authRequired = true;
                status.replSetGetStatus = false;
            }
        }

        // try to use hello?
        if (status.hello) {
            try {
                var prompt = helloStatePrompt(hello);
                status.hello = true;
                globalThis.db.getMongo().authStatus = status;
                return prefix + prompt;
            } catch (e) {
                status.authRequired = true;
                status.hello = false;
            }
        }
    } catch (ex) {
        printjson(ex);
        // reset status and let it figure it out next time.
        status = {hello: true};
    }

    globalThis.db.getMongo().authStatus = status;
    return prefix + "> ";
};

replSetMemberStatePrompt = function() {
    var state = '';
    var stateInfo = globalThis.db.getSiblingDB('admin')._runCommandWithoutApiStrict(
        {replSetGetStatus: 1, forShell: 1});
    if (stateInfo.ok) {
        // Report the self member's stateStr if it's present.
        stateInfo.members.forEach(function(member) {
            if (member.self) {
                state = member.stateStr;
            }
        });
        // Otherwise fall back to reporting the numeric myState field (mongodb 1.6).
        if (!state) {
            state = stateInfo.myState;
        }
        state = '' + stateInfo.set + ':' + state;
    } else {
        var info = stateInfo.info;
        if (info && info.length < 20) {
            state = info;  // "mongos", "configsvr"
        } else {
            throw _getErrorWithCode(stateInfo, "Failed:" + info);
        }
    }
    return state + '> ';
};

helloStatePrompt = function(helloReply) {
    var state = '';
    var hello = helloReply || globalThis.db._helloOrLegacyHello({forShell: 1});
    if (hello.ok) {
        var role = "";

        if (hello.msg == "isdbgrid") {
            role = "mongos";
        }

        if (hello.setName) {
            if (hello.isWritablePrimary || hello.ismaster)
                role = "PRIMARY";
            else if (hello.secondary)
                role = "SECONDARY";
            else if (hello.arbiterOnly)
                role = "ARBITER";
            else {
                role = "OTHER";
            }
            state = hello.setName + ':';
        }
        state = state + role;
    } else {
        throw _getErrorWithCode(hello, "Failed: " + tojson(hello));
    }
    return state + '> ';
};

if (typeof _shouldRetryWrites === 'undefined') {
    // We ensure the _shouldRetryWrites() function is always defined, in case the JavaScript engine
    // is being used from someplace other than the mongo shell (e.g. map-reduce).
    _shouldRetryWrites = function _shouldRetryWrites() {
        return false;
    };
}

if (typeof _shouldUseImplicitSessions === 'undefined') {
    // We ensure the _shouldUseImplicitSessions() function is always defined, in case the JavaScript
    // engine is being used from someplace other than the mongo shell (e.g. map-reduce). If the
    // function was not defined, implicit sessions are disabled to prevent unnecessary sessions from
    // being created.
    _shouldUseImplicitSessions = function _shouldUseImplicitSessions() {
        return false;
    };
}

shellPrintHelper = function(x) {
    if (typeof (x) == "undefined") {
        return;
    }

    if (x == __magicNoPrint)
        return;

    if (x == null) {
        print("null");
        return;
    }

    if (x === MinKey || x === MaxKey)
        return x.tojson();

    if (typeof x != "object")
        return print(x);

    var p = x.shellPrint;
    if (typeof p == "function")
        return x.shellPrint();

    var p = x.tojson;
    if (typeof p == "function")
        print(x.tojson());
    else
        print(tojson(x));
};

shellAutocomplete = function(
    /*prefix*/) {  // outer scope function called on init. Actual function at end
    var universalMethods =
        "constructor prototype toString valueOf toLocaleString hasOwnProperty propertyIsEnumerable"
            .split(' ');

    var builtinMethods = {};  // uses constructor objects as keys
    builtinMethods[Array] =
        "length concat join pop push reverse shift slice sort splice unshift indexOf lastIndexOf every filter forEach map some isArray reduce reduceRight"
            .split(' ');
    builtinMethods[Boolean] = "".split(' ');  // nothing more than universal methods
    builtinMethods[Date] =
        "getDate getDay getFullYear getHours getMilliseconds getMinutes getMonth getSeconds getTime getTimezoneOffset getUTCDate getUTCDay getUTCFullYear getUTCHours getUTCMilliseconds getUTCMinutes getUTCMonth getUTCSeconds getYear parse setDate setFullYear setHours setMilliseconds setMinutes setMonth setSeconds setTime setUTCDate setUTCFullYear setUTCHours setUTCMilliseconds setUTCMinutes setUTCMonth setUTCSeconds setYear toDateString toGMTString toISOString toLocaleDateString toLocaleTimeString toTimeString toUTCString UTC now"
            .split(' ');
    if (typeof JSON != "undefined") {  // JSON is new in V8
        builtinMethods["[object JSON]"] = "parse stringify".split(' ');
    }
    builtinMethods[Math] =
        "E LN2 LN10 LOG2E LOG10E PI SQRT1_2 SQRT2 abs acos asin atan atan2 ceil cos exp floor log max min pow random round sin sqrt tan"
            .split(' ');
    builtinMethods[Number] =
        "MAX_VALUE MIN_VALUE NEGATIVE_INFINITY POSITIVE_INFINITY toExponential toFixed toPrecision"
            .split(' ');
    builtinMethods[RegExp] =
        "global ignoreCase lastIndex multiline source compile exec test".split(' ');
    builtinMethods[String] =
        "length charAt charCodeAt concat fromCharCode indexOf lastIndexOf match replace search slice split substr substring toLowerCase toUpperCase trim trimLeft trimRight"
            .split(' ');
    builtinMethods[Function] = "call apply bind".split(' ');
    builtinMethods[Object] =
        "bsonsize create defineProperty defineProperties getPrototypeOf keys seal freeze preventExtensions isSealed isFrozen isExtensible getOwnPropertyDescriptor getOwnPropertyNames"
            .split(' ');

    builtinMethods[Mongo] = "find update insert remove".split(' ');
    builtinMethods[BinData] = "hex base64 length subtype".split(' ');

    var extraGlobals =
        "Infinity NaN undefined null true false decodeURI decodeURIComponent encodeURI encodeURIComponent escape eval isFinite isNaN parseFloat parseInt unescape Array Boolean Date Math Number RegExp String print load gc MinKey MaxKey Mongo NumberInt NumberLong ObjectId DBPointer UUID BinData HexData MD5 Map Timestamp JSON"
            .split(' ');
    if (typeof NumberDecimal !== 'undefined') {
        extraGlobals[extraGlobals.length] = "NumberDecimal";
    }

    var isPrivate = function(name) {
        if (shellAutocomplete.showPrivate)
            return false;
        if (name == '_id')
            return false;
        if (name[0] == '_')
            return true;
        if (name[name.length - 1] == '_')
            return true;  // some native functions have an extra name_ method
        return false;
    };

    var customComplete = function(obj) {
        try {
            if (obj.__proto__.constructor.autocomplete) {
                var ret = obj.constructor.autocomplete(obj);
                if (ret.constructor != Array) {
                    print("\nautocompleters must return real Arrays");
                    return [];
                }
                return ret;
            } else {
                return [];
            }
        } catch (e) {
            // print( e ); // uncomment if debugging custom completers
            return [];
        }
    };

    var worker = function(prefix) {
        var global = (function() {
                         return this;
                     }).call();  // trick to get global object

        var curObj = global;
        var parts = prefix.split('.');
        for (var p = 0; p < parts.length - 1; p++) {  // doesn't include last part
            curObj = curObj[parts[p]];
            if (curObj == null)
                return [];
        }

        var lastPrefix = parts[parts.length - 1] || '';
        var lastPrefixLowercase = lastPrefix.toLowerCase();
        var beginning = parts.slice(0, parts.length - 1).join('.');
        if (beginning.length)
            beginning += '.';

        var possibilities =
            new Array().concat(universalMethods,
                               Object.keySet(curObj),
                               Object.keySet(curObj.__proto__),
                               builtinMethods[curObj] || [],  // curObj is a builtin constructor
                               builtinMethods[curObj.__proto__.constructor] ||
                                   [],  // curObj is made from a builtin constructor
                               curObj == global ? extraGlobals : [],
                               customComplete(curObj));

        var noDuplicates =
            {};  // see http://dreaminginjavascript.wordpress.com/2008/08/22/eliminating-duplicates/
        for (var i = 0; i < possibilities.length; i++) {
            var p = possibilities[i];
            if (typeof (curObj[p]) == "undefined" && curObj != global)
                continue;  // extraGlobals aren't in the global object
            if (p.length == 0 || p.length < lastPrefix.length)
                continue;
            if (lastPrefix[0] != '_' && isPrivate(p))
                continue;
            if (p.match(/^[0-9]+$/))
                continue;  // don't array number indexes
            if (p.substr(0, lastPrefix.length).toLowerCase() != lastPrefixLowercase)
                continue;

            var completion = beginning + p;
            if (curObj[p] && curObj[p].constructor == Function && p != 'constructor')
                completion += '(';

            noDuplicates[completion] = 0;
        }

        var ret = [];
        for (var i in noDuplicates)
            ret.push(i);

        return ret;
    };

    // this is the actual function that gets assigned to shellAutocomplete
    return function(prefix) {
        try {
            __autocomplete__ = worker(prefix).sort();
        } catch (e) {
            print("exception during autocomplete: " + tojson(e.message));
            __autocomplete__ = [];
        }
    };
}();

shellAutocomplete.showPrivate = false;  // toggle to show (useful when working on internals)

shellHelper = function(command, rest, shouldPrint) {
    command = command.trim();
    var args = rest.trim().replace(/\s*;$/, "").split("\s+");

    if (!shellHelper[command])
        throw Error("no command [" + command + "]");

    var res = shellHelper[command].apply(null, args);
    if (shouldPrint) {
        shellPrintHelper(res);
    }
    return res;
};

shellHelper.use = function(dbname) {
    var s = "" + dbname;
    if (s == "") {
        print("bad use parameter");
        return;
    }
    globalThis.db = globalThis.db.getSiblingDB(dbname);
    print("switched to db " + globalThis.db.getName());
};

shellHelper.set = function(str) {
    if (str == "") {
        print("bad use parameter");
        return;
    }
    tokens = str.split(" ");
    param = tokens[0];
    value = tokens[1];

    if (value == undefined)
        value = true;
    // value comes in as a string..
    if (value == "true")
        value = true;
    if (value == "false")
        value = false;

    if (param == "verbose") {
        _verboseShell = value;
    }
    print("set " + param + " to " + value);
};

shellHelper.it = function() {
    if (typeof (___it___) == "undefined" || ___it___ == null) {
        print("no cursor");
        return;
    }
    shellPrintHelper(___it___);
};

shellHelper.show = function(what) {
    assert(typeof what == "string");

    var args = what.split(/\s+/);
    what = args[0];
    args = args.splice(1);

    var messageIndent = "        ";

    if (what == "profile") {
        if (globalThis.db.system.profile.count() == 0) {
            print("db.system.profile is empty");
            print("Use db.setProfilingLevel(2) will enable profiling");
            print("Use db.system.profile.find() to show raw profile entries");
        } else {
            print();
            globalThis.db.system.profile.find({millis: {$gt: 0}})
                .sort({$natural: -1})
                .limit(5)
                .forEach(function(x) {
                    print("" + x.op + "\t" + x.ns + " " + x.millis + "ms " +
                          String(x.ts).substring(0, 24));
                    var l = "";
                    for (var z in x) {
                        if (z == "op" || z == "ns" || z == "millis" || z == "ts")
                            continue;

                        var val = x[z];
                        var mytype = typeof (val);

                        if (mytype == "string" || mytype == "number")
                            l += z + ":" + val + " ";
                        else if (mytype == "object")
                            l += z + ":" + tojson(val) + " ";
                        else if (mytype == "boolean")
                            l += z + " ";
                        else
                            l += z + ":" + val + " ";
                    }
                    print(l);
                    print("\n");
                });
        }
        return "";
    }

    if (what == "users") {
        globalThis.db.getUsers().forEach(printjson);
        return "";
    }

    if (what == "roles") {
        globalThis.db.getRoles({showBuiltinRoles: true}).forEach(printjson);
        return "";
    }

    if (what == "collections" || what == "tables") {
        globalThis.db.getCollectionInfos({}, true, true).forEach(function(infoObj) {
            print(infoObj.name);
        });
        return "";
    }

    if (what == "dbs" || what == "databases") {
        var mongo = globalThis.db.getMongo();
        var dbs;
        try {
            dbs = mongo.getDBs(globalThis.db.getSession(), undefined, false);
        } catch (ex) {
            // Unable to get detailed information, retry name-only.
            mongo.getDBs(globalThis.db.getSession(), undefined, true).forEach(function(x) {
                print(x);
            });
            return "";
        }

        var dbinfo = [];
        var maxNameLength = 0;
        var maxGbDigits = 0;

        dbs.databases.forEach(function(x) {
            var sizeStr = (x.sizeOnDisk / 1024 / 1024 / 1024).toFixed(3);
            var nameLength = x.name.length;
            var gbDigits = sizeStr.indexOf(".");

            if (nameLength > maxNameLength)
                maxNameLength = nameLength;
            if (gbDigits > maxGbDigits)
                maxGbDigits = gbDigits;

            dbinfo.push({
                name: x.name,
                size: x.sizeOnDisk,
                empty: x.empty,
                size_str: sizeStr,
                name_size: nameLength,
                gb_digits: gbDigits
            });
        });

        dbinfo.sort(compareOn('name'));
        dbinfo.forEach(function(db) {
            var namePadding = maxNameLength - db.name_size;
            var sizePadding = maxGbDigits - db.gb_digits;
            var padding = Array(namePadding + sizePadding + 3).join(" ");
            if (db.size > 1) {
                print(db.name + padding + db.size_str + "GB");
            } else if (db.empty) {
                print(db.name + padding + "(empty)");
            } else {
                print(db.name);
            }
        });

        return "";
    }

    if (what == "log") {
        var n = "global";
        if (args.length > 0)
            n = args[0];

        var res = globalThis.db.adminCommand({getLog: n});
        if (!res.ok) {
            print("Error while trying to show " + n + " log: " + res.errmsg);
            return "";
        }
        for (var i = 0; i < res.log.length; i++) {
            print(res.log[i]);
        }
        return "";
    }

    if (what == "logs") {
        var res = globalThis.db.adminCommand({getLog: "*"});
        if (!res.ok) {
            print("Error while trying to show logs: " + res.errmsg);
            return "";
        }
        for (var i = 0; i < res.names.length; i++) {
            print(res.names[i]);
        }
        return "";
    }

    if (what == "startupWarnings") {
        var dbDeclared, ex;
        try {
            // !!db essentially casts db to a boolean
            // Will throw a reference exception if db hasn't been declared.
            dbDeclared = !!globalThis.db;
        } catch (ex) {
            dbDeclared = false;
        }
        if (dbDeclared) {
            var res = globalThis.db.getSiblingDB("admin")._runCommandWithoutApiStrict(
                {getLog: "startupWarnings"});
            if (res.ok) {
                if (res.log.length == 0) {
                    return "";
                }
                print("---");
                print("The server generated these startup warnings when booting: ");
                for (var i = 0; i < res.log.length; i++) {
                    var logOut;
                    try {
                        var parsedLog = JSON.parse(res.log[i]);
                        var linePrefix = messageIndent + parsedLog.t["$date"] + ": ";
                        logOut = linePrefix + parsedLog.msg + "\n";
                        if (parsedLog.attr) {
                            for (var attr in parsedLog.attr) {
                                logOut += linePrefix + messageIndent + attr + ": " +
                                    parsedLog.attr[attr] + "\n";
                            }
                        }
                    } catch (err) {
                        // err is intentionally unused here
                        logOut = res.log[i];
                    }
                    print(logOut);
                }
                print("---");
                return "";
            } else if (res.errmsg == "no such cmd: getLog") {
                // Don't print if the command is not available
                return "";
            } else if (res.code == 13 /*unauthorized*/ || res.errmsg == "unauthorized" ||
                       res.errmsg == "need to login") {
                // Don't print if startupWarnings command failed due to auth
                return "";
            } else {
                print("Error while trying to show server startup warnings: " + res.errmsg);
                return "";
            }
        } else {
            print("Cannot show startupWarnings, \"db\" is not set");
            return "";
        }
    }

    if (what == "automationNotices") {
        var dbDeclared, ex;
        try {
            // !!db essentially casts db to a boolean
            // Will throw a reference exception if db hasn't been declared.
            dbDeclared = !!globalThis.db;
        } catch (ex) {
            dbDeclared = false;
        }

        if (dbDeclared) {
            var res = globalThis.db._helloOrLegacyHello({forShell: 1});
            if (!res.ok) {
                print("Note: Cannot determine if automation is active");
                return "";
            }

            if (res.hasOwnProperty("automationServiceDescriptor")) {
                print("Note: This server is managed by automation service '" +
                      res.automationServiceDescriptor + "'.");
                print(
                    "Note: Many administrative actions are inappropriate, and may be automatically reverted.");
                return "";
            }

            return "";

        } else {
            print("Cannot show automationNotices, \"db\" is not set");
            return "";
        }
    }

    if (what == "freeMonitoring") {
        var dbDeclared, ex;
        try {
            // !!db essentially casts db to a boolean
            // Will throw a reference exception if db hasn't been declared.
            dbDeclared = !!globalThis.db;
        } catch (ex) {
            dbDeclared = false;
        }

        if (dbDeclared) {
            const freemonStatus = globalThis.db.adminCommand({getFreeMonitoringStatus: 1});

            if (freemonStatus.ok) {
                if (freemonStatus.state == 'enabled' &&
                    freemonStatus.hasOwnProperty('userReminder')) {
                    print("---");
                    print(freemonStatus.userReminder);
                    print("---");
                } else if (freemonStatus.state === 'undecided') {
                    //print(
                    //    "---\n" + messageIndent +
                    //    "Enable MongoDB's free cloud-based monitoring service, which will then receive and display\n" +
                    //    messageIndent +
                    //    "metrics about your deployment (disk utilization, CPU, operation statistics, etc).\n" +
                    //    "\n" + messageIndent +
                    //    "The monitoring data will be available on a MongoDB website with a unique URL accessible to you\n" +
                    //    messageIndent +
                    //    "and anyone you share the URL with. MongoDB may use this information to make product\n" +
                    //    messageIndent +
                    //    "improvements and to suggest MongoDB products and deployment options to you.\n" +
                    //    "\n" + messageIndent +
                    //    "To enable free monitoring, run the following command: db.enableFreeMonitoring()\n" +
                    //    messageIndent +
                    //    "To permanently disable this reminder, run the following command: db.disableFreeMonitoring()\n" +
                    //    "---\n");
                }
            }

            return "";
        } else {
            print("Cannot show freeMonitoring, \"db\" is not set");
            return "";
        }
    }

    if (what == "nonGenuineMongoDBCheck") {
        let matchesKnownImposterSignature = false;

        // A MongoDB emulation service offered by a company
        // responsible for a certain disk operating system.
        try {
            const buildInfo = globalThis.db._runCommandWithoutApiStrict({buildInfo: 1});
            if (buildInfo.hasOwnProperty('_t')) {
                matchesKnownImposterSignature = true;
            }
        } catch (e) {
            // Don't do anything here. Just throw the error away.
        }

        // A MongoDB emulation service offered by a company named
        // after some sort of minor river or something.
        if (!matchesKnownImposterSignature) {
            try {
                const cmdLineOpts = globalThis.db.adminCommand({getCmdLineOpts: 1});
                if (cmdLineOpts.hasOwnProperty('errmsg') &&
                    cmdLineOpts.errmsg.indexOf('not supported') !== -1) {
                    matchesKnownImposterSignature = true;
                }
            } catch (e) {
                // Don't do anything here. Just throw the error away.
            }
        }

        if (matchesKnownImposterSignature) {
            print("\n" +
                  "Warning: Non-Genuine MongoDB Detected\n\n" +

                  "This server or service appears to be an emulation of MongoDB " +
                  "rather than an official MongoDB product.\n\n" +

                  "Some documented MongoDB features may work differently, " +
                  "be entirely missing or incomplete, " +
                  "or have unexpected performance characteristics.\n\n" +

                  "To learn more please visit: " +
                  "https://dochub.mongodb.org/core/non-genuine-mongodb-server-warning.\n");
        }

        return "";
    }

    throw Error("don't know how to show [" + what + "]");
};

__promptWrapper__ = function(promptFunction) {
    // Call promptFunction directly if the global "db" is not defined, e.g. --nodb.
    if (typeof globalThis.db === 'undefined' || !(globalThis.db instanceof DB)) {
        __prompt__ = promptFunction();
        return;
    }

    // Stash the global "db" for the prompt function to make sure the session
    // of the global "db" isn't accessed by the prompt function.
    let originalDB = globalThis.db;
    try {
        globalThis.db = originalDB.getMongo().getDB(originalDB.getName());
        // Setting db._session to be a _DummyDriverSession instance makes it so that
        // a logical session id isn't included in the hello and replSetGetStatus
        // commands and therefore won't interfere with the session associated with the
        // global "db" object.
        globalThis.db._session = new _DummyDriverSession(globalThis.db.getMongo());
        __prompt__ = promptFunction();
    } finally {
        globalThis.db = originalDB;
    }
};

Math.sigFig = function(x, N) {
    if (!N) {
        N = 3;
    }
    var p = Math.pow(10, N - Math.ceil(Math.log(Math.abs(x)) / Math.log(10)));
    return Math.round(x * p) / p;
};

var Random = (function() {
    var initialized = false;
    var errorMsg = "The random number generator hasn't been seeded yet; " +
        "call Random.setRandomSeed()";

    function isInitialized() {
        return initialized;
    }

    // Set the random generator seed.
    function srand(s) {
        initialized = true;
        return _srand(s);
    }

    // Set the random generator seed & print the result.
    function setRandomSeed(s) {
        var seed = srand(s);
        print("setting random seed: " + seed);
    }

    // Generate a random number 0 <= r < 1.
    function rand() {
        if (!initialized) {
            throw new Error(errorMsg);
        }
        return _rand();
    }

    // Generate a random integer 0 <= r < n.
    function randInt(n) {
        if (!initialized) {
            throw new Error(errorMsg);
        }
        return Math.floor(rand() * n);
    }

    // Generate a random value from the exponential distribution with the specified mean.
    function genExp(mean) {
        if (!initialized) {
            throw new Error(errorMsg);
        }
        var r = rand();
        if (r == 0) {
            r = rand();
            if (r == 0) {
                r = 0.000001;
            }
        }
        return -Math.log(r) * mean;
    }

    /**
     * Generate a random value from the normal distribution with specified 'mean' and
     * 'standardDeviation'.
     */
    function genNormal(mean, standardDeviation) {
        if (!initialized) {
            throw new Error(errorMsg);
        }
        // See http://en.wikipedia.org/wiki/Marsaglia_polar_method
        while (true) {
            var x = (2 * rand()) - 1;
            var y = (2 * rand()) - 1;
            var s = (x * x) + (y * y);

            if (s > 0 && s < 1) {
                var standardNormal = x * Math.sqrt(-2 * Math.log(s) / s);
                return mean + (standardDeviation * standardNormal);
            }
        }
    }

    return {
        genExp: genExp,
        genNormal: genNormal,
        isInitialized: isInitialized,
        rand: rand,
        randInt: randInt,
        setRandomSeed: setRandomSeed,
        srand: srand,
    };
})();

/**
 * Compares Timestamp objects. Returns -1 if ts1 is 'earlier' than ts2, 1 if 'later'
 * and 0 if equal.
 */
function timestampCmp(ts1, ts2) {
    if (ts1.getTime() == ts2.getTime()) {
        if (ts1.getInc() < ts2.getInc()) {
            return -1;
        } else if (ts1.getInc() > ts2.getInc()) {
            return 1;
        } else {
            return 0;
        }
    } else if (ts1.getTime() < ts2.getTime()) {
        return -1;
    } else {
        return 1;
    }
}

Geo = {};
Geo.distance = function(a, b) {
    var ax = null;
    var ay = null;
    var bx = null;
    var by = null;

    for (var key in a) {
        if (ax == null)
            ax = a[key];
        else if (ay == null)
            ay = a[key];
    }

    for (var key in b) {
        if (bx == null)
            bx = b[key];
        else if (by == null)
            by = b[key];
    }

    return Math.sqrt(Math.pow(by - ay, 2) + Math.pow(bx - ax, 2));
};

Geo.sphereDistance = function(a, b) {
    var ax = null;
    var ay = null;
    var bx = null;
    var by = null;

    // TODO swap order of x and y when done on server
    for (var key in a) {
        if (ax == null)
            ax = a[key] * (Math.PI / 180);
        else if (ay == null)
            ay = a[key] * (Math.PI / 180);
    }

    for (var key in b) {
        if (bx == null)
            bx = b[key] * (Math.PI / 180);
        else if (by == null)
            by = b[key] * (Math.PI / 180);
    }

    var sin_x1 = Math.sin(ax), cos_x1 = Math.cos(ax);
    var sin_y1 = Math.sin(ay), cos_y1 = Math.cos(ay);
    var sin_x2 = Math.sin(bx), cos_x2 = Math.cos(bx);
    var sin_y2 = Math.sin(by), cos_y2 = Math.cos(by);

    var cross_prod = (cos_y1 * cos_x1 * cos_y2 * cos_x2) + (cos_y1 * sin_x1 * cos_y2 * sin_x2) +
        (sin_y1 * sin_y2);

    if (cross_prod >= 1 || cross_prod <= -1) {
        // fun with floats
        assert(Math.abs(cross_prod) - 1 < 1e-6);
        return cross_prod > 0 ? 0 : Math.PI;
    }

    return Math.acos(cross_prod);
};

rs = function() {
    return "try rs.help()";
};

/**
 * This method is intended to aid in the writing of tests. It takes a host's address, desired state,
 * and replicaset and waits either timeout milliseconds or until that reaches the desired state.
 *
 * It should be used instead of awaitRSClientHost when there is no MongoS with a connection to the
 * replica set.
 */
_awaitRSHostViaRSMonitor = function(hostAddr, desiredState, rsName, timeout) {
    timeout = timeout || 60 * 1000;

    if (desiredState == undefined) {
        desiredState = {ok: true};
    }

    print("Awaiting " + hostAddr + " to be " + tojson(desiredState) + " in " +
          " rs " + rsName);

    var tests = 0;
    assert.soon(
        function() {
            var stats = _replMonitorStats(rsName);
            if (tests++ % 10 == 0) {
                printjson(stats);
            }

            for (var i = 0; i < stats.length; i++) {
                var node = stats[i];
                printjson(node);
                if (node["addr"] !== hostAddr)
                    continue;

                // Check that *all* hostAddr properties match desiredState properties
                var stateReached = true;
                for (var prop in desiredState) {
                    if (isObject(desiredState[prop])) {
                        if (!friendlyEqual(sortDoc(desiredState[prop]), sortDoc(node[prop]))) {
                            stateReached = false;
                            break;
                        }
                    } else if (node[prop] !== desiredState[prop]) {
                        stateReached = false;
                        break;
                    }
                }
                if (stateReached) {
                    printjson(stats);
                    return true;
                }
            }
            return false;
        },
        "timed out waiting for replica set member: " + hostAddr +
            " to reach state: " + tojson(desiredState),
        timeout);
};

rs.help = function() {
    print(
        "\trs.status()                                     { replSetGetStatus : 1 } checks repl set status");
    print(
        "\trs.initiate()                                   { replSetInitiate : null } initiates set with default settings");
    print(
        "\trs.initiate(cfg)                                { replSetInitiate : cfg } initiates set with configuration cfg");
    print(
        "\trs.conf()                                       get the current configuration object from local.system.replset");
    print(
        "\trs.reconfig(cfg, opts)                          updates the configuration of a running replica set with cfg, using the given opts (disconnects)");
    print(
        "\trs.reconfigForPSASet(memberIndex, cfg, opts)    updates the configuration of a Primary-Secondary-Arbiter (PSA) replica set while preserving majority writes");
    print(
        "\t                                                    memberIndex: index of the node being updated; cfg: the desired new config; opts: options passed in with the reconfig");
    print(
        "\t                                                    Not to be used with every configuration");
    print(
        "\t                                                    For more information, visit: https://docs.mongodb.com/manual/reference/method/rs.reconfigForPSASet/");
    print(
        "\trs.add(hostportstr)                             add a new member to the set with default attributes (disconnects)");
    print(
        "\trs.add(membercfgobj)                            add a new member to the set with extra attributes (disconnects)");
    print(
        "\trs.addArb(hostportstr)                          add a new member which is arbiterOnly:true (disconnects)");
    print("\trs.stepDown([stepdownSecs, catchUpSecs])        step down as primary (disconnects)");
    print(
        "\trs.syncFrom(hostportstr)                        make a secondary sync from the given member");
    print(
        "\trs.freeze(secs)                                 make a node ineligible to become primary for the time specified");
    print(
        "\trs.remove(hostportstr)                          remove a host from the replica set (disconnects)");
    print("\trs.secondaryOk()                                allow queries on secondary nodes");
    print();
    print("\trs.printReplicationInfo()                       check oplog size and time range");
    print(
        "\trs.printSecondaryReplicationInfo()              check replica set members and replication lag");
    print("\tdb.isMaster()                                   check who is primary");
    print("\tdb.hello()                                      check who is primary");
    print();
    print("\treconfiguration helpers disconnect from the database so the shell will display");
    print("\tan error, even if the command succeeds.");
};
rs.slaveOk = function(value) {
    print(
        "WARNING: slaveOk() is deprecated and may be removed in the next major release. Please use secondaryOk() instead.");
    return globalThis.db.getMongo().setSecondaryOk(value);
};

rs.secondaryOk = function(value) {
    return globalThis.db.getMongo().setSecondaryOk(value);
};

rs.status = function() {
    return globalThis.db._adminCommand("replSetGetStatus");
};
rs.isMaster = function() {
    return globalThis.db.isMaster();
};
rs.hello = function() {
    return globalThis.db.hello();
};
rs.initiate = function(c) {
    return globalThis.db._adminCommand({replSetInitiate: c});
};
rs.printSlaveReplicationInfo = function() {
    print(
        "WARNING: printSlaveReplicationInfo is deprecated and may be removed in the next major release. Please use printSecondaryReplicationInfo instead.");
    return globalThis.db.printSecondaryReplicationInfo();
};
rs.printSecondaryReplicationInfo = function() {
    return globalThis.db.printSecondaryReplicationInfo();
};
rs.printReplicationInfo = function() {
    return globalThis.db.printReplicationInfo();
};
rs._runCmd = function(c) {
    // after the command, catch the disconnect and reconnect if necessary
    var res = null;
    try {
        res = globalThis.db.adminCommand(c);
    } catch (e) {
        if (isNetworkError(e)) {
            if (reconnect(db)) {
                print("reconnected to server after rs command (which is normal)");
            } else {
                print("failed to reconnect to server after:" + e);
            }
        } else {
            print("shell got exception during repl set operation: " + e);
            print(
                "in some circumstances, the primary steps down and closes connections on a reconfig");
        }
        return "";
    }
    return res;
};
rs.reconfig = function(cfg, options) {
    cfg.version = rs.conf().version + 1;
    cmd = {replSetReconfig: cfg};
    for (var i in options) {
        cmd[i] = options[i];
    }
    return this._runCmd(cmd);
};

_validateMemberIndex = function(memberIndex, newConfig) {
    const newMemberConfig = newConfig.members[memberIndex];
    assert(newMemberConfig, `Node at index ${memberIndex} does not exist in the new config`);
    assert.eq(1,
              newMemberConfig.votes,
              `Node at index ${memberIndex} must have {votes: 1} in the new config`);

    // Use memberId to compare nodes across configs.
    const memberId = newMemberConfig._id;
    const oldConfig = rs.conf();
    const oldMemberConfig = oldConfig.members.find(member => member._id === memberId);

    // If the node doesn't exist in the old config, we are adding it as a new node. Skip validating
    // the node in the old config.
    if (!oldMemberConfig) {
        return;
    }

    assert(!oldMemberConfig.votes,
           `Node at index ${memberIndex} must have {votes: 0} in the old config`);
};

rs.reconfigForPSASet = function(memberIndex, cfg, options) {
    _validateMemberIndex(memberIndex, cfg);

    const memberPriority = cfg.members[memberIndex].priority;
    print(
        `Running first reconfig to give member at index ${memberIndex} { votes: 1, priority: 0 }`);
    cfg.members[memberIndex].votes = 1;
    cfg.members[memberIndex].priority = 0;
    let res = rs.reconfig(cfg, options);
    if (!res.ok) {
        return res;
    }

    print(`Running second reconfig to give member at index ${memberIndex} { priority: ${
        memberPriority} }`);
    cfg.members[memberIndex].priority = memberPriority;

    // If the first reconfig added a new node, the second config will not succeed until the
    // automatic reconfig to remove the 'newlyAdded' field is completed. Retry the second reconfig
    // until it succeeds in that case.
    assert.soon(() => {
        res = rs.reconfig(cfg, options);
        return res.ok;
    });
    return res;
};
rs.add = function(hostport, arb) {
    let res;
    let self = this;

    assert.soon(function() {
        var cfg = hostport;

        var local = globalThis.db.getSiblingDB("local");
        assert(local.system.replset.count() <= 1,
               "error: local.system.replset has unexpected contents");
        var c = local.system.replset.findOne();
        assert(c, "no config object retrievable from local.system.replset");

        const attemptedVersion = c.version++;

        var max = 0;
        for (var i in c.members) {
            // Omit 'newlyAdded' field if it exists in the config.
            delete c.members[i].newlyAdded;
            if (c.members[i]._id > max)
                max = c.members[i]._id;
        }
        if (isString(hostport)) {
            cfg = {_id: max + 1, host: hostport};
            if (arb)
                cfg.arbiterOnly = true;
        } else if (arb == true) {
            throw Error(
                "Expected first parameter to be a host-and-port string of arbiter, but got " +
                tojson(hostport));
        }

        if (cfg._id == null) {
            cfg._id = max + 1;
        }
        c.members.push(cfg);

        res = self._runCmd({replSetReconfig: c});
        if (res === "") {
            // _runCmd caught an exception.
            return true;
        }
        if (res.ok) {
            return true;
        }
        if (res.code === ErrorCodes.ConfigurationInProgress ||
            res.code === ErrorCodes.CurrentConfigNotCommittedYet) {
            return false;  // keep retrying
        }
        if (res.code === ErrorCodes.NewReplicaSetConfigurationIncompatible) {
            // We will retry only if this error was due to our config version being too low.
            const cfgState = local.system.replset.findOne();
            if (cfgState.version >= attemptedVersion) {
                return false;  // keep retrying
            }
        }
        // Take no action on other errors.
        return true;
    }, () => tojson(res), 10 * 60 * 1000 /* timeout */, 200 /* interval */);

    return res;
};
rs.syncFrom = function(host) {
    return globalThis.db._adminCommand({replSetSyncFrom: host});
};
rs.stepDown = function(stepdownSecs, catchUpSecs) {
    var cmdObj = {replSetStepDown: stepdownSecs === undefined ? 60 : stepdownSecs};
    if (catchUpSecs !== undefined) {
        cmdObj['secondaryCatchUpPeriodSecs'] = catchUpSecs;
    }
    return globalThis.db._adminCommand(cmdObj);
};
rs.freeze = function(secs) {
    return globalThis.db._adminCommand({replSetFreeze: secs});
};
rs.addArb = function(hn) {
    return this.add(hn, true);
};

rs.conf = function() {
    var resp = globalThis.db._adminCommand({replSetGetConfig: 1});
    if (resp.ok && !(resp.errmsg) && resp.config)
        return resp.config;
    else if (resp.errmsg && resp.errmsg.startsWith("no such cmd"))
        return globalThis.db.getSiblingDB("local").system.replset.findOne();
    throw new Error("Could not retrieve replica set config: " + tojson(resp));
};
rs.config = rs.conf;

rs.remove = function(hn) {
    var local = globalThis.db.getSiblingDB("local");
    assert(local.system.replset.count() <= 1,
           "error: local.system.replset has unexpected contents");
    var c = local.system.replset.findOne();
    assert(c, "no config object retrievable from local.system.replset");
    c.version++;

    for (var i in c.members) {
        if (c.members[i].host == hn) {
            c.members.splice(i, 1);
            return globalThis.db._adminCommand({replSetReconfig: c});
        }
    }

    return "error: couldn't find " + hn + " in " + tojson(c.members);
};

rs.debug = {};

rs.debug.nullLastOpWritten = function(primary, secondary) {
    var p = connect(primary + "/local");
    var s = connect(secondary + "/local");
    s.getMongo().setSecondaryOk();

    var secondToLast = s.oplog.rs.find().sort({$natural: -1}).limit(1).next();
    var last = p.runCommand({
        findAndModify: "oplog.rs",
        query: {ts: {$gt: secondToLast.ts}},
        sort: {$natural: 1},
        update: {$set: {op: "n"}}
    });

    if (!last.value.o || !last.value.o._id) {
        print("couldn't find an _id?");
    } else {
        last.value.o = {_id: last.value.o._id};
    }

    print("nulling out this op:");
    printjson(last);
};

rs.debug.getLastOpWritten = function(server) {
    var s = globalThis.db.getSiblingDB("local");
    if (server) {
        s = connect(server + "/local");
    }
    s.getMongo().setSecondaryOk();

    return s.oplog.rs.find().sort({$natural: -1}).limit(1).next();
};

rs.isValidOpTime = function(opTime) {
    let timestampIsValid = (opTime.hasOwnProperty("ts") && (opTime.ts !== Timestamp(0, 0)));
    let termIsValid = (opTime.hasOwnProperty("t") && (opTime.t != -1));

    return timestampIsValid && termIsValid;
};

/**
 * Compares OpTimes in the format {ts:Timestamp, t:NumberLong}.
 * Returns -1 if ot1 is 'earlier' than ot2, 1 if 'later' and 0 if equal.
 */
rs.compareOpTimes = function(ot1, ot2) {
    if (!globalThis.rs.isValidOpTime(ot1) || !globalThis.rs.isValidOpTime(ot2)) {
        throw Error("invalid optimes, received: " + tojson(ot1) + " and " + tojson(ot2));
    }

    if (ot1.t > ot2.t) {
        return 1;
    } else if (ot1.t < ot2.t) {
        return -1;
    } else {
        return timestampCmp(ot1.ts, ot2.ts);
    }
};

help = shellHelper.help = function(x) {
    if (x == "mr") {
        print("\nSee also http://dochub.mongodb.org/core/mapreduce");
        print("\nfunction mapf() {");
        print("  // 'this' holds current document to inspect");
        print("  emit(key, value);");
        print("}");
        print("\nfunction reducef(key,value_array) {");
        print("  return reduced_value;");
        print("}");
        print("\ndb.mycollection.mapReduce(mapf, reducef[, options])");
        print("\noptions");
        print("{[query : <query filter object>]");
        print(" [, sort : <sort the query.  useful for optimization>]");
        print(" [, limit : <number of objects to return from collection>]");
        print(" [, out : <output-collection name>]");
        print(" [, keeptemp: <true|false>]");
        print(" [, finalize : <finalizefunction>]");
        print(" [, scope : <object where fields go into javascript global scope >]");
        print(" [, verbose : true]}\n");
        return;
    } else if (x == "connect") {
        print(
            "\nNormally one specifies the server on the mongo shell command line.  Run mongo --help to see those options.");
        print("Additional connections may be opened:\n");
        print("    var x = new Mongo('host[:port]');");
        print("    var mydb = x.getDB('mydb');");
        print("  or");
        print("    var mydb = connect('host[:port]/mydb');");
        return;
    } else if (x == "keys") {
        print("Tab completion and command history is available at the command prompt.\n");
        print("Some emacs keystrokes are available too:");
        print("  Ctrl-A start of line");
        print("  Ctrl-E end of line");
        print("  Ctrl-K del to end of line");
        print("\nMulti-line commands");
        print(
            "You can enter a multi line javascript expression.  If parens, braces, etc. are not closed, you will see a new line ");
        print(
            "beginning with '...' characters.  Type the rest of your expression.  Press Ctrl-C to abort the data entry if you");
        print("get stuck.\n");
    } else if (x == "misc") {
        print("\tb = new BinData(subtype,base64str)  create a BSON BinData value");
        print("\tb.subtype()                         the BinData subtype (0..255)");
        print("\tb.length()                          length of the BinData data in bytes");
        print("\tb.hex()                             the data as a hex encoded string");
        print("\tb.base64()                          the data as a base 64 encoded string");
        print("\tb.toString()");
        print();
        print(
            "\tb = HexData(subtype,hexstr)         create a BSON BinData value from a hex string");
        print("\tb = UUID(hexstr)                    create a BSON BinData value of UUID subtype");
        print("\tb = MD5(hexstr)                     create a BSON BinData value of MD5 subtype");
        print(
            "\t\"hexstr\"                            string, sequence of hex characters (no 0x prefix)");
        print();
        print("\to = new ObjectId()                  create a new ObjectId");
        print(
            "\to.getTimestamp()                    return timestamp derived from first 32 bits of the OID");
        print("\to.isObjectId");
        print("\to.toString()");
        print("\to.equals(otherid)");
        print();
        print(
            "\td = ISODate()                       like Date() but behaves more intuitively when used");
        print(
            "\td = ISODate('YYYY-MM-DD hh:mm:ss')    without an explicit \"new \" prefix on construction");
        return;
    } else if (x == "admin") {
        print("\tls([path])                      list files");
        print("\tpwd()                           returns current directory");
        print("\tlistFiles([path])               returns file list");
        print("\thostname()                      returns name of this host");
        print("\tcat(fname)                      returns contents of text file as a string");
        print("\tremoveFile(f)                   delete a file or directory");
        print("\tload(jsfilename)                load and execute a .js file");
        print("\trun(program[, args...])         spawn a program and wait for its completion");
        print("\trunProgram(program[, args...])  same as run(), above");
        print("\tsleep(m)                        sleep m milliseconds");
        print("\tgetMemInfo()                    diagnostic");
        return;
    } else if (x == "test") {
        print("\tMongoRunner.runMongod(args)   DELETES DATA DIR and then starts mongod");
        print("\t                              returns a connection to the new server");
        return;
    } else if (x == "") {
        print("\t" +
              "db.help()                    help on db methods");
        print("\t" +
              "db.mycoll.help()             help on collection methods");
        print("\t" +
              "sh.help()                    sharding helpers");
        print("\t" +
              "rs.help()                    replica set helpers");
        print("\t" +
              "help admin                   administrative help");
        print("\t" +
              "help connect                 connecting to a db help");
        print("\t" +
              "help keys                    key shortcuts");
        print("\t" +
              "help misc                    misc things to know");
        print("\t" +
              "help mr                      mapreduce");
        print();
        print("\t" +
              "show dbs                     show database names");
        print("\t" +
              "show collections             show collections in current database");
        print("\t" +
              "show users                   show users in current database");
        print(
            "\t" +
            "show profile                 show most recent system.profile entries with time >= 1ms");
        print("\t" +
              "show logs                    show the accessible logger names");
        print(
            "\t" +
            "show log [name]              prints out the last segment of log in memory, 'global' is default");
        print("\t" +
              "use <db_name>                set current database");
        print("\t" +
              "db.mycoll.find()             list objects in collection mycoll");
        print("\t" +
              "db.mycoll.find( { a : 1 } )  list objects in mycoll where a == 1");
        print(
            "\t" +
            "it                           result of the last line evaluated; use to further iterate");
        print("\t" +
              "DBQuery.shellBatchSize = x   set default number of items to display on shell");
        print("\t" +
              "exit                         quit the mongo shell");
    } else
        print("unknown help option");
};<|MERGE_RESOLUTION|>--- conflicted
+++ resolved
@@ -146,11 +146,11 @@
     return ErrorCodes.isRetriableError(errorOrResponse);
 }
 
-<<<<<<< HEAD
 // Check if node is PSMDB or enterprise
 function isPSMDBOrEnterprise(buildInfo) {
     return "psmdbVersion" in buildInfo || buildInfo.modules.includes("enterprise");
-=======
+}
+
 /**
  * Run the passed function and catch any network error, otherwise throw the exception back to the
  * caller.
@@ -166,7 +166,6 @@
         }
         throw e;
     }
->>>>>>> b9907665
 }
 
 // Please consider using bsonWoCompare instead of this as much as possible.
