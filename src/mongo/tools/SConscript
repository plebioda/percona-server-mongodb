--- conflicted
+++ resolved
@@ -30,9 +30,7 @@
         '$BUILD_DIR/mongo/util/signal_handlers',
     ],
     AIB_COMPONENT='dist-test',
-<<<<<<< HEAD
 )
-
 perconadecrypt = env.Program(
     target='perconadecrypt',
     source=[
@@ -46,12 +44,4 @@
         '$BUILD_DIR/mongo/db/encryption/encryption_vault',
         '$BUILD_DIR/mongo/util/options_parser/options_parser_init',
     ],
-)
-
-
-if get_option("install-mode") != "hygienic":
-    env.Install("#/", perconadecrypt)
-    env.Install("#/", mongobridge)
-=======
-)
->>>>>>> e072f834
+)