Import("env")

env = env.Clone()

env.SConscript(
    dirs=[
        'mongobridge',
        'mongo_tidy_checks',
    ],
    exports=[
        'env',
    ],
<<<<<<< HEAD
    AIB_COMPONENT='mongobridge',
    AIB_COMPONENTS_EXTRA=[
        "dist-test",
    ],
)
perconadecrypt = env.Program(
    target='perconadecrypt',
    source=[
        'perconadecrypt.cpp',
        'perconadecrypt_options.cpp',
        'perconadecrypt_options.idl',
        'perconadecrypt_options_init.cpp'
    ],
    LIBDEPS=[
        '$BUILD_DIR/mongo/db/encryption/encryption_options',
        '$BUILD_DIR/mongo/db/encryption/key',
        '$BUILD_DIR/mongo/util/options_parser/options_parser_init',
    ],
    AIB_COMPONENT='perconadecrypt',
=======
>>>>>>> d824f5a6
)<|MERGE_RESOLUTION|>--- conflicted
+++ resolved
@@ -10,12 +10,8 @@
     exports=[
         'env',
     ],
-<<<<<<< HEAD
-    AIB_COMPONENT='mongobridge',
-    AIB_COMPONENTS_EXTRA=[
-        "dist-test",
-    ],
 )
+
 perconadecrypt = env.Program(
     target='perconadecrypt',
     source=[
@@ -30,6 +26,4 @@
         '$BUILD_DIR/mongo/util/options_parser/options_parser_init',
     ],
     AIB_COMPONENT='perconadecrypt',
-=======
->>>>>>> d824f5a6
-)+)
