--- conflicted
+++ resolved
@@ -19,56 +19,6 @@
 
 env.InjectThirdParty("asio")
 
-<<<<<<< HEAD
-js_engine_ver = get_option("js-engine") if get_option("server-js") == "on" else "none"
-
-module_list = ",\n".join(['"{0}"_sd'.format(x) for x in env["MONGO_MODULES"]])
-psmdb_pro_feature_list = ",\n".join(['"{0}"_sd'.format(x) for x in env["PSMDB_PRO_FEATURES"]])
-
-
-# Render the MONGO_BUILDINFO_ENVIRONMENT_DATA dict into an initializer for a
-# `std::vector<VersionInfoInterface::BuildInfoField>`.
-def fmtBuildInfo(data):
-    def fmtBool(val):
-        return "true" if val else "false"
-
-    def fmtStr(val):
-        return 'R"({0})"_sd'.format(val.replace("\\", r"\\"))
-
-    def fmtObj(obj):
-        return "{{{}, {}, {}, {}}}".format(
-            fmtStr(obj["key"]),
-            fmtStr(env.subst(obj["value"])),
-            fmtBool(obj["inBuildInfo"]),
-            fmtBool(obj["inVersion"]),
-        )
-
-    return ",\n".join([fmtObj(obj) for _, obj in data.items()])
-
-
-buildInfoInitializer = fmtBuildInfo(env["MONGO_BUILDINFO_ENVIRONMENT_DATA"])
-
-generatedVersionFile = env.Substfile(
-    "version_constants.h.in",
-    SUBST_DICT=[
-        ("@mongo_version@", env["MONGO_VERSION"]),
-        ("@mongo_version_major@", version_parts[0]),
-        ("@mongo_version_minor@", version_parts[1]),
-        ("@mongo_version_patch@", version_parts[2]),
-        ("@mongo_version_extra@", version_parts[3]),
-        ("@mongo_version_extra_str@", version_extra),
-        ("@mongo_git_hash@", env["MONGO_GIT_HASH"]),
-        ("@buildinfo_js_engine@", js_engine_ver),
-        ("@buildinfo_allocator@", env["MONGO_ALLOCATOR"]),
-        ("@buildinfo_modules@", module_list),
-        ("@buildinfo_psmdb_pro_features@", psmdb_pro_feature_list),
-        ("@buildinfo_environment_data@", buildInfoInitializer),
-    ],
-)
-env.Alias("generated-sources", generatedVersionFile)
-
-=======
->>>>>>> 19da98ea
 if env.TargetOSIs("windows"):
     enterpriseEnv = env.Clone().InjectModule("enterprise")
     generatedResourceConstantFile = enterpriseEnv.Substfile(
