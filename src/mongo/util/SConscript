--- conflicted
+++ resolved
@@ -24,12 +24,8 @@
 
 js_engine_ver = get_option("js-engine") if get_option("server-js") == "on" else "none"
 
-<<<<<<< HEAD
-module_list = ',\n'.join(['"{0}"_sd'.format(x) for x in env['MONGO_MODULES']])
-psmdb_pro_feature_list = ',\n'.join(['"{0}"_sd'.format(x) for x in env['PSMDB_PRO_FEATURES']])
-=======
 module_list = ",\n".join(['"{0}"_sd'.format(x) for x in env["MONGO_MODULES"]])
->>>>>>> 978cb58c
+psmdb_pro_feature_list = ",\n".join(['"{0}"_sd'.format(x) for x in env["PSMDB_PRO_FEATURES"]])
 
 
 # Render the MONGO_BUILDINFO_ENVIRONMENT_DATA dict into an initializer for a
@@ -57,20 +53,6 @@
 generatedVersionFile = env.Substfile(
     "version_constants.h.in",
     SUBST_DICT=[
-<<<<<<< HEAD
-        ('@mongo_version@', env['MONGO_VERSION']),
-        ('@mongo_version_major@', version_parts[0]),
-        ('@mongo_version_minor@', version_parts[1]),
-        ('@mongo_version_patch@', version_parts[2]),
-        ('@mongo_version_extra@', version_parts[3]),
-        ('@mongo_version_extra_str@', version_extra),
-        ('@mongo_git_hash@', env['MONGO_GIT_HASH']),
-        ('@buildinfo_js_engine@', js_engine_ver),
-        ('@buildinfo_allocator@', env['MONGO_ALLOCATOR']),
-        ('@buildinfo_modules@', module_list),
-        ('@buildinfo_psmdb_pro_features@', psmdb_pro_feature_list),
-        ('@buildinfo_environment_data@', buildInfoInitializer),
-=======
         ("@mongo_version@", env["MONGO_VERSION"]),
         ("@mongo_version_major@", version_parts[0]),
         ("@mongo_version_minor@", version_parts[1]),
@@ -81,8 +63,8 @@
         ("@buildinfo_js_engine@", js_engine_ver),
         ("@buildinfo_allocator@", env["MONGO_ALLOCATOR"]),
         ("@buildinfo_modules@", module_list),
+        ("@buildinfo_psmdb_pro_features@", psmdb_pro_feature_list),
         ("@buildinfo_environment_data@", buildInfoInitializer),
->>>>>>> 978cb58c
     ],
 )
 env.Alias("generated-sources", generatedVersionFile)
