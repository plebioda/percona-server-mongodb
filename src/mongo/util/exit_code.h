/** @file mongo/util/exit_code.h
 *
 * Mongo exit codes.
 */

/*    Copyright 2009 10gen Inc.
 *
 *    This program is free software: you can redistribute it and/or  modify
 *    it under the terms of the GNU Affero General Public License, version 3,
 *    as published by the Free Software Foundation.
 *
 *    This program is distributed in the hope that it will be useful,
 *    but WITHOUT ANY WARRANTY; without even the implied warranty of
 *    MERCHANTABILITY or FITNESS FOR A PARTICULAR PURPOSE.  See the
 *    GNU Affero General Public License for more details.
 *
 *    You should have received a copy of the GNU Affero General Public License
 *    along with this program.  If not, see <http://www.gnu.org/licenses/>.
 *
 *    As a special exception, the copyright holders give permission to link the
 *    code of portions of this program with the OpenSSL library under certain
 *    conditions as described in each individual source file and distribute
 *    linked combinations including the program with the OpenSSL library. You
 *    must comply with the GNU Affero General Public License in all respects
 *    for all of the code used other than as permitted herein. If you modify
 *    file(s) with this exception, you may extend this exception to your
 *    version of the file(s), but you are not obligated to do so. If you do not
 *    wish to do so, delete this exception statement from your version. If you
 *    delete this exception statement from all source files in the program,
 *    then also delete it in the license file.
 */

#pragma once

namespace mongo {

enum ExitCode : int {
    EXIT_CLEAN = 0,
    EXIT_BADOPTIONS = 2,
    EXIT_REPLICATION_ERROR = 3,
    EXIT_NEED_UPGRADE = 4,
    EXIT_SHARDING_ERROR = 5,
    EXIT_KILL = 12,
    EXIT_ABRUPT = 14,
    EXIT_NTSERVICE_ERROR = 20,
    EXIT_JAVA = 21,
    EXIT_OOM_MALLOC = 42,
    EXIT_OOM_REALLOC = 43,
    EXIT_FS = 45,
    EXIT_CLOCK_SKEW = 47,  // OpTime clock skew, deprecated
    EXIT_NET_ERROR = 48,
    EXIT_WINDOWS_SERVICE_STOP = 49,
    EXIT_POSSIBLE_CORRUPTION =
        60,  // this means we detected a possible corruption situation, like a buf overflow
<<<<<<< HEAD
    EXIT_WATCHDOG = 61,   // Internal Watchdog has terminated mongod
    EXIT_AUDIT_ERROR = 70,
=======
    EXIT_WATCHDOG = 61,  // Internal Watchdog has terminated mongod
    EXIT_NEED_DOWNGRADE =
        62,  // The current binary version is not appropriate to run on the existing datafiles.
>>>>>>> b7b60625
    EXIT_UNCAUGHT = 100,  // top level exception that wasn't caught
    EXIT_TEST = 101
};

}  // namespace mongo<|MERGE_RESOLUTION|>--- conflicted
+++ resolved
@@ -52,14 +52,10 @@
     EXIT_WINDOWS_SERVICE_STOP = 49,
     EXIT_POSSIBLE_CORRUPTION =
         60,  // this means we detected a possible corruption situation, like a buf overflow
-<<<<<<< HEAD
-    EXIT_WATCHDOG = 61,   // Internal Watchdog has terminated mongod
-    EXIT_AUDIT_ERROR = 70,
-=======
     EXIT_WATCHDOG = 61,  // Internal Watchdog has terminated mongod
     EXIT_NEED_DOWNGRADE =
         62,  // The current binary version is not appropriate to run on the existing datafiles.
->>>>>>> b7b60625
+    EXIT_AUDIT_ERROR = 70,
     EXIT_UNCAUGHT = 100,  // top level exception that wasn't caught
     EXIT_TEST = 101
 };
