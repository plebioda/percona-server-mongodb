--- conflicted
+++ resolved
@@ -28,14 +28,11 @@
             '#src/third_party/cares/platform/${TARGET_OS}_${TARGET_ARCH}/install/include'
         ],
     },
-<<<<<<< HEAD
+    'croaring': {'CPPPATH': ['#src/third_party/croaring/dist'], },
     'percona_incl': {'CPPPATH': ['#/src/third_party/install/include'], },
     'libarchive': {'CPPPATH': ['#/src/third_party/libarchive' + libarchiveSuffix], },
     'libkmip': {'CPPPATH': ['#/src/third_party/libkmip' + libkmipSuffix + '/libkmip/include'], },
     'kmippp' : {'CPPPATH': ['#/src/third_party/libkmip' + libkmipSuffix], },
-=======
-    'croaring': {'CPPPATH': ['#src/third_party/croaring/dist'], },
->>>>>>> 5bb2647c
     'fmt': {'CPPPATH': ['#src/third_party/fmt/dist/include'], },
     'immer': {'CPPPATH': ['#src/third_party/immer/dist'], },
     's2': {'CPPPATH': ['#src/third_party/s2'], },
