/*-
 * Copyright (c) 2014-2019 MongoDB, Inc.
 * Copyright (c) 2008-2014 WiredTiger, Inc.
 *	All rights reserved.
 *
 * See the file LICENSE for redistribution information.
 */

#include "wt_internal.h"

/*
 * ext_collate --
 *     Call the collation function (external API version).
 */
static int
ext_collate(WT_EXTENSION_API *wt_api, WT_SESSION *wt_session, WT_COLLATOR *collator, WT_ITEM *first,
  WT_ITEM *second, int *cmpp)
{
    WT_CONNECTION_IMPL *conn;
    WT_SESSION_IMPL *session;

    conn = (WT_CONNECTION_IMPL *)wt_api->conn;
    if ((session = (WT_SESSION_IMPL *)wt_session) == NULL)
        session = conn->default_session;

    WT_RET(__wt_compare(session, collator, first, second, cmpp));

    return (0);
}

/*
 * ext_collator_config --
 *     Given a configuration, configure the collator (external API version).
 */
static int
ext_collator_config(WT_EXTENSION_API *wt_api, WT_SESSION *wt_session, const char *uri,
  WT_CONFIG_ARG *cfg_arg, WT_COLLATOR **collatorp, int *ownp)
{
    WT_CONFIG_ITEM cval, metadata;
    WT_CONNECTION_IMPL *conn;
    WT_SESSION_IMPL *session;
    const char **cfg;

    conn = (WT_CONNECTION_IMPL *)wt_api->conn;
    if ((session = (WT_SESSION_IMPL *)wt_session) == NULL)
        session = conn->default_session;

    /* The default is a standard lexicographic comparison. */
    if ((cfg = (const char **)cfg_arg) == NULL)
        return (0);

    WT_CLEAR(cval);
    WT_RET_NOTFOUND_OK(__wt_config_gets_none(session, cfg, "collator", &cval));
    if (cval.len == 0)
        return (0);

    WT_CLEAR(metadata);
    WT_RET_NOTFOUND_OK(__wt_config_gets(session, cfg, "app_metadata", &metadata));
    return (__wt_collator_config(session, uri, &cval, &metadata, collatorp, ownp));
}

/*
 * __collator_confchk --
 *     Check for a valid custom collator.
 */
static int
__collator_confchk(WT_SESSION_IMPL *session, WT_CONFIG_ITEM *cname, WT_COLLATOR **collatorp)
{
    WT_CONNECTION_IMPL *conn;
    WT_NAMED_COLLATOR *ncoll;

    *collatorp = NULL;

    if (cname->len == 0 || WT_STRING_MATCH("none", cname->str, cname->len))
        return (0);

    conn = S2C(session);
    TAILQ_FOREACH (ncoll, &conn->collqh, q)
        if (WT_STRING_MATCH(ncoll->name, cname->str, cname->len)) {
            *collatorp = ncoll->collator;
            return (0);
        }
    WT_RET_MSG(session, EINVAL, "unknown collator '%.*s'", (int)cname->len, cname->str);
}

/*
 * __wt_collator_config --
 *     Configure a custom collator.
 */
int
__wt_collator_config(WT_SESSION_IMPL *session, const char *uri, WT_CONFIG_ITEM *cname,
  WT_CONFIG_ITEM *metadata, WT_COLLATOR **collatorp, int *ownp)
{
    WT_COLLATOR *collator;

    *collatorp = NULL;
    *ownp = 0;

    WT_RET(__collator_confchk(session, cname, &collator));
    if (collator == NULL)
        return (0);

    if (collator->customize != NULL)
        WT_RET(collator->customize(collator, &session->iface, uri, metadata, collatorp));

    if (*collatorp == NULL)
        *collatorp = collator;
    else
        *ownp = 1;

    return (0);
}

/*
 * __conn_add_collator --
 *     WT_CONNECTION->add_collator method.
 */
static int
__conn_add_collator(
  WT_CONNECTION *wt_conn, const char *name, WT_COLLATOR *collator, const char *config)
{
    WT_CONNECTION_IMPL *conn;
    WT_DECL_RET;
    WT_NAMED_COLLATOR *ncoll;
    WT_SESSION_IMPL *session;

    ncoll = NULL;

    conn = (WT_CONNECTION_IMPL *)wt_conn;
    CONNECTION_API_CALL(conn, session, add_collator, config, cfg);
    WT_UNUSED(cfg);

    if (strcmp(name, "none") == 0)
        WT_ERR_MSG(session, EINVAL, "invalid name for a collator: %s", name);

    WT_ERR(__wt_calloc_one(session, &ncoll));
    WT_ERR(__wt_strdup(session, name, &ncoll->name));
    ncoll->collator = collator;

    __wt_spin_lock(session, &conn->api_lock);
    TAILQ_INSERT_TAIL(&conn->collqh, ncoll, q);
    ncoll = NULL;
    __wt_spin_unlock(session, &conn->api_lock);

err:
    if (ncoll != NULL) {
        __wt_free(session, ncoll->name);
        __wt_free(session, ncoll);
    }

    API_END_RET_NOTFOUND_MAP(session, ret);
}

/*
 * __wt_conn_remove_collator --
 *     Remove collator added by WT_CONNECTION->add_collator, only used internally.
 */
int
__wt_conn_remove_collator(WT_SESSION_IMPL *session)
{
    WT_CONNECTION_IMPL *conn;
    WT_DECL_RET;
    WT_NAMED_COLLATOR *ncoll;

    conn = S2C(session);

    while ((ncoll = TAILQ_FIRST(&conn->collqh)) != NULL) {
        /* Remove from the connection's list, free memory. */
        TAILQ_REMOVE(&conn->collqh, ncoll, q);
        /* Call any termination method. */
        if (ncoll->collator->terminate != NULL)
            WT_TRET(ncoll->collator->terminate(ncoll->collator, (WT_SESSION *)session));

        __wt_free(session, ncoll->name);
        __wt_free(session, ncoll);
    }

    return (ret);
}

/*
 * __compressor_confchk --
 *     Validate the compressor.
 */
static int
__compressor_confchk(WT_SESSION_IMPL *session, WT_CONFIG_ITEM *cval, WT_COMPRESSOR **compressorp)
{
    WT_CONNECTION_IMPL *conn;
    WT_NAMED_COMPRESSOR *ncomp;

    *compressorp = NULL;

    if (cval->len == 0 || WT_STRING_MATCH("none", cval->str, cval->len))
        return (0);

    conn = S2C(session);
    TAILQ_FOREACH (ncomp, &conn->compqh, q)
        if (WT_STRING_MATCH(ncomp->name, cval->str, cval->len)) {
            *compressorp = ncomp->compressor;
            return (0);
        }
    WT_RET_MSG(session, EINVAL, "unknown compressor '%.*s'", (int)cval->len, cval->str);
}

/*
 * __wt_compressor_config --
 *     Given a configuration, configure the compressor.
 */
int
__wt_compressor_config(WT_SESSION_IMPL *session, WT_CONFIG_ITEM *cval, WT_COMPRESSOR **compressorp)
{
    return (__compressor_confchk(session, cval, compressorp));
}

/*
 * __conn_add_compressor --
 *     WT_CONNECTION->add_compressor method.
 */
static int
__conn_add_compressor(
  WT_CONNECTION *wt_conn, const char *name, WT_COMPRESSOR *compressor, const char *config)
{
    WT_CONNECTION_IMPL *conn;
    WT_DECL_RET;
    WT_NAMED_COMPRESSOR *ncomp;
    WT_SESSION_IMPL *session;

    ncomp = NULL;

    conn = (WT_CONNECTION_IMPL *)wt_conn;
    CONNECTION_API_CALL(conn, session, add_compressor, config, cfg);
    WT_UNUSED(cfg);

    if (strcmp(name, "none") == 0)
        WT_ERR_MSG(session, EINVAL, "invalid name for a compressor: %s", name);

    WT_ERR(__wt_calloc_one(session, &ncomp));
    WT_ERR(__wt_strdup(session, name, &ncomp->name));
    ncomp->compressor = compressor;

    __wt_spin_lock(session, &conn->api_lock);
    TAILQ_INSERT_TAIL(&conn->compqh, ncomp, q);
    ncomp = NULL;
    __wt_spin_unlock(session, &conn->api_lock);

err:
    if (ncomp != NULL) {
        __wt_free(session, ncomp->name);
        __wt_free(session, ncomp);
    }

    API_END_RET_NOTFOUND_MAP(session, ret);
}

/*
 * __wt_conn_remove_compressor --
 *     remove compressor added by WT_CONNECTION->add_compressor, only used internally.
 */
int
__wt_conn_remove_compressor(WT_SESSION_IMPL *session)
{
    WT_CONNECTION_IMPL *conn;
    WT_DECL_RET;
    WT_NAMED_COMPRESSOR *ncomp;

    conn = S2C(session);

    while ((ncomp = TAILQ_FIRST(&conn->compqh)) != NULL) {
        /* Remove from the connection's list, free memory. */
        TAILQ_REMOVE(&conn->compqh, ncomp, q);
        /* Call any termination method. */
        if (ncomp->compressor->terminate != NULL)
            WT_TRET(ncomp->compressor->terminate(ncomp->compressor, (WT_SESSION *)session));

        __wt_free(session, ncomp->name);
        __wt_free(session, ncomp);
    }

    return (ret);
}

/*
 * __conn_add_data_source --
 *     WT_CONNECTION->add_data_source method.
 */
static int
__conn_add_data_source(
  WT_CONNECTION *wt_conn, const char *prefix, WT_DATA_SOURCE *dsrc, const char *config)
{
    WT_CONNECTION_IMPL *conn;
    WT_DECL_RET;
    WT_NAMED_DATA_SOURCE *ndsrc;
    WT_SESSION_IMPL *session;

    ndsrc = NULL;

    conn = (WT_CONNECTION_IMPL *)wt_conn;
    CONNECTION_API_CALL(conn, session, add_data_source, config, cfg);
    WT_UNUSED(cfg);

    WT_ERR(__wt_calloc_one(session, &ndsrc));
    WT_ERR(__wt_strdup(session, prefix, &ndsrc->prefix));
    ndsrc->dsrc = dsrc;

    /* Link onto the environment's list of data sources. */
    __wt_spin_lock(session, &conn->api_lock);
    TAILQ_INSERT_TAIL(&conn->dsrcqh, ndsrc, q);
    ndsrc = NULL;
    __wt_spin_unlock(session, &conn->api_lock);

err:
    if (ndsrc != NULL) {
        __wt_free(session, ndsrc->prefix);
        __wt_free(session, ndsrc);
    }

    API_END_RET_NOTFOUND_MAP(session, ret);
}

/*
 * __wt_conn_remove_data_source --
 *     Remove data source added by WT_CONNECTION->add_data_source.
 */
int
__wt_conn_remove_data_source(WT_SESSION_IMPL *session)
{
    WT_CONNECTION_IMPL *conn;
    WT_DECL_RET;
    WT_NAMED_DATA_SOURCE *ndsrc;

    conn = S2C(session);

    while ((ndsrc = TAILQ_FIRST(&conn->dsrcqh)) != NULL) {
        /* Remove from the connection's list, free memory. */
        TAILQ_REMOVE(&conn->dsrcqh, ndsrc, q);
        /* Call any termination method. */
        if (ndsrc->dsrc->terminate != NULL)
            WT_TRET(ndsrc->dsrc->terminate(ndsrc->dsrc, (WT_SESSION *)session));

        __wt_free(session, ndsrc->prefix);
        __wt_free(session, ndsrc);
    }

    return (ret);
}

/*
 * __encryptor_confchk --
 *     Validate the encryptor.
 */
static int
__encryptor_confchk(
  WT_SESSION_IMPL *session, WT_CONFIG_ITEM *cval, WT_NAMED_ENCRYPTOR **nencryptorp)
{
    WT_CONNECTION_IMPL *conn;
    WT_NAMED_ENCRYPTOR *nenc;

    if (nencryptorp != NULL)
        *nencryptorp = NULL;

    if (cval->len == 0 || WT_STRING_MATCH("none", cval->str, cval->len))
        return (0);

    conn = S2C(session);
    TAILQ_FOREACH (nenc, &conn->encryptqh, q)
        if (WT_STRING_MATCH(nenc->name, cval->str, cval->len)) {
            if (nencryptorp != NULL)
                *nencryptorp = nenc;
            return (0);
        }

    WT_RET_MSG(session, EINVAL, "unknown encryptor '%.*s'", (int)cval->len, cval->str);
}

/*
 * __wt_encryptor_config --
 *     Given a configuration, configure the encryptor.
 */
int
__wt_encryptor_config(WT_SESSION_IMPL *session, WT_CONFIG_ITEM *cval, WT_CONFIG_ITEM *keyid,
  WT_CONFIG_ARG *cfg_arg, WT_KEYED_ENCRYPTOR **kencryptorp)
{
<<<<<<< HEAD
	WT_CONNECTION_IMPL *conn;
	WT_DECL_RET;
	WT_ENCRYPTOR *custom, *encryptor;
	WT_KEYED_ENCRYPTOR *kenc;
	WT_NAMED_ENCRYPTOR *nenc;
	uint64_t bucket, hash;

	*kencryptorp = NULL;

	kenc = NULL;
	conn = S2C(session);

	__wt_spin_lock(session, &conn->encryptor_lock);

	WT_ERR(__encryptor_confchk(session, cval, &nenc));
	if (nenc == NULL) {
		if (keyid->len != 0)
			WT_ERR_MSG(session, EINVAL, "encryption.keyid "
			    "requires encryption.name to be set");
		goto out;
	}

	/*
	 * Check if encryption is set on the connection.  If
	 * someone wants encryption on a table, it needs to be
	 * configured on the database as well.
	 */
	if (conn->kencryptor == NULL && kencryptorp != &conn->kencryptor)
		WT_ERR_MSG(session, EINVAL, "table encryption "
		    "requires connection encryption to be set");
	hash = __wt_hash_city64(keyid->str, keyid->len);
	bucket = hash % WT_HASH_ARRAY_SIZE;
	TAILQ_FOREACH(kenc, &nenc->keyedhashqh[bucket], q)
		if (WT_STRING_MATCH(kenc->keyid, keyid->str, keyid->len)) {
			encryptor = kenc->encryptor;
			if (encryptor->sessioncreate != NULL) {
				WT_ERR(encryptor->sessioncreate(encryptor, &session->iface,
					cfg_arg));
			}
			goto out;
		}

	WT_ERR(__wt_calloc_one(session, &kenc));
	WT_ERR(__wt_strndup(session, keyid->str, keyid->len, &kenc->keyid));
	encryptor = nenc->encryptor;
	if (encryptor->customize != NULL) {
		custom = NULL;
		WT_ERR(encryptor->customize(encryptor, &session->iface,
		    cfg_arg, &custom));
		if (custom != NULL) {
			kenc->owned = 1;
			encryptor = custom;
		}
	}
	WT_ERR(encryptor->sizing(encryptor, &session->iface,
	    &kenc->size_const));
	kenc->encryptor = encryptor;
	TAILQ_INSERT_HEAD(&nenc->keyedqh, kenc, q);
	TAILQ_INSERT_HEAD(&nenc->keyedhashqh[bucket], kenc, hashq);

out:	__wt_spin_unlock(session, &conn->encryptor_lock);
	*kencryptorp = kenc;
	return (0);

err:	if (kenc != NULL) {
		__wt_free(session, kenc->keyid);
		__wt_free(session, kenc);
	}
	__wt_spin_unlock(session, &conn->encryptor_lock);
	return (ret);
=======
    WT_CONNECTION_IMPL *conn;
    WT_DECL_RET;
    WT_ENCRYPTOR *custom, *encryptor;
    WT_KEYED_ENCRYPTOR *kenc;
    WT_NAMED_ENCRYPTOR *nenc;
    uint64_t bucket, hash;

    *kencryptorp = NULL;

    kenc = NULL;
    conn = S2C(session);

    __wt_spin_lock(session, &conn->encryptor_lock);

    WT_ERR(__encryptor_confchk(session, cval, &nenc));
    if (nenc == NULL) {
        if (keyid->len != 0)
            WT_ERR_MSG(session, EINVAL,
              "encryption.keyid "
              "requires encryption.name to be set");
        goto out;
    }

    /*
     * Check if encryption is set on the connection. If someone wants encryption on a table, it
     * needs to be configured on the database as well.
     */
    if (conn->kencryptor == NULL && kencryptorp != &conn->kencryptor)
        WT_ERR_MSG(session, EINVAL,
          "table encryption "
          "requires connection encryption to be set");
    hash = __wt_hash_city64(keyid->str, keyid->len);
    bucket = hash % WT_HASH_ARRAY_SIZE;
    TAILQ_FOREACH (kenc, &nenc->keyedhashqh[bucket], q)
        if (WT_STRING_MATCH(kenc->keyid, keyid->str, keyid->len))
            goto out;

    WT_ERR(__wt_calloc_one(session, &kenc));
    WT_ERR(__wt_strndup(session, keyid->str, keyid->len, &kenc->keyid));
    encryptor = nenc->encryptor;
    if (encryptor->customize != NULL) {
        custom = NULL;
        WT_ERR(encryptor->customize(encryptor, &session->iface, cfg_arg, &custom));
        if (custom != NULL) {
            kenc->owned = 1;
            encryptor = custom;
        }
    }
    WT_ERR(encryptor->sizing(encryptor, &session->iface, &kenc->size_const));
    kenc->encryptor = encryptor;
    TAILQ_INSERT_HEAD(&nenc->keyedqh, kenc, q);
    TAILQ_INSERT_HEAD(&nenc->keyedhashqh[bucket], kenc, hashq);

out:
    __wt_spin_unlock(session, &conn->encryptor_lock);
    *kencryptorp = kenc;
    return (0);

err:
    if (kenc != NULL) {
        __wt_free(session, kenc->keyid);
        __wt_free(session, kenc);
    }
    __wt_spin_unlock(session, &conn->encryptor_lock);
    return (ret);
>>>>>>> 33621eab
}

/*
 * __conn_add_encryptor --
 *     WT_CONNECTION->add_encryptor method.
 */
static int
__conn_add_encryptor(
  WT_CONNECTION *wt_conn, const char *name, WT_ENCRYPTOR *encryptor, const char *config)
{
    WT_CONNECTION_IMPL *conn;
    WT_DECL_RET;
    WT_NAMED_ENCRYPTOR *nenc;
    WT_SESSION_IMPL *session;
    int i;

    nenc = NULL;

    conn = (WT_CONNECTION_IMPL *)wt_conn;
    CONNECTION_API_CALL(conn, session, add_encryptor, config, cfg);
    WT_UNUSED(cfg);

    if (strcmp(name, "none") == 0)
        WT_ERR_MSG(session, EINVAL, "invalid name for an encryptor: %s", name);

    if (encryptor->encrypt == NULL || encryptor->decrypt == NULL || encryptor->sizing == NULL)
        WT_ERR_MSG(session, EINVAL, "encryptor: %s: required callbacks not set", name);

    /*
     * Verify that terminate is set if customize is set. We could relax this restriction and give an
     * error if customize returns an encryptor and terminate is not set. That seems more prone to
     * mistakes.
     */
    if (encryptor->customize != NULL && encryptor->terminate == NULL)
        WT_ERR_MSG(session, EINVAL, "encryptor: %s: has customize but no terminate", name);

    WT_ERR(__wt_calloc_one(session, &nenc));
    WT_ERR(__wt_strdup(session, name, &nenc->name));
    nenc->encryptor = encryptor;
    TAILQ_INIT(&nenc->keyedqh);
    for (i = 0; i < WT_HASH_ARRAY_SIZE; i++)
        TAILQ_INIT(&nenc->keyedhashqh[i]);

    TAILQ_INSERT_TAIL(&conn->encryptqh, nenc, q);
    nenc = NULL;

err:
    if (nenc != NULL) {
        __wt_free(session, nenc->name);
        __wt_free(session, nenc);
    }

    API_END_RET_NOTFOUND_MAP(session, ret);
}

/*
 * __wt_conn_remove_encryptor --
 *     remove encryptors added by WT_CONNECTION->add_encryptor, only used internally.
 */
int
__wt_conn_remove_encryptor(WT_SESSION_IMPL *session)
{
    WT_CONNECTION_IMPL *conn;
    WT_DECL_RET;
    WT_KEYED_ENCRYPTOR *kenc;
    WT_NAMED_ENCRYPTOR *nenc;

    conn = S2C(session);

    while ((nenc = TAILQ_FIRST(&conn->encryptqh)) != NULL) {
        /* Remove from the connection's list, free memory. */
        TAILQ_REMOVE(&conn->encryptqh, nenc, q);
        while ((kenc = TAILQ_FIRST(&nenc->keyedqh)) != NULL) {
            /* Remove from the connection's list, free memory. */
            TAILQ_REMOVE(&nenc->keyedqh, kenc, q);
            /* Call any termination method. */
            if (kenc->owned && kenc->encryptor->terminate != NULL)
                WT_TRET(kenc->encryptor->terminate(kenc->encryptor, (WT_SESSION *)session));

            __wt_free(session, kenc->keyid);
            __wt_free(session, kenc);
        }

        /* Call any termination method. */
        if (nenc->encryptor->terminate != NULL)
            WT_TRET(nenc->encryptor->terminate(nenc->encryptor, (WT_SESSION *)session));

        __wt_free(session, nenc->name);
        __wt_free(session, nenc);
    }
    return (ret);
}

/*
 * __conn_add_extractor --
 *     WT_CONNECTION->add_extractor method.
 */
static int
__conn_add_extractor(
  WT_CONNECTION *wt_conn, const char *name, WT_EXTRACTOR *extractor, const char *config)
{
    WT_CONNECTION_IMPL *conn;
    WT_DECL_RET;
    WT_NAMED_EXTRACTOR *nextractor;
    WT_SESSION_IMPL *session;

    nextractor = NULL;

    conn = (WT_CONNECTION_IMPL *)wt_conn;
    CONNECTION_API_CALL(conn, session, add_extractor, config, cfg);
    WT_UNUSED(cfg);

    if (strcmp(name, "none") == 0)
        WT_ERR_MSG(session, EINVAL, "invalid name for an extractor: %s", name);

    WT_ERR(__wt_calloc_one(session, &nextractor));
    WT_ERR(__wt_strdup(session, name, &nextractor->name));
    nextractor->extractor = extractor;

    __wt_spin_lock(session, &conn->api_lock);
    TAILQ_INSERT_TAIL(&conn->extractorqh, nextractor, q);
    nextractor = NULL;
    __wt_spin_unlock(session, &conn->api_lock);

err:
    if (nextractor != NULL) {
        __wt_free(session, nextractor->name);
        __wt_free(session, nextractor);
    }

    API_END_RET_NOTFOUND_MAP(session, ret);
}

/*
 * __extractor_confchk --
 *     Check for a valid custom extractor.
 */
static int
__extractor_confchk(WT_SESSION_IMPL *session, WT_CONFIG_ITEM *cname, WT_EXTRACTOR **extractorp)
{
    WT_CONNECTION_IMPL *conn;
    WT_NAMED_EXTRACTOR *nextractor;

    *extractorp = NULL;

    if (cname->len == 0 || WT_STRING_MATCH("none", cname->str, cname->len))
        return (0);

    conn = S2C(session);
    TAILQ_FOREACH (nextractor, &conn->extractorqh, q)
        if (WT_STRING_MATCH(nextractor->name, cname->str, cname->len)) {
            *extractorp = nextractor->extractor;
            return (0);
        }
    WT_RET_MSG(session, EINVAL, "unknown extractor '%.*s'", (int)cname->len, cname->str);
}

/*
 * __wt_extractor_config --
 *     Given a configuration, configure the extractor.
 */
int
__wt_extractor_config(WT_SESSION_IMPL *session, const char *uri, const char *config,
  WT_EXTRACTOR **extractorp, int *ownp)
{
    WT_CONFIG_ITEM cname;
    WT_EXTRACTOR *extractor;

    *extractorp = NULL;
    *ownp = 0;

    WT_RET_NOTFOUND_OK(__wt_config_getones_none(session, config, "extractor", &cname));
    if (cname.len == 0)
        return (0);

    WT_RET(__extractor_confchk(session, &cname, &extractor));
    if (extractor == NULL)
        return (0);

    if (extractor->customize != NULL) {
        WT_RET(__wt_config_getones(session, config, "app_metadata", &cname));
        WT_RET(extractor->customize(extractor, &session->iface, uri, &cname, extractorp));
    }

    if (*extractorp == NULL)
        *extractorp = extractor;
    else
        *ownp = 1;

    return (0);
}

/*
 * __wt_conn_remove_extractor --
 *     Remove extractor added by WT_CONNECTION->add_extractor, only used internally.
 */
int
__wt_conn_remove_extractor(WT_SESSION_IMPL *session)
{
    WT_CONNECTION_IMPL *conn;
    WT_DECL_RET;
    WT_NAMED_EXTRACTOR *nextractor;

    conn = S2C(session);

    while ((nextractor = TAILQ_FIRST(&conn->extractorqh)) != NULL) {
        /* Remove from the connection's list, free memory. */
        TAILQ_REMOVE(&conn->extractorqh, nextractor, q);
        /* Call any termination method. */
        if (nextractor->extractor->terminate != NULL)
            WT_TRET(nextractor->extractor->terminate(nextractor->extractor, (WT_SESSION *)session));

        __wt_free(session, nextractor->name);
        __wt_free(session, nextractor);
    }

    return (ret);
}

/*
 * __conn_async_flush --
 *     WT_CONNECTION.async_flush method.
 */
static int
__conn_async_flush(WT_CONNECTION *wt_conn)
{
    WT_CONNECTION_IMPL *conn;
    WT_DECL_RET;
    WT_SESSION_IMPL *session;

    conn = (WT_CONNECTION_IMPL *)wt_conn;
    CONNECTION_API_CALL_NOCONF(conn, session, async_flush);
    WT_ERR(__wt_async_flush(session));

err:
    API_END_RET_NOTFOUND_MAP(session, ret);
}

/*
 * __conn_async_new_op --
 *     WT_CONNECTION.async_new_op method.
 */
static int
__conn_async_new_op(WT_CONNECTION *wt_conn, const char *uri, const char *config,
  WT_ASYNC_CALLBACK *callback, WT_ASYNC_OP **asyncopp)
{
    WT_ASYNC_OP_IMPL *op;
    WT_CONNECTION_IMPL *conn;
    WT_DECL_RET;
    WT_SESSION_IMPL *session;

    conn = (WT_CONNECTION_IMPL *)wt_conn;
    CONNECTION_API_CALL(conn, session, async_new_op, config, cfg);
    WT_UNUSED(cfg);

    WT_ERR(__wt_async_new_op(session, uri, config, callback, &op));

    *asyncopp = &op->iface;

err:
    API_END_RET_NOTFOUND_MAP(session, ret);
}

/*
 * __conn_get_extension_api --
 *     WT_CONNECTION.get_extension_api method.
 */
static WT_EXTENSION_API *
__conn_get_extension_api(WT_CONNECTION *wt_conn)
{
    WT_CONNECTION_IMPL *conn;

    conn = (WT_CONNECTION_IMPL *)wt_conn;

    conn->extension_api.conn = wt_conn;
    conn->extension_api.err_printf = __wt_ext_err_printf;
    conn->extension_api.msg_printf = __wt_ext_msg_printf;
    conn->extension_api.strerror = __wt_ext_strerror;
    conn->extension_api.map_windows_error = __wt_ext_map_windows_error;
    conn->extension_api.scr_alloc = __wt_ext_scr_alloc;
    conn->extension_api.scr_free = __wt_ext_scr_free;
    conn->extension_api.collator_config = ext_collator_config;
    conn->extension_api.collate = ext_collate;
    conn->extension_api.config_get = __wt_ext_config_get;
    conn->extension_api.config_get_string = __wt_ext_config_get_string;
    conn->extension_api.config_parser_open = __wt_ext_config_parser_open;
    conn->extension_api.config_parser_open_arg = __wt_ext_config_parser_open_arg;
    conn->extension_api.metadata_insert = __wt_ext_metadata_insert;
    conn->extension_api.metadata_remove = __wt_ext_metadata_remove;
    conn->extension_api.metadata_search = __wt_ext_metadata_search;
    conn->extension_api.metadata_update = __wt_ext_metadata_update;
    conn->extension_api.struct_pack = __wt_ext_struct_pack;
    conn->extension_api.struct_size = __wt_ext_struct_size;
    conn->extension_api.struct_unpack = __wt_ext_struct_unpack;
    conn->extension_api.transaction_id = __wt_ext_transaction_id;
    conn->extension_api.transaction_isolation_level = __wt_ext_transaction_isolation_level;
    conn->extension_api.transaction_notify = __wt_ext_transaction_notify;
    conn->extension_api.transaction_oldest = __wt_ext_transaction_oldest;
    conn->extension_api.transaction_visible = __wt_ext_transaction_visible;
    conn->extension_api.version = wiredtiger_version;

    /* Streaming pack/unpack API */
    conn->extension_api.pack_start = __wt_ext_pack_start;
    conn->extension_api.unpack_start = __wt_ext_unpack_start;
    conn->extension_api.pack_close = __wt_ext_pack_close;
    conn->extension_api.pack_item = __wt_ext_pack_item;
    conn->extension_api.pack_int = __wt_ext_pack_int;
    conn->extension_api.pack_str = __wt_ext_pack_str;
    conn->extension_api.pack_uint = __wt_ext_pack_uint;
    conn->extension_api.unpack_item = __wt_ext_unpack_item;
    conn->extension_api.unpack_int = __wt_ext_unpack_int;
    conn->extension_api.unpack_str = __wt_ext_unpack_str;
    conn->extension_api.unpack_uint = __wt_ext_unpack_uint;

    return (&conn->extension_api);
}

/*
 * __conn_builtin_init --
 *     Initialize and configure a builtin extension.
 */
static int
__conn_builtin_init(WT_CONNECTION_IMPL *conn, const char *name,
  int (*extension_init)(WT_CONNECTION *, WT_CONFIG_ARG *), const char *cfg[])
{
    WT_CONFIG_ITEM all_configs, cval;
    WT_DECL_RET;
    WT_SESSION_IMPL *session;
    char *config;
    const char *ext_cfg[] = {NULL, NULL};

    session = conn->default_session;

    WT_RET(__wt_config_gets(session, cfg, "builtin_extension_config", &all_configs));
    WT_CLEAR(cval);
    WT_RET_NOTFOUND_OK(__wt_config_subgets(session, &all_configs, name, &cval));
    WT_RET(__wt_strndup(session, cval.str, cval.len, &config));
    ext_cfg[0] = config;

    ret = extension_init(&conn->iface, (WT_CONFIG_ARG *)ext_cfg);
    __wt_free(session, config);

    return (ret);
}

#ifdef HAVE_BUILTIN_EXTENSION_LZ4
extern int lz4_extension_init(WT_CONNECTION *, WT_CONFIG_ARG *);
#endif
#ifdef HAVE_BUILTIN_EXTENSION_SNAPPY
extern int snappy_extension_init(WT_CONNECTION *, WT_CONFIG_ARG *);
#endif
#ifdef HAVE_BUILTIN_EXTENSION_ZLIB
extern int zlib_extension_init(WT_CONNECTION *, WT_CONFIG_ARG *);
#endif
#ifdef HAVE_BUILTIN_EXTENSION_ZSTD
extern int zstd_extension_init(WT_CONNECTION *, WT_CONFIG_ARG *);
#endif

/*
 * __conn_builtin_extensions --
 *     Load extensions that are enabled via --with-builtins
 */
static int
__conn_builtin_extensions(WT_CONNECTION_IMPL *conn, const char *cfg[])
{
#ifdef HAVE_BUILTIN_EXTENSION_LZ4
    WT_RET(__conn_builtin_init(conn, "lz4", lz4_extension_init, cfg));
#endif
#ifdef HAVE_BUILTIN_EXTENSION_SNAPPY
    WT_RET(__conn_builtin_init(conn, "snappy", snappy_extension_init, cfg));
#endif
#ifdef HAVE_BUILTIN_EXTENSION_ZLIB
    WT_RET(__conn_builtin_init(conn, "zlib", zlib_extension_init, cfg));
#endif
#ifdef HAVE_BUILTIN_EXTENSION_ZSTD
    WT_RET(__conn_builtin_init(conn, "zstd", zstd_extension_init, cfg));
#endif

    /* Avoid warnings if no builtin extensions are configured. */
    WT_UNUSED(conn);
    WT_UNUSED(cfg);
    WT_UNUSED(__conn_builtin_init);

    return (0);
}

/*
 * __conn_load_extension_int --
 *     Internal extension load interface
 */
static int
__conn_load_extension_int(
  WT_SESSION_IMPL *session, const char *path, const char *cfg[], bool early_load)
{
    WT_CONFIG_ITEM cval;
    WT_DECL_RET;
    WT_DLH *dlh;
    int (*load)(WT_CONNECTION *, WT_CONFIG_ARG *);
    const char *ext_cfg[2];
    const char *ext_config, *init_name, *terminate_name;
    bool is_local;

    dlh = NULL;
    ext_config = init_name = terminate_name = NULL;
    is_local = strcmp(path, "local") == 0;

    /* Ensure that the load matches the phase of startup we are in. */
    WT_ERR(__wt_config_gets(session, cfg, "early_load", &cval));
    if ((cval.val == 0 && early_load) || (cval.val != 0 && !early_load))
        return (0);

    /*
     * This assumes the underlying shared libraries are reference counted, that is, that re-opening
     * a shared library simply increments a ref count, and closing it simply decrements the ref
     * count, and the last close discards the reference entirely -- in other words, we do not check
     * to see if we've already opened this shared library.
     */
    WT_ERR(__wt_dlopen(session, is_local ? NULL : path, &dlh));

    /*
     * Find the load function, remember the unload function for when we close.
     */
    WT_ERR(__wt_config_gets(session, cfg, "entry", &cval));
    WT_ERR(__wt_strndup(session, cval.str, cval.len, &init_name));
    WT_ERR(__wt_dlsym(session, dlh, init_name, true, &load));

    WT_ERR(__wt_config_gets(session, cfg, "terminate", &cval));
    WT_ERR(__wt_strndup(session, cval.str, cval.len, &terminate_name));
    WT_ERR(__wt_dlsym(session, dlh, terminate_name, false, &dlh->terminate));

    WT_CLEAR(cval);
    WT_ERR_NOTFOUND_OK(__wt_config_gets(session, cfg, "config", &cval));
    WT_ERR(__wt_strndup(session, cval.str, cval.len, &ext_config));
    ext_cfg[0] = ext_config;
    ext_cfg[1] = NULL;

    /* Call the load function last, it simplifies error handling. */
    WT_ERR(load(&S2C(session)->iface, (WT_CONFIG_ARG *)ext_cfg));

    /* Link onto the environment's list of open libraries. */
    __wt_spin_lock(session, &S2C(session)->api_lock);
    TAILQ_INSERT_TAIL(&S2C(session)->dlhqh, dlh, q);
    __wt_spin_unlock(session, &S2C(session)->api_lock);
    dlh = NULL;

err:
    if (dlh != NULL)
        WT_TRET(__wt_dlclose(session, dlh));
    __wt_free(session, ext_config);
    __wt_free(session, init_name);
    __wt_free(session, terminate_name);
    return (ret);
}

/*
 * __conn_load_extension --
 *     WT_CONNECTION->load_extension method.
 */
static int
__conn_load_extension(WT_CONNECTION *wt_conn, const char *path, const char *config)
{
    WT_CONNECTION_IMPL *conn;
    WT_DECL_RET;
    WT_SESSION_IMPL *session;

    conn = (WT_CONNECTION_IMPL *)wt_conn;
    CONNECTION_API_CALL(conn, session, load_extension, config, cfg);

    ret = __conn_load_extension_int(session, path, cfg, false);

err:
    API_END_RET_NOTFOUND_MAP(session, ret);
}

/*
 * __conn_load_extensions --
 *     Load the list of application-configured extensions.
 */
static int
__conn_load_extensions(WT_SESSION_IMPL *session, const char *cfg[], bool early_load)
{
    WT_CONFIG subconfig;
    WT_CONFIG_ITEM cval, skey, sval;
    WT_DECL_ITEM(exconfig);
    WT_DECL_ITEM(expath);
    WT_DECL_RET;
    const char *sub_cfg[] = {WT_CONFIG_BASE(session, WT_CONNECTION_load_extension), NULL, NULL};

    WT_ERR(__wt_config_gets(session, cfg, "extensions", &cval));
    __wt_config_subinit(session, &subconfig, &cval);
    while ((ret = __wt_config_next(&subconfig, &skey, &sval)) == 0) {
        if (expath == NULL)
            WT_ERR(__wt_scr_alloc(session, 0, &expath));
        WT_ERR(__wt_buf_fmt(session, expath, "%.*s", (int)skey.len, skey.str));
        if (sval.len > 0) {
            if (exconfig == NULL)
                WT_ERR(__wt_scr_alloc(session, 0, &exconfig));
            WT_ERR(__wt_buf_fmt(session, exconfig, "%.*s", (int)sval.len, sval.str));
        }
        sub_cfg[1] = sval.len > 0 ? exconfig->data : NULL;
        WT_ERR(__conn_load_extension_int(session, expath->data, sub_cfg, early_load));
    }
    WT_ERR_NOTFOUND_OK(ret);

err:
    __wt_scr_free(session, &expath);
    __wt_scr_free(session, &exconfig);

    return (ret);
}

/*
 * __conn_get_home --
 *     WT_CONNECTION.get_home method.
 */
static const char *
__conn_get_home(WT_CONNECTION *wt_conn)
{
    return (((WT_CONNECTION_IMPL *)wt_conn)->home);
}

/*
 * __conn_configure_method --
 *     WT_CONNECTION.configure_method method.
 */
static int
__conn_configure_method(WT_CONNECTION *wt_conn, const char *method, const char *uri,
  const char *config, const char *type, const char *check)
{
    WT_CONNECTION_IMPL *conn;
    WT_DECL_RET;
    WT_SESSION_IMPL *session;

    conn = (WT_CONNECTION_IMPL *)wt_conn;
    CONNECTION_API_CALL_NOCONF(conn, session, configure_method);

    ret = __wt_configure_method(session, method, uri, config, type, check);

err:
    API_END_RET_NOTFOUND_MAP(session, ret);
}

/*
 * __conn_is_new --
 *     WT_CONNECTION->is_new method.
 */
static int
__conn_is_new(WT_CONNECTION *wt_conn)
{
    return (((WT_CONNECTION_IMPL *)wt_conn)->is_new);
}

/*
 * __conn_close --
 *     WT_CONNECTION->close method.
 */
static int
__conn_close(WT_CONNECTION *wt_conn, const char *config)
{
    WT_CONFIG_ITEM cval;
    WT_CONNECTION_IMPL *conn;
    WT_DECL_RET;
    WT_SESSION *wt_session;
    WT_SESSION_IMPL *s, *session;
    uint32_t i;
    const char *ckpt_cfg;

    conn = (WT_CONNECTION_IMPL *)wt_conn;

    CONNECTION_API_CALL(conn, session, close, config, cfg);
err:

    WT_TRET(__wt_config_gets(session, cfg, "leak_memory", &cval));
    if (cval.val != 0)
        F_SET(conn, WT_CONN_LEAK_MEMORY);

    /*
     * Ramp the eviction dirty target down to encourage eviction threads to clear dirty content out
     * of cache.
     */
    conn->cache->eviction_dirty_trigger = 1.0;
    conn->cache->eviction_dirty_target = 0.1;

    /*
     * Rollback all running transactions. We do this as a separate pass because an active
     * transaction in one session could cause trouble when closing a file, even if that session
     * never referenced that file.
     */
    for (s = conn->sessions, i = 0; i < conn->session_cnt; ++s, ++i)
        if (s->active && !F_ISSET(s, WT_SESSION_INTERNAL) && F_ISSET(&s->txn, WT_TXN_RUNNING)) {
            wt_session = &s->iface;
            WT_TRET(wt_session->rollback_transaction(wt_session, NULL));
        }

    /* Release all named snapshots. */
    __wt_txn_named_snapshot_destroy(session);

    /* Close open, external sessions. */
    for (s = conn->sessions, i = 0; i < conn->session_cnt; ++s, ++i)
        if (s->active && !F_ISSET(s, WT_SESSION_INTERNAL)) {
            wt_session = &s->iface;
            /*
             * Notify the user that we are closing the session handle via the registered close
             * callback.
             */
            if (s->event_handler->handle_close != NULL)
                WT_TRET(s->event_handler->handle_close(s->event_handler, wt_session, NULL));
            WT_TRET(wt_session->close(wt_session, config));
        }

    /* Wait for in-flight operations to complete. */
    WT_TRET(__wt_txn_activity_drain(session));

    /*
     * Disable lookaside eviction: it doesn't help us shut down and can lead to pages being marked
     * dirty, causing spurious assertions to fire.
     */
    F_SET(conn, WT_CONN_EVICTION_NO_LOOKASIDE);

    /*
     * Clear any pending async operations and shut down the async worker threads and system before
     * closing LSM.
     */
    WT_TRET(__wt_async_flush(session));
    WT_TRET(__wt_async_destroy(session));

    WT_TRET(__wt_lsm_manager_destroy(session));

    /*
     * After the async and LSM threads have exited, we shouldn't opening any more files.
     */
    F_SET(conn, WT_CONN_CLOSING_NO_MORE_OPENS);
    WT_FULL_BARRIER();

    /* The default session is used to access data handles during close. */
    F_CLR(session, WT_SESSION_NO_DATA_HANDLES);

    /*
     * Perform a system-wide checkpoint so that all tables are consistent with each other. All
     * transactions are resolved but ignore timestamps to make sure all data gets to disk. Do this
     * before shutting down all the subsystems. We have shut down all user sessions, but send in
     * true for waiting for internal races.
     */
    WT_TRET(__wt_config_gets(session, cfg, "use_timestamp", &cval));
    ckpt_cfg = "use_timestamp=false";
    if (cval.val != 0) {
        ckpt_cfg = "use_timestamp=true";
        if (conn->txn_global.has_stable_timestamp)
            F_SET(conn, WT_CONN_CLOSING_TIMESTAMP);
    }
    if (!F_ISSET(conn, WT_CONN_IN_MEMORY | WT_CONN_READONLY)) {
        s = NULL;
        WT_TRET(__wt_open_internal_session(conn, "close_ckpt", true, 0, &s));
        if (s != NULL) {
            const char *checkpoint_cfg[] = {
              WT_CONFIG_BASE(session, WT_SESSION_checkpoint), ckpt_cfg, NULL};
            wt_session = &s->iface;
            WT_TRET(__wt_txn_checkpoint(s, checkpoint_cfg, true));

            /*
             * Mark the metadata dirty so we flush it on close, allowing recovery to be skipped.
             */
            WT_WITH_DHANDLE(s, WT_SESSION_META_DHANDLE(s), __wt_tree_modify_set(s));

            WT_TRET(wt_session->close(wt_session, config));
        }
    }

    /* Shut down the global transaction state. */
    __wt_txn_global_shutdown(session);

    if (ret != 0) {
        __wt_err(session, ret, "failure during close, disabling further writes");
        F_SET(conn, WT_CONN_PANIC);
    }

    WT_TRET(__wt_connection_close(conn));

    /* We no longer have a session, don't try to update it. */
    session = NULL;

    API_END_RET_NOTFOUND_MAP(session, ret);
}

/*
 * __conn_debug_info --
 *     WT_CONNECTION->debug_info method.
 */
static int
__conn_debug_info(WT_CONNECTION *wt_conn, const char *config)
{
    WT_CONFIG_ITEM cval;
    WT_CONNECTION_IMPL *conn;
    WT_DECL_RET;
    WT_SESSION_IMPL *session;

    conn = (WT_CONNECTION_IMPL *)wt_conn;

    CONNECTION_API_CALL(conn, session, debug_info, config, cfg);

    WT_ERR(__wt_config_gets(session, cfg, "cache", &cval));
    if (cval.val != 0)
        WT_ERR(__wt_verbose_dump_cache(session));

    WT_ERR(__wt_config_gets(session, cfg, "cursors", &cval));
    if (cval.val != 0)
        WT_ERR(__wt_verbose_dump_sessions(session, true));

    WT_ERR(__wt_config_gets(session, cfg, "handles", &cval));
    if (cval.val != 0)
        WT_ERR(__wt_verbose_dump_handles(session));

    WT_ERR(__wt_config_gets(session, cfg, "log", &cval));
    if (cval.val != 0)
        WT_ERR(__wt_verbose_dump_log(session));

    WT_ERR(__wt_config_gets(session, cfg, "sessions", &cval));
    if (cval.val != 0)
        WT_ERR(__wt_verbose_dump_sessions(session, false));

    WT_ERR(__wt_config_gets(session, cfg, "txn", &cval));
    if (cval.val != 0)
        WT_ERR(__wt_verbose_dump_txn(session));
err:
    API_END_RET(session, ret);
}

/*
 * __conn_reconfigure --
 *     WT_CONNECTION->reconfigure method.
 */
static int
__conn_reconfigure(WT_CONNECTION *wt_conn, const char *config)
{
    WT_CONNECTION_IMPL *conn;
    WT_DECL_RET;
    WT_SESSION_IMPL *session;

    conn = (WT_CONNECTION_IMPL *)wt_conn;

    CONNECTION_API_CALL(conn, session, reconfigure, config, cfg);
    ret = __wt_conn_reconfig(session, cfg);
err:
    API_END_RET(session, ret);
}

/*
 * __conn_open_session --
 *     WT_CONNECTION->open_session method.
 */
static int
__conn_open_session(WT_CONNECTION *wt_conn, WT_EVENT_HANDLER *event_handler, const char *config,
  WT_SESSION **wt_sessionp)
{
    WT_CONNECTION_IMPL *conn;
    WT_DECL_RET;
    WT_SESSION_IMPL *session, *session_ret;

    *wt_sessionp = NULL;

    conn = (WT_CONNECTION_IMPL *)wt_conn;

    CONNECTION_API_CALL(conn, session, open_session, config, cfg);
    WT_UNUSED(cfg);

    session_ret = NULL;
    WT_ERR(__wt_open_session(conn, event_handler, config, true, &session_ret));
    *wt_sessionp = &session_ret->iface;

err:
    API_END_RET_NOTFOUND_MAP(session, ret);
}

/*
 * __conn_query_timestamp --
 *     WT_CONNECTION->query_timestamp method.
 */
static int
__conn_query_timestamp(WT_CONNECTION *wt_conn, char *hex_timestamp, const char *config)
{
    WT_CONNECTION_IMPL *conn;
    WT_DECL_RET;
    WT_SESSION_IMPL *session;

    conn = (WT_CONNECTION_IMPL *)wt_conn;

    CONNECTION_API_CALL(conn, session, query_timestamp, config, cfg);
    WT_TRET(__wt_txn_query_timestamp(session, hex_timestamp, cfg, true));
err:
    API_END_RET(session, ret);
}

/*
 * __conn_set_timestamp --
 *     WT_CONNECTION->set_timestamp method.
 */
static int
__conn_set_timestamp(WT_CONNECTION *wt_conn, const char *config)
{
    WT_CONNECTION_IMPL *conn;
    WT_DECL_RET;
    WT_SESSION_IMPL *session;

    conn = (WT_CONNECTION_IMPL *)wt_conn;

    CONNECTION_API_CALL(conn, session, set_timestamp, config, cfg);
    WT_TRET(__wt_txn_global_set_timestamp(session, cfg));
err:
    API_END_RET(session, ret);
}

/*
 * __conn_rollback_to_stable --
 *     WT_CONNECTION->rollback_to_stable method.
 */
static int
__conn_rollback_to_stable(WT_CONNECTION *wt_conn, const char *config)
{
    WT_CONNECTION_IMPL *conn;
    WT_DECL_RET;
    WT_SESSION_IMPL *session;

    conn = (WT_CONNECTION_IMPL *)wt_conn;

    CONNECTION_API_CALL(conn, session, rollback_to_stable, config, cfg);
    WT_TRET(__wt_txn_rollback_to_stable(session, cfg));
err:
    API_END_RET(session, ret);
}

/*
 * __conn_config_append --
 *     Append an entry to a config stack.
 */
static void
__conn_config_append(const char *cfg[], const char *config)
{
    while (*cfg != NULL)
        ++cfg;
    cfg[0] = config;
    cfg[1] = NULL;
}

/*
 * __conn_config_readonly --
 *     Append an entry to a config stack that overrides some settings when read-only is configured.
 */
static void
__conn_config_readonly(const char *cfg[])
{
    const char *readonly;

    /*
     * Override certain settings. In general we override the options whose default conflicts. Other
     * settings at odds will return an error and will be checked when those settings are processed.
     */
    readonly =
      "checkpoint=(wait=0),"
      "config_base=false,"
      "create=false,"
      "log=(archive=false,prealloc=false),"
      "lsm_manager=(merge=false),";
    __conn_config_append(cfg, readonly);
}

/*
 * __conn_config_check_version --
 *     Check if a configuration version isn't compatible.
 */
static int
__conn_config_check_version(WT_SESSION_IMPL *session, const char *config)
{
    WT_CONFIG_ITEM vmajor, vminor;

    /*
     * Version numbers aren't included in all configuration strings, but we check all of them just
     * in case. Ignore configurations without a version.
     */
    if (__wt_config_getones(session, config, "version.major", &vmajor) == WT_NOTFOUND)
        return (0);
    WT_RET(__wt_config_getones(session, config, "version.minor", &vminor));

    if (vmajor.val > WIREDTIGER_VERSION_MAJOR ||
      (vmajor.val == WIREDTIGER_VERSION_MAJOR && vminor.val > WIREDTIGER_VERSION_MINOR))
        WT_RET_MSG(session, ENOTSUP,
          "WiredTiger configuration is from an incompatible release "
          "of the WiredTiger engine");

    return (0);
}

/*
 * __conn_config_file --
 *     Read WiredTiger config files from the home directory.
 */
static int
__conn_config_file(
  WT_SESSION_IMPL *session, const char *filename, bool is_user, const char **cfg, WT_ITEM *cbuf)
{
    WT_DECL_RET;
    WT_FH *fh;
    wt_off_t size;
    size_t len;
    char *p, *t;
    bool exist, quoted;

    fh = NULL;

    /* Configuration files are always optional. */
    WT_RET(__wt_fs_exist(session, filename, &exist));
    if (!exist)
        return (0);

    /* Open the configuration file. */
    WT_RET(__wt_open(session, filename, WT_FS_OPEN_FILE_TYPE_REGULAR, 0, &fh));
    WT_ERR(__wt_filesize(session, fh, &size));
    if (size == 0)
        goto err;

    /*
     * Sanity test: a 100KB configuration file would be insane. (There's no practical reason to
     * limit the file size, but I can either limit the file size to something rational, or add code
     * to test if the wt_off_t size is larger than a uint32_t, which is more complicated and a waste
     * of time.)
     */
    if (size > 100 * 1024)
        WT_ERR_MSG(session, EFBIG, "Configuration file too big: %s", filename);
    len = (size_t)size;

    /*
     * Copy the configuration file into memory, with a little slop, I'm not
     * interested in debugging off-by-ones.
     *
     * The beginning of a file is the same as if we run into an unquoted
     * newline character, simplify the parsing loop by pretending that's
     * what we're doing.
     */
    WT_ERR(__wt_buf_init(session, cbuf, len + 10));
    WT_ERR(__wt_read(session, fh, (wt_off_t)0, len, ((uint8_t *)cbuf->mem) + 1));
    ((uint8_t *)cbuf->mem)[0] = '\n';
    cbuf->size = len + 1;

    /*
     * Collapse the file's lines into a single string: newline characters are replaced with commas
     * unless the newline is quoted or backslash escaped. Comment lines (an unescaped newline where
     * the next non- white-space character is a hash), are discarded.
     */
    for (quoted = false, p = t = cbuf->mem; len > 0;) {
        /*
         * Backslash pairs pass through untouched, unless immediately preceding a newline, in which
         * case both the backslash and the newline are discarded. Backslash characters escape quoted
         * characters, too, that is, a backslash followed by a quote doesn't start or end a quoted
         * string.
         */
        if (*p == '\\' && len > 1) {
            if (p[1] != '\n') {
                *t++ = p[0];
                *t++ = p[1];
            }
            p += 2;
            len -= 2;
            continue;
        }

        /*
         * If we're in a quoted string, or starting a quoted string, take all characters, including
         * white-space and newlines.
         */
        if (quoted || *p == '"') {
            if (*p == '"')
                quoted = !quoted;
            *t++ = *p++;
            --len;
            continue;
        }

        /* Everything else gets taken, except for newline characters. */
        if (*p != '\n') {
            *t++ = *p++;
            --len;
            continue;
        }

        /*
         * Replace any newline characters with commas (and strings of
         * commas are safe).
         *
         * After any newline, skip to a non-white-space character; if
         * the next character is a hash mark, skip to the next newline.
         */
        for (;;) {
            for (*t++ = ','; --len > 0 && __wt_isspace((u_char) * ++p);)
                ;
            if (len == 0)
                break;
            if (*p != '#')
                break;
            while (--len > 0 && *++p != '\n')
                ;
            if (len == 0)
                break;
        }
    }
    *t = '\0';
    cbuf->size = WT_PTRDIFF(t, cbuf->data);

    /* Check any version. */
    WT_ERR(__conn_config_check_version(session, cbuf->data));

    /* Upgrade the configuration string. */
    WT_ERR(__wt_config_upgrade(session, cbuf));

    /* Check the configuration information. */
    WT_ERR(__wt_config_check(session, is_user ? WT_CONFIG_REF(session, wiredtiger_open_usercfg) :
                                                WT_CONFIG_REF(session, wiredtiger_open_basecfg),
      cbuf->data, 0));

    /* Append it to the stack. */
    __conn_config_append(cfg, cbuf->data);

err:
    WT_TRET(__wt_close(session, &fh));
    return (ret);
}

/*
 * __conn_env_var --
 *     Get an environment variable, but refuse to use it if running with additional privilege and
 *     "use_environment_priv" not configured.
 */
static int
__conn_env_var(WT_SESSION_IMPL *session, const char *cfg[], const char *name, const char **configp)
{
    WT_CONFIG_ITEM cval;
    WT_DECL_RET;

    *configp = NULL;

    /* Only use environment variables if "use_environment" is configured. */
    WT_RET(__wt_config_gets(session, cfg, "use_environment", &cval));
    if (cval.val == 0)
        return (0);

    /* Get a copy of the variable, if any. */
    WT_RET(__wt_getenv(session, name, configp));
    if (*configp == NULL)
        return (0);

    /*
     * Security stuff:
     *
     * Don't use the environment variable if the process has additional
     * privileges, unless "use_environment_priv" is configured.
     */
    if (!__wt_has_priv())
        return (0);

    WT_ERR(__wt_config_gets(session, cfg, "use_environment_priv", &cval));
    if (cval.val == 0)
        WT_ERR_MSG(session, WT_ERROR,
          "privileged process has %s environment variable set, "
          "without having \"use_environment_priv\" configured",
          name);
    return (0);

err:
    __wt_free(session, *configp);
    return (ret);
}

/*
 * __conn_config_env --
 *     Read configuration from an environment variable, if set.
 */
static int
__conn_config_env(WT_SESSION_IMPL *session, const char *cfg[], WT_ITEM *cbuf)
{
    WT_DECL_RET;
    const char *env_config;

    /* Get the WIREDTIGER_CONFIG environment variable. */
    WT_RET(__conn_env_var(session, cfg, "WIREDTIGER_CONFIG", &env_config));
    if (env_config == NULL)
        return (0);

    /* Check any version. */
    WT_ERR(__conn_config_check_version(session, env_config));

    /* Upgrade the configuration string. */
    WT_ERR(__wt_buf_setstr(session, cbuf, env_config));
    WT_ERR(__wt_config_upgrade(session, cbuf));

    /* Check the configuration information. */
    WT_ERR(__wt_config_check(session, WT_CONFIG_REF(session, wiredtiger_open), env_config, 0));

    /* Append it to the stack. */
    __conn_config_append(cfg, cbuf->data);

err:
    __wt_free(session, env_config);

    return (ret);
}

/*
 * __conn_home --
 *     Set the database home directory.
 */
static int
__conn_home(WT_SESSION_IMPL *session, const char *home, const char *cfg[])
{
    /*
     * If the application specifies a home directory, use it. Else use the WIREDTIGER_HOME
     * environment variable. Else default to ".".
     */
    if (home == NULL) {
        WT_RET(__conn_env_var(session, cfg, "WIREDTIGER_HOME", &S2C(session)->home));
        if (S2C(session)->home != NULL)
            return (0);

        home = ".";
    }

    return (__wt_strdup(session, home, &S2C(session)->home));
}

/*
 * __conn_single --
 *     Confirm that no other thread of control is using this database.
 */
static int
__conn_single(WT_SESSION_IMPL *session, const char *cfg[])
{
    WT_CONFIG_ITEM cval;
    WT_CONNECTION_IMPL *conn, *t;
    WT_DECL_RET;
    WT_FH *fh;
    wt_off_t size;
    size_t len;
    char buf[256];
    bool bytelock, exist, is_create, match;

    conn = S2C(session);
    fh = NULL;

    WT_RET(__wt_config_gets(session, cfg, "create", &cval));
    is_create = cval.val != 0;

    if (F_ISSET(conn, WT_CONN_READONLY))
        is_create = false;

    bytelock = true;
    __wt_spin_lock(session, &__wt_process.spinlock);

    /*
     * We first check for other threads of control holding a lock on this database, because the
     * byte-level locking functions are based on the POSIX 1003.1 fcntl APIs, which require all
     * locks associated with a file for a given process are removed when any file descriptor for the
     * file is closed by that process. In other words, we can't open a file handle on the lock file
     * until we are certain that closing that handle won't discard the owning thread's lock.
     * Applications hopefully won't open a database in multiple threads, but we don't want to have
     * it fail the first time, but succeed the second.
     */
    match = false;
    TAILQ_FOREACH (t, &__wt_process.connqh, q)
        if (t->home != NULL && t != conn && strcmp(t->home, conn->home) == 0) {
            match = true;
            break;
        }
    if (match)
        WT_ERR_MSG(session, EBUSY,
          "WiredTiger database is already being managed by another "
          "thread in this process");

    /*
     * !!!
     * Be careful changing this code.
     *
     * We locked the WiredTiger file before release 2.3.2; a separate lock
     * file was added after 2.3.1 because hot backup has to copy the
     * WiredTiger file and system utilities on Windows can't copy locked
     * files.
     *
     * Additionally, avoid an upgrade race: a 2.3.1 release process might
     * have the WiredTiger file locked, and we're going to create the lock
     * file and lock it instead. For this reason, first acquire a lock on
     * the lock file and then a lock on the WiredTiger file, then release
     * the latter so hot backups can proceed.  (If someone were to run a
     * current release and subsequently a historic release, we could still
     * fail because the historic release will ignore our lock file and will
     * then successfully lock the WiredTiger file, but I can't think of any
     * way to fix that.)
     *
     * Open the WiredTiger lock file, optionally creating it if it doesn't
     * exist. The "optional" part of that statement is tricky: we don't want
     * to create the lock file in random directories when users mistype the
     * database home directory path, so we only create the lock file in two
     * cases: First, applications creating databases will configure create,
     * create the lock file. Second, after a hot backup, all of the standard
     * files will have been copied into place except for the lock file (see
     * above, locked files cannot be copied on Windows). If the WiredTiger
     * file exists in the directory, create the lock file, covering the case
     * of a hot backup.
     */
    exist = false;
    if (!is_create)
        WT_ERR(__wt_fs_exist(session, WT_WIREDTIGER, &exist));
    ret = __wt_open(session, WT_SINGLETHREAD, WT_FS_OPEN_FILE_TYPE_REGULAR,
      is_create || exist ? WT_FS_OPEN_CREATE : 0, &conn->lock_fh);

    /*
     * If this is a read-only connection and we cannot grab the lock file,
     * check if it is because there's no write permission or if the file
     * does not exist. If so, then ignore the error.
     * XXX Ignoring the error does allow multiple read-only connections to
     * exist at the same time on a read-only directory.
     *
     * If we got an expected permission or non-existence error then skip
     * the byte lock.
     */
    if (F_ISSET(conn, WT_CONN_READONLY) && (ret == EACCES || ret == ENOENT)) {
        bytelock = false;
        ret = 0;
    }
    WT_ERR(ret);
    if (bytelock) {
        /*
         * Lock a byte of the file: if we don't get the lock, some other process is holding it,
         * we're done. The file may be zero-length, and that's OK, the underlying call supports
         * locking past the end-of-file.
         */
        if (__wt_file_lock(session, conn->lock_fh, true) != 0)
            WT_ERR_MSG(session, EBUSY,
              "WiredTiger database is already being managed by "
              "another process");

/*
 * If the size of the lock file is non-zero, we created it (or
 * won a locking race with the thread that created it, it
 * doesn't matter).
 *
 * Write something into the file, zero-length files make me
 * nervous.
 *
 * The test against the expected length is sheer paranoia (the
 * length should be 0 or correct), but it shouldn't hurt.
 */
#define WT_SINGLETHREAD_STRING "WiredTiger lock file\n"
        WT_ERR(__wt_filesize(session, conn->lock_fh, &size));
        if ((size_t)size != strlen(WT_SINGLETHREAD_STRING))
            WT_ERR(__wt_write(session, conn->lock_fh, (wt_off_t)0, strlen(WT_SINGLETHREAD_STRING),
              WT_SINGLETHREAD_STRING));
    }

    /* We own the lock file, optionally create the WiredTiger file. */
    ret = __wt_open(
      session, WT_WIREDTIGER, WT_FS_OPEN_FILE_TYPE_REGULAR, is_create ? WT_FS_OPEN_CREATE : 0, &fh);

    /*
     * If we're read-only, check for handled errors. Even if able to open the WiredTiger file
     * successfully, we do not try to lock it. The lock file test above is the only one we do for
     * read-only.
     */
    if (F_ISSET(conn, WT_CONN_READONLY)) {
        if (ret == EACCES || ret == ENOENT)
            ret = 0;
        WT_ERR(ret);
    } else {
        WT_ERR(ret);
        /*
         * Lock the WiredTiger file (for backward compatibility reasons as described above).
         * Immediately release the lock, it's just a test.
         */
        if (__wt_file_lock(session, fh, true) != 0) {
            WT_ERR_MSG(session, EBUSY,
              "WiredTiger database is already being managed by "
              "another process");
        }
        WT_ERR(__wt_file_lock(session, fh, false));
    }

    /*
     * We own the database home, figure out if we're creating it. There are a few files created when
     * initializing the database home and we could crash in-between any of them, so there's no
     * simple test. The last thing we do during initialization is rename a turtle file into place,
     * and there's never a database home after that point without a turtle file. If the turtle file
     * doesn't exist, it's a create.
     */
    WT_ERR(__wt_turtle_exists(session, &exist));
    conn->is_new = exist ? 0 : 1;

    if (conn->is_new) {
        if (F_ISSET(conn, WT_CONN_READONLY))
            WT_ERR_MSG(session, EINVAL,
              "Creating a new database is incompatible with "
              "read-only configuration");
        WT_ERR(__wt_snprintf_len_set(
          buf, sizeof(buf), &len, "%s\n%s\n", WT_WIREDTIGER, WIREDTIGER_VERSION_STRING));
        WT_ERR(__wt_write(session, fh, (wt_off_t)0, len, buf));
        WT_ERR(__wt_fsync(session, fh, true));
    } else {
        /*
         * Although exclusive and the read-only configuration settings are at odds, we do not have
         * to check against read-only here because it falls out from earlier code in this function
         * preventing creation and confirming the database already exists.
         */
        WT_ERR(__wt_config_gets(session, cfg, "exclusive", &cval));
        if (cval.val != 0)
            WT_ERR_MSG(session, EEXIST,
              "WiredTiger database already exists and exclusive "
              "option configured");
    }

err:
    /*
     * We ignore the connection's lock file handle on error, it will be closed when the connection
     * structure is destroyed.
     */
    WT_TRET(__wt_close(session, &fh));

    __wt_spin_unlock(session, &__wt_process.spinlock);
    return (ret);
}

/*
 * __wt_debug_mode_config --
 *     Set debugging configuration.
 */
int
__wt_debug_mode_config(WT_SESSION_IMPL *session, const char *cfg[])
{
    WT_CACHE *cache;
    WT_CONFIG_ITEM cval;
    WT_CONNECTION_IMPL *conn;
    WT_TXN_GLOBAL *txn_global;

    conn = S2C(session);
    cache = conn->cache;
    txn_global = &conn->txn_global;

    WT_RET(__wt_config_gets(session, cfg, "debug_mode.checkpoint_retention", &cval));
    conn->debug_ckpt_cnt = (uint32_t)cval.val;
    if (cval.val == 0) {
        if (conn->debug_ckpt != NULL)
            __wt_free(session, conn->debug_ckpt);
        conn->debug_ckpt = NULL;
    } else if (conn->debug_ckpt != NULL)
        WT_RET(__wt_realloc(session, NULL, conn->debug_ckpt_cnt, &conn->debug_ckpt));
    else
        WT_RET(__wt_calloc_def(session, conn->debug_ckpt_cnt, &conn->debug_ckpt));

    WT_RET(__wt_config_gets(session, cfg, "debug_mode.eviction", &cval));
    if (cval.val)
        F_SET(cache, WT_CACHE_EVICT_DEBUG_MODE);
    else
        F_CLR(cache, WT_CACHE_EVICT_DEBUG_MODE);

    WT_RET(__wt_config_gets(session, cfg, "debug_mode.rollback_error", &cval));
    txn_global->debug_rollback = (uint64_t)cval.val;

    WT_RET(__wt_config_gets(session, cfg, "debug_mode.table_logging", &cval));
    if (cval.val)
        FLD_SET(conn->log_flags, WT_CONN_LOG_DEBUG_MODE);
    else
        FLD_CLR(conn->log_flags, WT_CONN_LOG_DEBUG_MODE);

    return (0);
}

/* Simple structure for name and flag configuration searches. */
typedef struct {
    const char *name;
    uint64_t flag;
} WT_NAME_FLAG;

/*
 * __wt_verbose_config --
 *     Set verbose configuration.
 */
int
__wt_verbose_config(WT_SESSION_IMPL *session, const char *cfg[])
{
    static const WT_NAME_FLAG verbtypes[] = {{"api", WT_VERB_API}, {"block", WT_VERB_BLOCK},
      {"checkpoint", WT_VERB_CHECKPOINT}, {"checkpoint_progress", WT_VERB_CHECKPOINT_PROGRESS},
      {"compact", WT_VERB_COMPACT}, {"compact_progress", WT_VERB_COMPACT_PROGRESS},
      {"error_returns", WT_VERB_ERROR_RETURNS}, {"evict", WT_VERB_EVICT},
      {"evict_stuck", WT_VERB_EVICT_STUCK}, {"evictserver", WT_VERB_EVICTSERVER},
      {"fileops", WT_VERB_FILEOPS}, {"handleops", WT_VERB_HANDLEOPS}, {"log", WT_VERB_LOG},
      {"lookaside", WT_VERB_LOOKASIDE}, {"lookaside_activity", WT_VERB_LOOKASIDE_ACTIVITY},
      {"lsm", WT_VERB_LSM}, {"lsm_manager", WT_VERB_LSM_MANAGER}, {"metadata", WT_VERB_METADATA},
      {"mutex", WT_VERB_MUTEX}, {"overflow", WT_VERB_OVERFLOW}, {"read", WT_VERB_READ},
      {"rebalance", WT_VERB_REBALANCE}, {"reconcile", WT_VERB_RECONCILE},
      {"recovery", WT_VERB_RECOVERY}, {"recovery_progress", WT_VERB_RECOVERY_PROGRESS},
      {"salvage", WT_VERB_SALVAGE}, {"shared_cache", WT_VERB_SHARED_CACHE},
      {"split", WT_VERB_SPLIT}, {"temporary", WT_VERB_TEMPORARY},
      {"thread_group", WT_VERB_THREAD_GROUP}, {"timestamp", WT_VERB_TIMESTAMP},
      {"transaction", WT_VERB_TRANSACTION}, {"verify", WT_VERB_VERIFY},
      {"version", WT_VERB_VERSION}, {"write", WT_VERB_WRITE}, {NULL, 0}};
    WT_CONFIG_ITEM cval, sval;
    WT_CONNECTION_IMPL *conn;
    WT_DECL_RET;
    const WT_NAME_FLAG *ft;
    uint64_t flags;

    conn = S2C(session);

    WT_RET(__wt_config_gets(session, cfg, "verbose", &cval));

    flags = 0;
    for (ft = verbtypes; ft->name != NULL; ft++) {
        if ((ret = __wt_config_subgets(session, &cval, ft->name, &sval)) == 0 && sval.val != 0)
            LF_SET(ft->flag);
        WT_RET_NOTFOUND_OK(ret);
    }

    conn->verbose = flags;
    return (0);
}

/*
 * __wt_verbose_dump_sessions --
 *     Print out debugging information about sessions.
 */
int
__wt_verbose_dump_sessions(WT_SESSION_IMPL *session, bool show_cursors)
{
    WT_CONNECTION_IMPL *conn;
    WT_CURSOR *cursor;
    WT_DECL_ITEM(buf);
    WT_DECL_RET;
    WT_SESSION_IMPL *s;
    uint32_t i, internal;

    conn = S2C(session);
    WT_RET(__wt_msg(session, "%s", WT_DIVIDER));
    WT_RET(__wt_msg(session, "Active sessions: %" PRIu32 " Max: %" PRIu32, conn->session_cnt,
      conn->session_size));
    WT_RET(__wt_scr_alloc(session, 0, &buf));
    internal = 0;
    for (s = conn->sessions, i = 0; i < conn->session_cnt; ++s, ++i) {
        /*
         * If it is not active or it is an internal session it is not interesting.
         */
        if (!s->active)
            continue;
        if (F_ISSET(s, WT_SESSION_INTERNAL)) {
            ++internal;
            continue;
        }
        WT_ASSERT(session, i == s->id);
        WT_ERR(__wt_msg(session, "Session: ID: %" PRIu32 " @: 0x%p", i, (void *)s));
        WT_ERR(__wt_msg(session, "  Name: %s", s->name == NULL ? "EMPTY" : s->name));
        if (!show_cursors) {
            WT_ERR(
              __wt_msg(session, "  Last operation: %s", s->lastop == NULL ? "NONE" : s->lastop));
            WT_ERR(__wt_msg(
              session, "  Current dhandle: %s", s->dhandle == NULL ? "NONE" : s->dhandle->name));
            WT_ERR(
              __wt_msg(session, "  Backup in progress: %s", s->bkp_cursor == NULL ? "no" : "yes"));
            WT_ERR(__wt_msg(session, "  Compact state: %s", s->compact_state == WT_COMPACT_NONE ?
                "none" :
                (s->compact_state == WT_COMPACT_RUNNING ? "running" : "success")));
            WT_ERR(__wt_msg(session, "  Flags: 0x%" PRIx32, s->flags));
            WT_ERR(
              __wt_msg(session, "  Isolation level: %s", s->isolation == WT_ISO_READ_COMMITTED ?
                  "read-committed" :
                  (s->isolation == WT_ISO_READ_UNCOMMITTED ? "read-uncommitted" : "snapshot")));
            WT_ERR(__wt_msg(session, "  Transaction:"));
            WT_ERR(__wt_verbose_dump_txn_one(session, &s->txn));
        } else {
            WT_ERR(__wt_msg(session, "  Number of positioned cursors: %u", s->ncursors));
            TAILQ_FOREACH (cursor, &s->cursors, q) {
                WT_ERR(__wt_msg(session, "Cursor @ %p:", (void *)cursor));
                WT_ERR(__wt_msg(session, "  URI: %s, Internal URI: %s",
                  cursor->uri == NULL ? "EMPTY" : cursor->uri,
                  cursor->internal_uri == NULL ? "EMPTY" : cursor->internal_uri));
                if (F_ISSET(cursor, WT_CURSTD_OPEN)) {
                    WT_ERR(__wt_buf_fmt(session, buf, "OPEN"));
                    if (F_ISSET(cursor, WT_CURSTD_KEY_SET) || F_ISSET(cursor, WT_CURSTD_VALUE_SET))
                        WT_ERR(__wt_buf_catfmt(session, buf, ", POSITIONED"));
                    else
                        WT_ERR(__wt_buf_catfmt(session, buf, ", RESET"));
                    if (F_ISSET(cursor, WT_CURSTD_APPEND))
                        WT_ERR(__wt_buf_catfmt(session, buf, ", APPEND"));
                    if (F_ISSET(cursor, WT_CURSTD_BULK))
                        WT_ERR(__wt_buf_catfmt(session, buf, ", BULK"));
                    if (F_ISSET(cursor, WT_CURSTD_META_INUSE))
                        WT_ERR(__wt_buf_catfmt(session, buf, ", META_INUSE"));
                    if (F_ISSET(cursor, WT_CURSTD_OVERWRITE))
                        WT_ERR(__wt_buf_catfmt(session, buf, ", OVERWRITE"));
                    WT_ERR(__wt_msg(session, "  %s", (const char *)buf->data));
                }
                WT_ERR(__wt_msg(session, "  Flags: 0x%" PRIx32, cursor->flags));
                WT_ERR(__wt_msg(session, "  Key_format: %s, Value_format: %s",
                  cursor->key_format == NULL ? "EMPTY" : cursor->key_format,
                  cursor->value_format == NULL ? "EMPTY" : cursor->value_format));
            }
        }
    }
    if (!show_cursors)
        WT_ERR(__wt_msg(session, "Internal sessions: %" PRIu32, internal));
err:
    __wt_scr_free(session, &buf);
    return (ret);
}

/*
 * __wt_timing_stress_config --
 *     Set timing stress configuration. There are a places we optionally make threads sleep in order
 *     to stress the system and increase the likelihood of failure. For example, there are several
 *     places where page splits are delayed to make cursor iteration races more likely.
 */
int
__wt_timing_stress_config(WT_SESSION_IMPL *session, const char *cfg[])
{
    /*
     * Each split race delay is controlled using a different flag to allow more effective race
     * condition detection, since enabling all delays at once can lead to an overall slowdown to the
     * point where race conditions aren't encountered.
     */
    static const WT_NAME_FLAG stress_types[] = {
      {"aggressive_sweep", WT_TIMING_STRESS_AGGRESSIVE_SWEEP},
      {"checkpoint_slow", WT_TIMING_STRESS_CHECKPOINT_SLOW},
      {"lookaside_sweep_race", WT_TIMING_STRESS_LOOKASIDE_SWEEP},
      {"split_1", WT_TIMING_STRESS_SPLIT_1}, {"split_2", WT_TIMING_STRESS_SPLIT_2},
      {"split_3", WT_TIMING_STRESS_SPLIT_3}, {"split_4", WT_TIMING_STRESS_SPLIT_4},
      {"split_5", WT_TIMING_STRESS_SPLIT_5}, {"split_6", WT_TIMING_STRESS_SPLIT_6},
      {"split_7", WT_TIMING_STRESS_SPLIT_7}, {"split_8", WT_TIMING_STRESS_SPLIT_8}, {NULL, 0}};
    WT_CONFIG_ITEM cval, sval;
    WT_CONNECTION_IMPL *conn;
    WT_DECL_RET;
    const WT_NAME_FLAG *ft;
    uint64_t flags;

    conn = S2C(session);

    WT_RET(__wt_config_gets(session, cfg, "timing_stress_for_test", &cval));

    flags = 0;
    for (ft = stress_types; ft->name != NULL; ft++) {
        if ((ret = __wt_config_subgets(session, &cval, ft->name, &sval)) == 0 && sval.val != 0) {
            LF_SET(ft->flag);
        }
        WT_RET_NOTFOUND_OK(ret);
    }

    conn->timing_stress_flags = flags;
    return (0);
}

/*
 * __conn_write_base_config --
 *     Save the base configuration used to create a database.
 */
static int
__conn_write_base_config(WT_SESSION_IMPL *session, const char *cfg[])
{
    WT_CONFIG parser;
    WT_CONFIG_ITEM cval, k, v;
    WT_DECL_RET;
    WT_FSTREAM *fs;
    const char *base_config;
    bool exist;

    fs = NULL;
    base_config = NULL;

    /*
     * Discard any base configuration setup file left-over from previous runs. This doesn't matter
     * for correctness, it's just cleaning up random files.
     */
    WT_RET(__wt_remove_if_exists(session, WT_BASECONFIG_SET, false));

    /*
     * The base configuration file is only written if creating the database, and even then, a base
     * configuration file is optional.
     */
    if (!S2C(session)->is_new)
        return (0);
    WT_RET(__wt_config_gets(session, cfg, "config_base", &cval));
    if (!cval.val)
        return (0);

    /*
     * We don't test separately if we're creating the database in this run as we might have crashed
     * between creating the "WiredTiger" file and creating the base configuration file. If
     * configured, there's always a base configuration file, and we rename it into place, so it can
     * only NOT exist if we crashed before it was created; in other words, if the base configuration
     * file exists, we're done.
     */
    WT_RET(__wt_fs_exist(session, WT_BASECONFIG, &exist));
    if (exist)
        return (0);

    WT_RET(__wt_fopen(
      session, WT_BASECONFIG_SET, WT_FS_OPEN_CREATE | WT_FS_OPEN_EXCLUSIVE, WT_STREAM_WRITE, &fs));

    WT_ERR(__wt_fprintf(session, fs, "%s\n\n",
      "# Do not modify this file.\n"
      "#\n"
      "# WiredTiger created this file when the database was created,\n"
      "# to store persistent database settings.  Instead of changing\n"
      "# these settings, set a WIREDTIGER_CONFIG environment variable\n"
      "# or create a WiredTiger.config file to override them."));

    /*
     * The base configuration file contains all changes to default settings
     * made at create, and we include the user-configuration file in that
     * list, even though we don't expect it to change. Of course, an
     * application could leave that file as it is right now and not remove
     * a configuration we need, but applications can also guarantee all
     * database users specify consistent environment variables and
     * wiredtiger_open configuration arguments -- if we protect against
     * those problems, might as well include the application's configuration
     * file in that protection.
     *
     * We were passed the configuration items specified by the application.
     * That list includes configuring the default settings, presumably if
     * the application configured it explicitly, that setting should survive
     * even if the default changes.
     *
     * When writing the base configuration file, we write the version and
     * any configuration information set by the application (in other words,
     * the stack except for cfg[0]). However, some configuration values need
     * to be stripped out from the base configuration file; do that now, and
     * merge the rest to be written.
     */
    WT_ERR(__wt_config_merge(session, cfg + 1,
      "compatibility=(release=),"
      "config_base=,"
      "create=,"
      "encryption=(secretkey=),"
      "error_prefix=,"
      "exclusive=,"
      "in_memory=,"
      "log=(recover=),"
      "readonly=,"
      "timing_stress_for_test=,"
      "use_environment_priv=,"
      "verbose=,",
      &base_config));
    __wt_config_init(session, &parser, base_config);
    while ((ret = __wt_config_next(&parser, &k, &v)) == 0) {
        /* Fix quoting for non-trivial settings. */
        if (v.type == WT_CONFIG_ITEM_STRING) {
            --v.str;
            v.len += 2;
        }
        WT_ERR(__wt_fprintf(session, fs, "%.*s=%.*s\n", (int)k.len, k.str, (int)v.len, v.str));
    }
    WT_ERR_NOTFOUND_OK(ret);

    /* Flush the stream and rename the file into place. */
    ret = __wt_sync_and_rename(session, &fs, WT_BASECONFIG_SET, WT_BASECONFIG);

    if (0) {
    /* Close open file handle, remove any temporary file. */
err:
        WT_TRET(__wt_fclose(session, &fs));
        WT_TRET(__wt_remove_if_exists(session, WT_BASECONFIG_SET, false));
    }

    __wt_free(session, base_config);

    return (ret);
}

/*
 * __conn_set_file_system --
 *     Configure a custom file system implementation on database open.
 */
static int
__conn_set_file_system(WT_CONNECTION *wt_conn, WT_FILE_SYSTEM *file_system, const char *config)
{
    WT_CONNECTION_IMPL *conn;
    WT_DECL_RET;
    WT_SESSION_IMPL *session;

    conn = (WT_CONNECTION_IMPL *)wt_conn;
    CONNECTION_API_CALL(conn, session, set_file_system, config, cfg);
    WT_UNUSED(cfg);

    /*
     * You can only configure a file system once, and attempting to do it again probably means the
     * extension argument didn't have early-load set and we've already configured the default file
     * system.
     */
    if (conn->file_system != NULL)
        WT_ERR_MSG(session, EPERM,
          "filesystem already configured; custom filesystems should "
          "enable \"early_load\" configuration");

    conn->file_system = file_system;

err:
    API_END_RET(session, ret);
}

/*
 * __conn_session_size --
 *     Return the session count for this run.
 */
static int
__conn_session_size(WT_SESSION_IMPL *session, const char *cfg[], uint32_t *vp)
{
    WT_CONFIG_ITEM cval;
    int64_t v;

/*
 * Start with 20 internal sessions to cover threads the application can't configure (for example,
 * checkpoint or statistics log server threads).
 */
#define WT_EXTRA_INTERNAL_SESSIONS 20
    v = WT_EXTRA_INTERNAL_SESSIONS;

    /* Then, add in the thread counts applications can configure. */
    WT_RET(__wt_config_gets(session, cfg, "async.threads", &cval));
    v += cval.val;

    WT_RET(__wt_config_gets(session, cfg, "eviction.threads_max", &cval));
    v += cval.val;

    WT_RET(__wt_config_gets(session, cfg, "lsm_manager.worker_thread_max", &cval));
    v += cval.val;

    WT_RET(__wt_config_gets(session, cfg, "session_max", &cval));
    v += cval.val;

    *vp = (uint32_t)v;

    return (0);
}

/*
 * __conn_chk_file_system --
 *     Check the configured file system.
 */
static int
__conn_chk_file_system(WT_SESSION_IMPL *session, bool readonly)
{
    WT_CONNECTION_IMPL *conn;

    conn = S2C(session);

#define WT_CONN_SET_FILE_SYSTEM_REQ(name) \
    if (conn->file_system->name == NULL)  \
    WT_RET_MSG(session, EINVAL, "a WT_FILE_SYSTEM.%s method must be configured", #name)

    WT_CONN_SET_FILE_SYSTEM_REQ(fs_directory_list);
    WT_CONN_SET_FILE_SYSTEM_REQ(fs_directory_list_free);
    /* not required: directory_sync */
    WT_CONN_SET_FILE_SYSTEM_REQ(fs_exist);
    WT_CONN_SET_FILE_SYSTEM_REQ(fs_open_file);
    if (!readonly) {
        WT_CONN_SET_FILE_SYSTEM_REQ(fs_remove);
        WT_CONN_SET_FILE_SYSTEM_REQ(fs_rename);
    }
    WT_CONN_SET_FILE_SYSTEM_REQ(fs_size);

    /*
     * The lower-level API for returning the first matching entry was added later and not documented
     * because it's an optimization for high-end filesystems doing logging, specifically
     * pre-allocating log files. Check for the API and fall back to the standard API if not
     * available.
     */
    if (conn->file_system->fs_directory_list_single == NULL)
        conn->file_system->fs_directory_list_single = conn->file_system->fs_directory_list;

    return (0);
}

/*
 * wiredtiger_dummy_session_init --
 *     Initialize the connection's dummy session.
 */
static void
wiredtiger_dummy_session_init(WT_CONNECTION_IMPL *conn, WT_EVENT_HANDLER *event_handler)
{
    WT_SESSION_IMPL *session;

    session = &conn->dummy_session;

    /*
     * We use a fake session until we can allocate and initialize the real ones. Initialize the
     * necessary fields (unfortunately, the fields we initialize have been selected by core dumps,
     * we need to do better).
     */
    session->iface.connection = &conn->iface;
    session->name = "wiredtiger_open";

    /* Standard I/O and error handling first. */
    __wt_os_stdio(session);
    __wt_event_handler_set(session, event_handler);

    /* Statistics */
    session->stat_bucket = 0;

    /*
     * Set the default session's strerror method. If one of the extensions being loaded reports an
     * error via the WT_EXTENSION_API strerror method, but doesn't supply that method a WT_SESSION
     * handle, we'll use the WT_CONNECTION_IMPL's default session and its strerror method.
     */
    session->iface.strerror = __wt_session_strerror;

    /*
     * The dummy session should never be used to access data handles.
     */
    F_SET(session, WT_SESSION_NO_DATA_HANDLES);
}

/*
 * wiredtiger_open --
 *     Main library entry point: open a new connection to a WiredTiger database.
 */
int
wiredtiger_open(const char *home, WT_EVENT_HANDLER *event_handler, const char *config,
  WT_CONNECTION **connectionp)
{
    static const WT_CONNECTION stdc = {__conn_async_flush, __conn_async_new_op, __conn_close,
      __conn_debug_info, __conn_reconfigure, __conn_get_home, __conn_configure_method,
      __conn_is_new, __conn_open_session, __conn_query_timestamp, __conn_set_timestamp,
      __conn_rollback_to_stable, __conn_load_extension, __conn_add_data_source, __conn_add_collator,
      __conn_add_compressor, __conn_add_encryptor, __conn_add_extractor, __conn_set_file_system,
      __conn_get_extension_api};
    static const WT_NAME_FLAG file_types[] = {{"checkpoint", WT_DIRECT_IO_CHECKPOINT},
      {"data", WT_DIRECT_IO_DATA}, {"log", WT_DIRECT_IO_LOG}, {NULL, 0}};

    WT_CONFIG_ITEM cval, keyid, secretkey, sval;
    WT_CONNECTION_IMPL *conn;
    WT_DECL_ITEM(encbuf);
    WT_DECL_ITEM(i1);
    WT_DECL_ITEM(i2);
    WT_DECL_ITEM(i3);
    WT_DECL_RET;
    const WT_NAME_FLAG *ft;
    WT_SESSION_IMPL *session;
    bool config_base_set, try_salvage;
    const char *enc_cfg[] = {NULL, NULL}, *merge_cfg;
    char version[64];

    /* Leave lots of space for optional additional configuration. */
    const char *cfg[] = {NULL, NULL, NULL, NULL, NULL, NULL, NULL, NULL, NULL, NULL};

    *connectionp = NULL;

    conn = NULL;
    session = NULL;
    merge_cfg = NULL;
    try_salvage = false;

    WT_RET(__wt_library_init());

    WT_RET(__wt_calloc_one(NULL, &conn));
    conn->iface = stdc;

    /*
     * Immediately link the structure into the connection structure list: the only thing ever looked
     * at on that list is the database name, and a NULL value is fine.
     */
    __wt_spin_lock(NULL, &__wt_process.spinlock);
    TAILQ_INSERT_TAIL(&__wt_process.connqh, conn, q);
    __wt_spin_unlock(NULL, &__wt_process.spinlock);

    /*
     * Initialize the fake session used until we can create real sessions.
     */
    wiredtiger_dummy_session_init(conn, event_handler);
    session = conn->default_session = &conn->dummy_session;

    /* Basic initialization of the connection structure. */
    WT_ERR(__wt_connection_init(conn));

    /* Check the application-specified configuration string. */
    WT_ERR(__wt_config_check(session, WT_CONFIG_REF(session, wiredtiger_open), config, 0));

    /*
     * Build the temporary, initial configuration stack, in the following
     * order (where later entries override earlier entries):
     *
     * 1. the base configuration for the wiredtiger_open call
     * 2. the config passed in by the application
     * 3. environment variable settings (optional)
     *
     * In other words, a configuration stack based on the application's
     * passed-in information and nothing else.
     */
    cfg[0] = WT_CONFIG_BASE(session, wiredtiger_open);
    cfg[1] = config;
    WT_ERR(__wt_scr_alloc(session, 0, &i1));
    WT_ERR(__conn_config_env(session, cfg, i1));

    /*
     * We need to know if configured for read-only or in-memory behavior
     * before reading/writing the filesystem. The only way the application
     * can configure that before we touch the filesystem is the wiredtiger
     * config string or the WIREDTIGER_CONFIG environment variable.
     *
     * The environment isn't trusted by default, for security reasons; if
     * the application wants us to trust the environment before reading
     * the filesystem, the wiredtiger_open config string is the only way.
     */
    WT_ERR(__wt_config_gets(session, cfg, "in_memory", &cval));
    if (cval.val != 0)
        F_SET(conn, WT_CONN_IN_MEMORY);
    WT_ERR(__wt_config_gets(session, cfg, "readonly", &cval));
    if (cval.val)
        F_SET(conn, WT_CONN_READONLY);

    /* Configure error messages so we get them right early. */
    WT_ERR(__wt_config_gets(session, cfg, "error_prefix", &cval));
    if (cval.len != 0)
        WT_ERR(__wt_strndup(session, cval.str, cval.len, &conn->error_prefix));

    /* Set the database home so extensions have access to it. */
    WT_ERR(__conn_home(session, home, cfg));

    /*
     * Load early extensions before doing further initialization (one early extension is to
     * configure a file system).
     */
    WT_ERR(__conn_load_extensions(session, cfg, true));

    /*
     * If the application didn't configure its own file system, configure one of ours. Check to
     * ensure we have a valid file system.
     */
    if (conn->file_system == NULL) {
        if (F_ISSET(conn, WT_CONN_IN_MEMORY))
            WT_ERR(__wt_os_inmemory(session));
        else
#if defined(_MSC_VER)
            WT_ERR(__wt_os_win(session));
#else
            WT_ERR(__wt_os_posix(session));
#endif
    }
    WT_ERR(__conn_chk_file_system(session, F_ISSET(conn, WT_CONN_READONLY)));

    /* Make sure no other thread of control already owns this database. */
    WT_ERR(__conn_single(session, cfg));

    /*
     * Set compatibility versions early so that any subsystem sees it. Call after we own the
     * database so that we can know if the database is new or not.
     */
    WT_ERR(__wt_conn_compat_config(session, cfg, false));

    /*
     * Capture the config_base setting file for later use. Again, if the application doesn't want us
     * to read the base configuration file, the WIREDTIGER_CONFIG environment variable or the
     * wiredtiger_open config string are the only ways.
     */
    WT_ERR(__wt_config_gets(session, cfg, "config_base", &cval));
    config_base_set = cval.val != 0;

    /*
     * Build the real configuration stack, in the following order (where
     * later entries override earlier entries):
     *
     * 1. all possible wiredtiger_open configurations
     * 2. the WiredTiger compilation version (expected to be overridden by
     *    any value in the base configuration file)
     * 3. base configuration file, created with the database (optional)
     * 4. the config passed in by the application
     * 5. user configuration file (optional)
     * 6. environment variable settings (optional)
     * 7. overrides for a read-only connection
     *
     * Clear the entries we added to the stack, we're going to build it in
     * order.
     */
    WT_ERR(__wt_scr_alloc(session, 0, &i2));
    WT_ERR(__wt_scr_alloc(session, 0, &i3));
    cfg[0] = WT_CONFIG_BASE(session, wiredtiger_open_all);
    cfg[1] = NULL;
    WT_ERR(__wt_snprintf(version, sizeof(version), "version=(major=%d,minor=%d)",
      conn->compat_major, conn->compat_minor));
    __conn_config_append(cfg, version);

    /* Ignore the base_config file if config_base_set is false. */
    if (config_base_set)
        WT_ERR(__conn_config_file(session, WT_BASECONFIG, false, cfg, i1));
    __conn_config_append(cfg, config);
    WT_ERR(__conn_config_file(session, WT_USERCONFIG, true, cfg, i2));
    WT_ERR(__conn_config_env(session, cfg, i3));

    /*
     * Merge the full configuration stack and save it for reconfiguration.
     */
    WT_ERR(__wt_config_merge(session, cfg, NULL, &merge_cfg));

    /*
     * Read-only and in-memory settings may have been set in a configuration file (not optimal, but
     * we can handle it). Get those settings again so we can override other configuration settings
     * as they are processed.
     */
    WT_ERR(__wt_config_gets(session, cfg, "in_memory", &cval));
    if (cval.val != 0)
        F_SET(conn, WT_CONN_IN_MEMORY);
    WT_ERR(__wt_config_gets(session, cfg, "readonly", &cval));
    if (cval.val)
        F_SET(conn, WT_CONN_READONLY);
    if (F_ISSET(conn, WT_CONN_READONLY)) {
        /*
         * Create a new stack with the merged configuration as the base. The read-only string will
         * use entry 1 and then we'll merge it again.
         */
        cfg[0] = merge_cfg;
        cfg[1] = NULL;
        cfg[2] = NULL;
        /*
         * We override some configuration settings for read-only. Other settings that conflict with
         * and are an error with read-only are tested in their individual locations later.
         */
        __conn_config_readonly(cfg);
        WT_ERR(__wt_config_merge(session, cfg, NULL, &conn->cfg));
    } else {
        conn->cfg = merge_cfg;
        merge_cfg = NULL;
    }

    /*
     * Configuration ...
     *
     * We can't open sessions yet, so any configurations that cause
     * sessions to be opened must be handled inside __wt_connection_open.
     *
     * The error message configuration might have changed (if set in a
     * configuration file, and not in the application's configuration
     * string), get it again. Do it first, make error messages correct.
     * Ditto verbose configuration so we dump everything the application
     * wants to see.
     */
    WT_ERR(__wt_config_gets(session, cfg, "error_prefix", &cval));
    if (cval.len != 0) {
        __wt_free(session, conn->error_prefix);
        WT_ERR(__wt_strndup(session, cval.str, cval.len, &conn->error_prefix));
    }
    WT_ERR(__wt_verbose_config(session, cfg));
    WT_ERR(__wt_timing_stress_config(session, cfg));
    __wt_btree_page_version_config(session);

    /* Set up operation tracking if configured. */
    WT_ERR(__wt_conn_optrack_setup(session, cfg, false));

    WT_ERR(__conn_session_size(session, cfg, &conn->session_size));

    WT_ERR(__wt_config_gets(session, cfg, "session_scratch_max", &cval));
    conn->session_scratch_max = (size_t)cval.val;

    /*
     * If buffer alignment is not configured, use zero unless direct I/O is also configured, in
     * which case use the build-time default. The code to parse write through is also here because
     * it is nearly identical to direct I/O.
     */
    WT_ERR(__wt_config_gets(session, cfg, "direct_io", &cval));
    for (ft = file_types; ft->name != NULL; ft++) {
        ret = __wt_config_subgets(session, &cval, ft->name, &sval);
        if (ret == 0) {
            if (sval.val)
                FLD_SET(conn->direct_io, ft->flag);
        } else
            WT_ERR_NOTFOUND_OK(ret);
    }

    WT_ERR(__wt_config_gets(session, cfg, "write_through", &cval));
    for (ft = file_types; ft->name != NULL; ft++) {
        ret = __wt_config_subgets(session, &cval, ft->name, &sval);
        if (ret == 0) {
            if (sval.val)
                FLD_SET(conn->write_through, ft->flag);
        } else
            WT_ERR_NOTFOUND_OK(ret);
    }

    WT_ERR(__wt_config_gets(session, cfg, "buffer_alignment", &cval));
    if (cval.val == -1) {
        conn->buffer_alignment = 0;
        if (conn->direct_io != 0)
            conn->buffer_alignment = WT_BUFFER_ALIGNMENT_DEFAULT;
    } else
        conn->buffer_alignment = (size_t)cval.val;
#ifndef HAVE_POSIX_MEMALIGN
    if (conn->buffer_alignment != 0)
        WT_ERR_MSG(session, EINVAL, "buffer_alignment requires posix_memalign");
#endif

    WT_ERR(__wt_config_gets(session, cfg, "cache_cursors", &cval));
    if (cval.val)
        F_SET(conn, WT_CONN_CACHE_CURSORS);

    WT_ERR(__wt_config_gets(session, cfg, "checkpoint_sync", &cval));
    if (cval.val)
        F_SET(conn, WT_CONN_CKPT_SYNC);

    WT_ERR(__wt_config_gets(session, cfg, "file_extend", &cval));
    /*
     * If the log extend length is not set use the default of the configured maximum log file size.
     * That size is not known until it is initialized as part of the log server initialization.
     */
    conn->log_extend_len = WT_CONFIG_UNSET;
    for (ft = file_types; ft->name != NULL; ft++) {
        ret = __wt_config_subgets(session, &cval, ft->name, &sval);
        if (ret == 0) {
            switch (ft->flag) {
            case WT_DIRECT_IO_DATA:
                conn->data_extend_len = sval.val;
                break;
            case WT_DIRECT_IO_LOG:
                /*
                 * When using "file_extend=(log=)", the val returned is 1. Unset the log extend
                 * length in that case to use the default.
                 */
                if (sval.val == 1)
                    conn->log_extend_len = WT_CONFIG_UNSET;
                else if (sval.val == 0 ||
                  (sval.val >= WT_LOG_FILE_MIN && sval.val <= WT_LOG_FILE_MAX))
                    conn->log_extend_len = sval.val;
                else
                    WT_ERR_MSG(session, EINVAL, "invalid log extend length: %" PRId64, sval.val);
                break;
            }
        } else
            WT_ERR_NOTFOUND_OK(ret);
    }

    WT_ERR(__wt_config_gets(session, cfg, "mmap", &cval));
    conn->mmap = cval.val != 0;

    WT_ERR(__wt_config_gets(session, cfg, "salvage", &cval));
    if (cval.val) {
        if (F_ISSET(conn, WT_CONN_READONLY))
            WT_ERR_MSG(session, EINVAL, "Readonly configuration incompatible with salvage");
        F_SET(conn, WT_CONN_SALVAGE);
    }

    WT_ERR(__wt_conn_statistics_config(session, cfg));
    WT_ERR(__wt_lsm_manager_config(session, cfg));
    WT_ERR(__wt_sweep_config(session, cfg));

    /* Initialize the OS page size for mmap */
    conn->page_size = __wt_get_vm_pagesize();

    /* Now that we know if verbose is configured, output the version. */
    __wt_verbose(session, WT_VERB_VERSION, "%s", WIREDTIGER_VERSION_STRING);

    /*
     * Open the connection, then reset the local session as the real one was allocated in
     * __wt_connection_open.
     */
    WT_ERR(__wt_connection_open(conn, cfg));
    session = conn->default_session;

    /*
     * This function expects the cache to be created so parse this after the rest of the connection
     * is set up.
     */
    WT_ERR(__wt_debug_mode_config(session, cfg));

    /*
     * Load the extensions after initialization completes; extensions expect everything else to be
     * in place, and the extensions call back into the library.
     */
    WT_ERR(__conn_builtin_extensions(conn, cfg));
    WT_ERR(__conn_load_extensions(session, cfg, false));

    /*
     * The metadata/log encryptor is configured after extensions, since
     * extensions may load encryptors.  We have to do this before creating
     * the metadata file.
     *
     * The encryption customize callback needs the fully realized set of
     * encryption args, as simply grabbing "encryption" doesn't work.
     * As an example, configuration for the current call may just be
     * "encryption=(secretkey=xxx)", with encryption.name,
     * encryption.keyid being 'inherited' from the stored base
     * configuration.
     */
    WT_ERR(__wt_config_gets_none(session, cfg, "encryption.name", &cval));
    WT_ERR(__wt_config_gets_none(session, cfg, "encryption.keyid", &keyid));
    WT_ERR(__wt_config_gets_none(session, cfg, "encryption.secretkey", &secretkey));
    WT_ERR(__wt_scr_alloc(session, 0, &encbuf));
    WT_ERR(__wt_buf_fmt(session, encbuf, "(name=%.*s,keyid=%.*s,secretkey=%.*s)", (int)cval.len,
      cval.str, (int)keyid.len, keyid.str, (int)secretkey.len, secretkey.str));
    enc_cfg[0] = encbuf->data;
    WT_ERR(
      __wt_encryptor_config(session, &cval, &keyid, (WT_CONFIG_ARG *)enc_cfg, &conn->kencryptor));

    /*
     * Configuration completed; optionally write a base configuration file.
     */
    WT_ERR(__conn_write_base_config(session, cfg));

    /*
     * Check on the turtle and metadata files, creating them if necessary
     * (which avoids application threads racing to create the metadata file
     * later).  Once the metadata file exists, get a reference to it in
     * the connection's session.
     *
     * THE TURTLE FILE MUST BE THE LAST FILE CREATED WHEN INITIALIZING THE
     * DATABASE HOME, IT'S WHAT WE USE TO DECIDE IF WE'RE CREATING OR NOT.
     */
    WT_ERR(__wt_turtle_init(session));

    /*
     * If the user wants to salvage, do so before opening the metadata cursor. We do this after the
     * call to wt_turtle_init because that moves metadata files around from backups and would
     * overwrite any salvage we did if done before that call.
     */
    if (F_ISSET(conn, WT_CONN_SALVAGE))
        WT_ERR(__wt_metadata_salvage(session));

    /* Set the connection's base write generation. */
    WT_ERR(__wt_metadata_set_base_write_gen(session));

    WT_ERR(__wt_metadata_cursor(session, NULL));

    /* Start the worker threads and run recovery. */
    WT_ERR(__wt_connection_workers(session, cfg));

    /*
     * The default session should not open data handles after this point: since it can be shared
     * between threads, relying on session->dhandle is not safe.
     */
    F_SET(session, WT_SESSION_NO_DATA_HANDLES);

    WT_STATIC_ASSERT(offsetof(WT_CONNECTION_IMPL, iface) == 0);
    *connectionp = &conn->iface;

err:
    /* Discard the scratch buffers. */
    __wt_scr_free(session, &encbuf);
    __wt_scr_free(session, &i1);
    __wt_scr_free(session, &i2);
    __wt_scr_free(session, &i3);

    __wt_free(session, merge_cfg);
    /*
     * We may have allocated scratch memory when using the dummy session or the subsequently created
     * real session, and we don't want to tie down memory for the rest of the run in either of them.
     */
    if (session != &conn->dummy_session)
        __wt_scr_discard(session);
    __wt_scr_discard(&conn->dummy_session);

    if (ret != 0) {
        /*
         * Set panic if we're returning the run recovery error or if recovery did not complete so
         * that we don't try to checkpoint data handles. We need an explicit flag instead of
         * checking that WT_CONN_LOG_RECOVER_DONE is not set because other errors earlier than
         * recovery will not have that flag set.
         */
        if (ret == WT_RUN_RECOVERY || FLD_ISSET(conn->log_flags, WT_CONN_LOG_RECOVER_FAILED))
            F_SET(conn, WT_CONN_PANIC);
        /*
         * If we detected a data corruption issue, we really want to indicate the corruption instead
         * of whatever error was set. We cannot use standard return macros because we don't want to
         * generalize this. Record it here while we have the connection and set it after we destroy
         * the connection.
         */
        if (F_ISSET(conn, WT_CONN_DATA_CORRUPTION) && (ret == WT_PANIC || ret == WT_ERROR))
            try_salvage = true;
        WT_TRET(__wt_connection_close(conn));
        /*
         * Depending on the error, shutting down the connection may again return WT_PANIC. So if we
         * detected the corruption above, set it here after closing.
         */
        if (try_salvage)
            ret = WT_TRY_SALVAGE;
    }

    return (ret);
}<|MERGE_RESOLUTION|>--- conflicted
+++ resolved
@@ -380,78 +380,6 @@
 __wt_encryptor_config(WT_SESSION_IMPL *session, WT_CONFIG_ITEM *cval, WT_CONFIG_ITEM *keyid,
   WT_CONFIG_ARG *cfg_arg, WT_KEYED_ENCRYPTOR **kencryptorp)
 {
-<<<<<<< HEAD
-	WT_CONNECTION_IMPL *conn;
-	WT_DECL_RET;
-	WT_ENCRYPTOR *custom, *encryptor;
-	WT_KEYED_ENCRYPTOR *kenc;
-	WT_NAMED_ENCRYPTOR *nenc;
-	uint64_t bucket, hash;
-
-	*kencryptorp = NULL;
-
-	kenc = NULL;
-	conn = S2C(session);
-
-	__wt_spin_lock(session, &conn->encryptor_lock);
-
-	WT_ERR(__encryptor_confchk(session, cval, &nenc));
-	if (nenc == NULL) {
-		if (keyid->len != 0)
-			WT_ERR_MSG(session, EINVAL, "encryption.keyid "
-			    "requires encryption.name to be set");
-		goto out;
-	}
-
-	/*
-	 * Check if encryption is set on the connection.  If
-	 * someone wants encryption on a table, it needs to be
-	 * configured on the database as well.
-	 */
-	if (conn->kencryptor == NULL && kencryptorp != &conn->kencryptor)
-		WT_ERR_MSG(session, EINVAL, "table encryption "
-		    "requires connection encryption to be set");
-	hash = __wt_hash_city64(keyid->str, keyid->len);
-	bucket = hash % WT_HASH_ARRAY_SIZE;
-	TAILQ_FOREACH(kenc, &nenc->keyedhashqh[bucket], q)
-		if (WT_STRING_MATCH(kenc->keyid, keyid->str, keyid->len)) {
-			encryptor = kenc->encryptor;
-			if (encryptor->sessioncreate != NULL) {
-				WT_ERR(encryptor->sessioncreate(encryptor, &session->iface,
-					cfg_arg));
-			}
-			goto out;
-		}
-
-	WT_ERR(__wt_calloc_one(session, &kenc));
-	WT_ERR(__wt_strndup(session, keyid->str, keyid->len, &kenc->keyid));
-	encryptor = nenc->encryptor;
-	if (encryptor->customize != NULL) {
-		custom = NULL;
-		WT_ERR(encryptor->customize(encryptor, &session->iface,
-		    cfg_arg, &custom));
-		if (custom != NULL) {
-			kenc->owned = 1;
-			encryptor = custom;
-		}
-	}
-	WT_ERR(encryptor->sizing(encryptor, &session->iface,
-	    &kenc->size_const));
-	kenc->encryptor = encryptor;
-	TAILQ_INSERT_HEAD(&nenc->keyedqh, kenc, q);
-	TAILQ_INSERT_HEAD(&nenc->keyedhashqh[bucket], kenc, hashq);
-
-out:	__wt_spin_unlock(session, &conn->encryptor_lock);
-	*kencryptorp = kenc;
-	return (0);
-
-err:	if (kenc != NULL) {
-		__wt_free(session, kenc->keyid);
-		__wt_free(session, kenc);
-	}
-	__wt_spin_unlock(session, &conn->encryptor_lock);
-	return (ret);
-=======
     WT_CONNECTION_IMPL *conn;
     WT_DECL_RET;
     WT_ENCRYPTOR *custom, *encryptor;
@@ -486,8 +414,14 @@
     hash = __wt_hash_city64(keyid->str, keyid->len);
     bucket = hash % WT_HASH_ARRAY_SIZE;
     TAILQ_FOREACH (kenc, &nenc->keyedhashqh[bucket], q)
-        if (WT_STRING_MATCH(kenc->keyid, keyid->str, keyid->len))
+        if (WT_STRING_MATCH(kenc->keyid, keyid->str, keyid->len)) {
+            encryptor = kenc->encryptor;
+            if (encryptor->sessioncreate != NULL) {
+                WT_ERR(encryptor->sessioncreate(encryptor, &session->iface,
+                    cfg_arg));
+            }
             goto out;
+        }
 
     WT_ERR(__wt_calloc_one(session, &kenc));
     WT_ERR(__wt_strndup(session, keyid->str, keyid->len, &kenc->keyid));
@@ -517,7 +451,6 @@
     }
     __wt_spin_unlock(session, &conn->encryptor_lock);
     return (ret);
->>>>>>> 33621eab
 }
 
 /*
