/*-
 * Copyright (c) 2014-2020 MongoDB, Inc.
 * Copyright (c) 2008-2014 WiredTiger, Inc.
 *	All rights reserved.
 *
 * See the file LICENSE for redistribution information.
 */

#ifndef	__WIREDTIGER_H_
#define	__WIREDTIGER_H_

#if defined(__cplusplus)
extern "C" {
#endif

/*******************************************
 * Version information
 *******************************************/
#define	WIREDTIGER_VERSION_MAJOR	@VERSION_MAJOR@
#define	WIREDTIGER_VERSION_MINOR	@VERSION_MINOR@
#define	WIREDTIGER_VERSION_PATCH	@VERSION_PATCH@
#define	WIREDTIGER_VERSION_STRING	@VERSION_STRING@

/*******************************************
 * Required includes
 *******************************************/
@wiredtiger_includes_decl@

/*******************************************
 * Portable type names
 *******************************************/
@off_t_decl@
@uintmax_t_decl@
@uintptr_t_decl@

#if defined(DOXYGEN) || defined(SWIG)
#define	__F(func) func
#else
/* NOLINTNEXTLINE(misc-macro-parentheses) */
#define	__F(func) (*func)
#endif

/*
 * We support configuring WiredTiger with the gcc/clang -fvisibility=hidden
 * flags, but that requires public APIs be specifically marked.
 */
#if defined(DOXYGEN) || defined(SWIG) || !defined(__GNUC__)
#define	WT_ATTRIBUTE_LIBRARY_VISIBLE
#else
#define	WT_ATTRIBUTE_LIBRARY_VISIBLE	__attribute__((visibility("default")))
#endif

/*!
 * @defgroup wt WiredTiger API
 * The functions, handles and methods applications use to access and manage
 * data with WiredTiger.
 *
 * @{
 */

/*******************************************
 * Public forward structure declarations
 *******************************************/
struct __wt_async_callback;
	typedef struct __wt_async_callback WT_ASYNC_CALLBACK;
struct __wt_async_op;	    typedef struct __wt_async_op WT_ASYNC_OP;
struct __wt_collator;	    typedef struct __wt_collator WT_COLLATOR;
struct __wt_compressor;	    typedef struct __wt_compressor WT_COMPRESSOR;
struct __wt_config_item;    typedef struct __wt_config_item WT_CONFIG_ITEM;
struct __wt_config_parser;
	typedef struct __wt_config_parser WT_CONFIG_PARSER;
struct __wt_connection;	    typedef struct __wt_connection WT_CONNECTION;
struct __wt_cursor;	    typedef struct __wt_cursor WT_CURSOR;
struct __wt_data_source;    typedef struct __wt_data_source WT_DATA_SOURCE;
struct __wt_encryptor;	    typedef struct __wt_encryptor WT_ENCRYPTOR;
struct __wt_event_handler;  typedef struct __wt_event_handler WT_EVENT_HANDLER;
struct __wt_extension_api;  typedef struct __wt_extension_api WT_EXTENSION_API;
struct __wt_extractor;	    typedef struct __wt_extractor WT_EXTRACTOR;
struct __wt_file_handle;    typedef struct __wt_file_handle WT_FILE_HANDLE;
struct __wt_file_system;    typedef struct __wt_file_system WT_FILE_SYSTEM;
struct __wt_item;	    typedef struct __wt_item WT_ITEM;
struct __wt_modify;	    typedef struct __wt_modify WT_MODIFY;
struct __wt_session;	    typedef struct __wt_session WT_SESSION;

#if defined(SWIGJAVA)
#define	WT_HANDLE_NULLABLE(typename)	typename##_NULLABLE
#define	WT_HANDLE_CLOSED(typename)	typename##_CLOSED
typedef WT_CURSOR			WT_CURSOR_NULLABLE;
typedef WT_CURSOR			WT_CURSOR_CLOSED;
typedef WT_SESSION			WT_SESSION_CLOSED;
typedef WT_CONNECTION			WT_CONNECTION_CLOSED;
#elif !defined(DOXYGEN)
#define	WT_HANDLE_NULLABLE(typename)	typename
#define	WT_HANDLE_CLOSED(typename)	typename
#endif

/*!
 * A raw item of data to be managed, including a pointer to the data and a
 * length.
 *
 * WT_ITEM structures do not need to be cleared before use.
 */
struct __wt_item {
	/*!
	 * The memory reference of the data item.
	 *
	 * For items returned by a WT_CURSOR, the pointer is only valid until
	 * the next operation on that cursor.  Applications that need to keep
	 * an item across multiple cursor operations must make a copy.
	 */
	const void *data;

	/*!
	 * The number of bytes in the data item.
	 *
	 * The maximum length of a single column stored in a table is not fixed
	 * (as it partially depends on the underlying file configuration), but
	 * is always a small number of bytes less than 4GB.
	 */
	size_t size;

#ifndef DOXYGEN
	/*! Managed memory chunk (internal use). */
	void *mem;

	/*! Managed memory size (internal use). */
	size_t memsize;

	/*! Object flags (internal use). */
/* AUTOMATIC FLAG VALUE GENERATION START */
#define	WT_ITEM_ALIGNED	0x1u
#define	WT_ITEM_INUSE	0x2u
/* AUTOMATIC FLAG VALUE GENERATION STOP */
	uint32_t flags;
#endif
};

/*!
 * A set of modifications for a value, including a pointer to new data and a
 * length, plus a target offset in the value and an optional length of data
 * in the value to be replaced.
 *
 * WT_MODIFY structures do not need to be cleared before use.
 */
struct __wt_modify {
	/*!
	 * New data. The size of the new data may be zero when no new data is
	 * provided.
	 */
	WT_ITEM data;

	/*!
	 * The zero-based byte offset in the value where the new data is placed.
	 *
	 * If the offset is past the end of the value, padding bytes are
	 * appended to the value up to the specified offset. If the value is a
	 * string (value format \c S), the padding byte is a space. If the value
	 * is a raw byte array accessed using a WT_ITEM structure (value format
	 * \c u), the padding byte is a nul.
	 */
	 size_t offset;

	/*!
	 * The number of bytes in the value to be replaced.
	 *
	 * If the size is zero, no bytes from the value are replaced and the new
	 * data is inserted.
	 *
	 * If the offset is past the end of the value, the size is ignored.
	 *
	 * If the offset plus the size overlaps the end of the previous value,
	 * bytes from the offset to the end of the value are replaced and any
	 * remaining new data is appended.
	 */
	 size_t size;
};

/*!
 * The maximum packed size of a 64-bit integer.  The ::wiredtiger_struct_pack
 * function will pack single long integers into at most this many bytes.
 */
#define	WT_INTPACK64_MAXSIZE	((int)sizeof(int64_t) + 1)

/*!
 * The maximum packed size of a 32-bit integer.  The ::wiredtiger_struct_pack
 * function will pack single integers into at most this many bytes.
 */
#define	WT_INTPACK32_MAXSIZE	((int)sizeof(int32_t) + 1)

/*!
 * A WT_CURSOR handle is the interface to a cursor.
 *
 * Cursors allow data to be searched, iterated and modified, implementing the
 * CRUD (create, read, update and delete) operations.  Cursors are opened in
 * the context of a session.  If a transaction is started, cursors operate in
 * the context of the transaction until the transaction is resolved.
 *
 * Raw data is represented by key/value pairs of WT_ITEM structures, but
 * cursors can also provide access to fields within the key and value if the
 * formats are described in the WT_SESSION::create method.
 *
 * In the common case, a cursor is used to access records in a table.  However,
 * cursors can be used on subsets of tables (such as a single column or a
 * projection of multiple columns), as an interface to statistics, configuration
 * data or application-specific data sources.  See WT_SESSION::open_cursor for
 * more information.
 *
 * <b>Thread safety:</b> A WT_CURSOR handle is not usually shared between
 * threads, see @ref threads for more information.
 */
struct __wt_cursor {
	WT_SESSION *session;	/*!< The session handle for this cursor. */

	/*!
	 * The name of the data source for the cursor, matches the \c uri
	 * parameter to WT_SESSION::open_cursor used to open the cursor.
	 */
	const char *uri;

	/*!
	 * The format of the data packed into key items.  See @ref packing for
	 * details.  If not set, a default value of "u" is assumed, and
	 * applications must use WT_ITEM structures to manipulate untyped byte
	 * arrays.
	 */
	const char *key_format;

	/*!
	 * The format of the data packed into value items.  See @ref packing
	 * for details.  If not set, a default value of "u" is assumed, and
	 * applications must use WT_ITEM structures to manipulate untyped byte
	 * arrays.
	 */
	const char *value_format;

	/*!
	 * @name Data access
	 * @{
	 */
	/*!
	 * Get the key for the current record.
	 *
	 * @snippet ex_all.c Get the cursor's string key
	 *
	 * @snippet ex_all.c Get the cursor's record number key
	 *
	 * @param cursor the cursor handle
	 * @param ... pointers to hold key fields corresponding to
	 * WT_CURSOR::key_format.
	 * The API does not validate the argument types passed in, the caller is
	 * responsible for passing the correct argument types according to
	 * WT_CURSOR::key_format.
	 * @errors
	 */
	int __F(get_key)(WT_CURSOR *cursor, ...);

	/*!
	 * Get the value for the current record.
	 *
	 * @snippet ex_all.c Get the cursor's string value
	 *
	 * @snippet ex_all.c Get the cursor's raw value
	 *
	 * @param cursor the cursor handle
	 * @param ... pointers to hold value fields corresponding to
	 * WT_CURSOR::value_format.
	 * The API does not validate the argument types passed in, the caller is
	 * responsible for passing the correct argument types according to
	 * WT_CURSOR::value_format.
	 * @errors
	 */
	int __F(get_value)(WT_CURSOR *cursor, ...);

	/*!
	 * Set the key for the next operation.
	 *
	 * @snippet ex_all.c Set the cursor's string key
	 *
	 * @snippet ex_all.c Set the cursor's record number key
	 *
	 * @param cursor the cursor handle
	 * @param ... key fields corresponding to WT_CURSOR::key_format.
	 *
	 * If an error occurs during this operation, a flag will be set in the
	 * cursor, and the next operation to access the key will fail.  This
	 * simplifies error handling in applications.
	 */
	void __F(set_key)(WT_CURSOR *cursor, ...);

	/*!
	 * Set the value for the next operation.
	 *
	 * @snippet ex_all.c Set the cursor's string value
	 *
	 * @snippet ex_all.c Set the cursor's raw value
	 *
	 * @param cursor the cursor handle
	 * @param ... value fields corresponding to WT_CURSOR::value_format.
	 *
	 * If an error occurs during this operation, a flag will be set in the
	 * cursor, and the next operation to access the value will fail.  This
	 * simplifies error handling in applications.
	 */
	void __F(set_value)(WT_CURSOR *cursor, ...);
	/*! @} */

	/*!
	 * @name Cursor positioning
	 * @{
	 */
	/*!
	 * Return the ordering relationship between two cursors: both cursors
	 * must have the same data source and have valid keys. (When testing
	 * only for equality, WT_CURSOR::equals may be faster.)
	 *
	 * @snippet ex_all.c Cursor comparison
	 *
	 * @param cursor the cursor handle
	 * @param other another cursor handle
	 * @param comparep the status of the comparison: < 0 if
	 * <code>cursor</code> refers to a key that appears before
	 * <code>other</code>, 0 if the cursors refer to the same key,
	 * and > 0 if <code>cursor</code> refers to a key that appears after
	 * <code>other</code>.
	 * @errors
	 */
	int __F(compare)(WT_CURSOR *cursor, WT_CURSOR *other, int *comparep);

	/*!
	 * Return the ordering relationship between two cursors, testing only
	 * for equality: both cursors must have the same data source and have
	 * valid keys.
	 *
	 * @snippet ex_all.c Cursor equality
	 *
	 * @param cursor the cursor handle
	 * @param other another cursor handle
	 * @param[out] equalp the status of the comparison: 1 if the cursors
	 * refer to the same key, otherwise 0.
	 * @errors
	 */
	int __F(equals)(WT_CURSOR *cursor, WT_CURSOR *other, int *equalp);

	/*!
	 * Return the next record.
	 *
	 * @snippet ex_all.c Return the next record
	 *
	 * @param cursor the cursor handle
	 * @errors
	 */
	int __F(next)(WT_CURSOR *cursor);

	/*!
	 * Return the previous record.
	 *
	 * @snippet ex_all.c Return the previous record
	 *
	 * @param cursor the cursor handle
	 * @errors
	 */
	int __F(prev)(WT_CURSOR *cursor);

	/*!
	 * Reset the cursor. Any resources held by the cursor are released,
	 * and the cursor's key and position are no longer valid. Subsequent
	 * iterations with WT_CURSOR::next will move to the first record, or
	 * with WT_CURSOR::prev will move to the last record.
	 *
	 * In the case of a statistics cursor, resetting the cursor refreshes
	 * the statistics information returned. Resetting a session statistics
	 * cursor resets all the session statistics values to zero.
	 *
	 * @snippet ex_all.c Reset the cursor
	 *
	 * @param cursor the cursor handle
	 * @errors
	 */
	int __F(reset)(WT_CURSOR *cursor);

	/*!
	 * Return the record matching the key. The key must first be set.
	 *
	 * @snippet ex_all.c Search for an exact match
	 *
	 * On success, the cursor ends positioned at the returned record; to
	 * minimize cursor resources, the WT_CURSOR::reset method should be
	 * called as soon as the record has been retrieved and the cursor no
	 * longer needs that position.
	 *
	 * @param cursor the cursor handle
	 * @errors
	 */
	int __F(search)(WT_CURSOR *cursor);

	/*!
	 * Return the record matching the key if it exists, or an adjacent
	 * record.  An adjacent record is either the smallest record larger
	 * than the key or the largest record smaller than the key (in other
	 * words, a logically adjacent key).
	 *
	 * The key must first be set.
	 *
	 * An example of a search for an exact or adjacent match:
	 *
	 * @snippet ex_all.c Search for an exact or adjacent match
	 *
	 * An example of a forward scan through the table, where all keys
	 * greater than or equal to a specified prefix are included in the
	 * scan:
	 *
	 * @snippet ex_all.c Forward scan greater than or equal
	 *
	 * An example of a backward scan through the table, where all keys
	 * less than a specified prefix are included in the scan:
	 *
	 * @snippet ex_all.c Backward scan less than
	 *
	 * On success, the cursor ends positioned at the returned record; to
	 * minimize cursor resources, the WT_CURSOR::reset method should be
	 * called as soon as the record has been retrieved and the cursor no
	 * longer needs that position.
	 *
	 * @param cursor the cursor handle
	 * @param exactp the status of the search: 0 if an exact match is
	 * found, < 0 if a smaller key is returned, > 0 if a larger key is
	 * returned
	 * @errors
	 */
	int __F(search_near)(WT_CURSOR *cursor, int *exactp);
	/*! @} */

	/*!
	 * @name Data modification
	 * @{
	 */
	/*!
	 * Insert a record and optionally update an existing record.
	 *
	 * If the cursor was configured with "overwrite=true" (the default),
	 * both the key and value must be set; if the record already exists,
	 * the key's value will be updated, otherwise, the record will be
	 * inserted.
	 *
	 * @snippet ex_all.c Insert a new record or overwrite an existing record
	 *
	 * If the cursor was not configured with "overwrite=true", both the key
	 * and value must be set and the record must not already exist; the
	 * record will be inserted.
	 *
	 * @snippet ex_all.c Insert a new record and fail if the record exists
	 *
	 * If a cursor with record number keys was configured with
	 * "append=true" (not the default), the value must be set; a new record
	 * will be appended and the record number set as the cursor key value.
	 *
	 * @snippet ex_all.c Insert a new record and assign a record number
	 *
	 * The cursor ends with no position, and a subsequent call to the
	 * WT_CURSOR::next (WT_CURSOR::prev) method will iterate from the
	 * beginning (end) of the table.
	 *
	 * If the cursor does not have record number keys or was not configured
	 * with "append=true", the cursor ends with no key set and a subsequent
	 * call to the WT_CURSOR::get_key method will fail. The cursor ends with
	 * no value set and a subsequent call to the WT_CURSOR::get_value method
	 * will fail.
	 *
	 * Inserting a new record after the current maximum record in a
	 * fixed-length bit field column-store (that is, a store with an
	 * 'r' type key and 't' type value) may implicitly create the missing
	 * records as records with a value of 0.
	 *
	 * When loading a large amount of data into a new object, using
	 * a cursor with the \c bulk configuration string enabled and
	 * loading the data in sorted order will be much faster than doing
	 * out-of-order inserts.  See @ref tune_bulk_load for more information.
	 *
	 * The maximum length of a single column stored in a table is not fixed
	 * (as it partially depends on the underlying file configuration), but
	 * is always a small number of bytes less than 4GB.
	 *
	 * @param cursor the cursor handle
	 * @errors
	 * In particular, if \c overwrite=false is configured and a record with
	 * the specified key already exists, ::WT_DUPLICATE_KEY is returned.
	 * Also, if \c in_memory is configured for the database and the insert
	 * requires more than the configured cache size to complete,
	 * ::WT_CACHE_FULL is returned.
	 */
	int __F(insert)(WT_CURSOR *cursor);

	/*!
	 * Modify an existing record.
	 *
	 * Both the key and value must be set and the record must already exist;
	 * the record will be updated.
	 *
	 * Modifications are specified in WT_MODIFY structures. Modifications
	 * are applied in order and later modifications can update earlier ones.
	 *
	 * The modify method is only supported on strings (value format type
	 * \c S), or raw byte arrays accessed using a WT_ITEM structure (value
	 * format type \c u).
	 *
	 * The WT_CURSOR::modify method can only be called from within an
	 * explicit transaction configured at the snapshot isolation level.
	 *
	 * The WT_CURSOR::modify method stores a change record in cache and
	 * writes a change record to the log instead of the usual complete
	 * values. Note that WT_CURSOR::modify is generally slower than the
	 * WT_CURSOR::update method, and can result in slower reads because
	 * the complete value must be assembled during retrieval. The
	 * WT_CURSOR::modify method is intended for applications modifying
	 * large records where there is cache or I/O pressure, that is,
	 * applications that will benefit when data updates require less cache
	 * and they write less logging information.
	 *
	 * @snippet ex_all.c Modify an existing record
	 *
	 * On success, the cursor ends positioned at the modified record; to
	 * minimize cursor resources, the WT_CURSOR::reset method should be
	 * called as soon as the cursor no longer needs that position.
	 *
	 * The maximum length of a single column stored in a table is not fixed
	 * (as it partially depends on the underlying file configuration), but
	 * is always a small number of bytes less than 4GB.
	 *
	 * @param cursor the cursor handle
	 * @param entries an array of modification data structures
	 * @param nentries the number of modification data structures
	 * @errors
	 * In particular, if \c in_memory is configured for the database and
	 * the modify requires more than the configured cache size to complete,
	 * ::WT_CACHE_FULL is returned.
	 */
	int __F(modify)(WT_CURSOR *cursor, WT_MODIFY *entries, int nentries);

	/*!
	 * Update an existing record and optionally insert a record.
	 *
	 * If the cursor was configured with "overwrite=true" (the default),
	 * both the key and value must be set; if the record already exists, the
	 * key's value will be updated, otherwise, the record will be inserted.
	 *
	 * @snippet ex_all.c Update an existing record or insert a new record
	 *
	 * If the cursor was not configured with "overwrite=true", both the key
	 * and value must be set and the record must already exist; the
	 * record will be updated.
	 *
	 * @snippet ex_all.c Update an existing record and fail if DNE
	 *
	 * On success, the cursor ends positioned at the modified record; to
	 * minimize cursor resources, the WT_CURSOR::reset method should be
	 * called as soon as the cursor no longer needs that position. (The
	 * WT_CURSOR::insert method never keeps a cursor position and may be
	 * more efficient for that reason.)
	 *
	 * The maximum length of a single column stored in a table is not fixed
	 * (as it partially depends on the underlying file configuration), but
	 * is always a small number of bytes less than 4GB.
	 *
	 * @param cursor the cursor handle
	 * @errors
	 * In particular, if \c overwrite=false is configured and no record with
	 * the specified key exists, ::WT_NOTFOUND is returned.
	 * Also, if \c in_memory is configured for the database and the update
	 * requires more than the configured cache size to complete,
	 * ::WT_CACHE_FULL is returned.
	 */
	int __F(update)(WT_CURSOR *cursor);

	/*!
	 * Remove a record.
	 *
	 * If the cursor was configured with "overwrite=true" (the default),
	 * the key must be set; the key's record will be removed if it exists,
	 * no error will be returned if the record does not exist.
	 *
	 * @snippet ex_all.c Remove a record
	 *
	 * If the cursor was configured with "overwrite=false" (not the
	 * default), the key must be set and the key's record must exist; the
	 * record will be removed.
	 *
	 * Any cursor position does not change: if the cursor was positioned
	 * before the WT_CURSOR::remove call, the cursor remains positioned
	 * at the removed record; to minimize cursor resources, the
	 * WT_CURSOR::reset method should be called as soon as the cursor no
	 * longer needs that position. If the cursor was not positioned before
	 * the WT_CURSOR::remove call, the cursor ends with no position, and a
	 * subsequent call to the WT_CURSOR::next (WT_CURSOR::prev) method will
	 * iterate from the beginning (end) of the table.
	 *
	 * @snippet ex_all.c Remove a record and fail if DNE
	 *
	 * Removing a record in a fixed-length bit field column-store
	 * (that is, a store with an 'r' type key and 't' type value) is
	 * identical to setting the record's value to 0.
	 *
	 * @param cursor the cursor handle
	 * @errors
	 * In particular, if \c overwrite=false is configured and no record
	 * with the specified key exists, ::WT_NOTFOUND is returned.
	 */
	int __F(remove)(WT_CURSOR *cursor);

	/*!
	 * Reserve an existing record so a subsequent write is less likely to
	 * fail due to a conflict between concurrent operations.
	 *
	 * The key must first be set and the record must already exist.
	 *
	 * Note that reserve works by doing a special update operation that is
	 * not logged and does not change the value of the record. This update
	 * is aborted when the enclosing transaction ends regardless of whether
	 * it commits or rolls back. Given that, reserve can only be used to
	 * detect conflicts between transactions that execute concurrently. It
	 * cannot detect all logical conflicts between transactions. For that,
	 * some update to the record must be committed.
	 *
	 * @snippet ex_all.c Reserve a record
	 *
	 * On success, the cursor ends positioned at the specified record; to
	 * minimize cursor resources, the WT_CURSOR::reset method should be
	 * called as soon as the cursor no longer needs that position.
	 *
	 * @param cursor the cursor handle
	 * @errors
	 */
	int __F(reserve)(WT_CURSOR *cursor);
	/*! @} */

	/*!
	 * Close the cursor.
	 *
	 * This releases the resources associated with the cursor handle.
	 * Cursors are closed implicitly by ending the enclosing connection or
	 * closing the session in which they were opened.
	 *
	 * @snippet ex_all.c Close the cursor
	 *
	 * @param cursor the cursor handle
	 * @errors
	 */
	int __F(close)(WT_HANDLE_CLOSED(WT_CURSOR) *cursor);

	/*!
	 * Reconfigure the cursor.
	 *
	 * The cursor is reset.
	 *
	 * @snippet ex_all.c Reconfigure a cursor
	 *
	 * @param cursor the cursor handle
	 * @configstart{WT_CURSOR.reconfigure, see dist/api_data.py}
	 * @config{append, append the value as a new record\, creating a new record number key;
	 * valid only for cursors with record number keys., a boolean flag; default \c false.}
	 * @config{overwrite, configures whether the cursor's insert\, update and remove methods
	 * check the existing state of the record.  If \c overwrite is \c false\, WT_CURSOR::insert
	 * fails with ::WT_DUPLICATE_KEY if the record exists\, WT_CURSOR::update and
	 * WT_CURSOR::remove fail with ::WT_NOTFOUND if the record does not exist., a boolean flag;
	 * default \c true.}
	 * @configend
	 * @errors
	 */
	int __F(reconfigure)(WT_CURSOR *cursor, const char *config);

	/*
	 * Protected fields, only to be used by cursor implementations.
	 */
#if !defined(SWIG) && !defined(DOXYGEN)
	int __F(cache)(WT_CURSOR *cursor);	/* Cache the cursor */
						/* Reopen a cached cursor */
	int __F(reopen)(WT_CURSOR *cursor, bool check_only);

	uint64_t uri_hash;			/* Hash of URI */

	/*
	 * !!!
	 * Explicit representations of structures from queue.h.
	 * TAILQ_ENTRY(wt_cursor) q;
	 */
	struct {
		WT_CURSOR *tqe_next;
		WT_CURSOR **tqe_prev;
	} q;				/* Linked list of WT_CURSORs. */

	uint64_t recno;			/* Record number, normal and raw mode */
	uint8_t raw_recno_buf[WT_INTPACK64_MAXSIZE];

	void	*json_private;		/* JSON specific storage */
	void	*lang_private;		/* Language specific private storage */

	WT_ITEM key, value;
	int saved_err;			/* Saved error in set_{key,value}. */
	/*
	 * URI used internally, may differ from the URI provided by the
	 * user on open.
	 */
	const char *internal_uri;

/* AUTOMATIC FLAG VALUE GENERATION START */
#define	WT_CURSTD_APPEND		0x000001u
#define	WT_CURSTD_BULK			0x000002u
#define	WT_CURSTD_CACHEABLE		0x000004u
#define	WT_CURSTD_CACHED		0x000008u
#define	WT_CURSTD_DEAD			0x000010u
#define	WT_CURSTD_DEBUG_COPY_KEY	0x000020u
#define	WT_CURSTD_DEBUG_COPY_VALUE	0x000040u
#define	WT_CURSTD_DEBUG_RESET_EVICT	0x000080u
#define	WT_CURSTD_DUMP_HEX		0x000100u
#define	WT_CURSTD_DUMP_JSON		0x000200u
#define	WT_CURSTD_DUMP_PRETTY		0x000400u
#define	WT_CURSTD_DUMP_PRINT		0x000800u
#define	WT_CURSTD_IGNORE_TOMBSTONE	0x001000u
#define	WT_CURSTD_JOINED		0x002000u
#define	WT_CURSTD_KEY_EXT		0x004000u	/* Key points out of tree. */
#define	WT_CURSTD_KEY_INT		0x008000u	/* Key points into tree. */
#define	WT_CURSTD_META_INUSE		0x010000u
#define	WT_CURSTD_OPEN			0x020000u
#define	WT_CURSTD_OVERWRITE		0x040000u
#define	WT_CURSTD_RAW			0x080000u
#define	WT_CURSTD_RAW_SEARCH		0x100000u
#define	WT_CURSTD_UPDATE_LOCAL		0x200000u
#define	WT_CURSTD_VALUE_EXT		0x400000u	/* Value points out of tree. */
#define	WT_CURSTD_VALUE_INT		0x800000u	/* Value points into tree. */
/* AUTOMATIC FLAG VALUE GENERATION STOP */
#define	WT_CURSTD_KEY_SET	(WT_CURSTD_KEY_EXT | WT_CURSTD_KEY_INT)
#define	WT_CURSTD_VALUE_SET	(WT_CURSTD_VALUE_EXT | WT_CURSTD_VALUE_INT)
	uint32_t flags;
#endif
};

/*! Asynchronous operation types. */
typedef enum {
	WT_AOP_NONE=0,	/*!< No operation type set */
	WT_AOP_COMPACT, /*!< WT_ASYNC_OP::compact */
	WT_AOP_INSERT,	/*!< WT_ASYNC_OP::insert */
	WT_AOP_REMOVE,	/*!< WT_ASYNC_OP::remove */
	WT_AOP_SEARCH,	/*!< WT_ASYNC_OP::search */
	WT_AOP_UPDATE	/*!< WT_ASYNC_OP::update */
} WT_ASYNC_OPTYPE;

/*!
 * A WT_ASYNC_OP handle is the interface to an asynchronous operation.
 *
 * An asynchronous operation describes a data manipulation to be performed
 * asynchronously by a WiredTiger worker thread.  These operations implement
 * the CRUD (create, read, update and delete) operations.  Each operation
 * is a self-contained work unit.  The operation will be performed in the
 * context of the worker thread's session.  Each operation is performed
 * within the context of a transaction.  The application is notified of its
 * completion with a callback.  The transaction is resolved once the callback
 * returns.
 *
 * The table referenced in an operation must already exist.
 *
 * Raw data is represented by key/value pairs of WT_ITEM structures, but
 * operations can also provide access to fields within the key and value if
 * the formats are described in the WT_SESSION::create method.
 *
 * <b>Thread safety:</b> A WT_ASYNC_OP handle may not be shared between
 * threads, see @ref threads for more information.
 */
struct __wt_async_op {
	/*! The connection for this operation. */
	WT_CONNECTION *connection;

	/*!
	 * The format of the data packed into key items.  See @ref packing for
	 * details.  If not set, a default value of "u" is assumed, and
	 * applications must use WT_ITEM structures to manipulate untyped byte
	 * arrays.
	 */
	const char *key_format;

	/*!
	 * The format of the data packed into value items.  See @ref packing
	 * for details.  If not set, a default value of "u" is assumed, and
	 * applications must use WT_ITEM structures to manipulate untyped byte
	 * arrays.
	 */
	const char *value_format;

	/*
	 * Don't expose app_private to non-C language bindings - they have
	 * their own way to attach data to an operation.
	 */
#if !defined(SWIG)
	/*!
	 * A location for applications to store information that will be
	 * available in the callback from an async operation.
	 */
	void *app_private;
#endif

	/*!
	 * @name Data access
	 * @{
	 */
	/*!
	 * Invoke the underlying WT_CURSOR::get_key method; see that method
	 * for configuration, return and error values.
	 *
	 * @param op the operation handle
	 * @returns as described for WT_CURSOR::get_key
	 */
	int __F(get_key)(WT_ASYNC_OP *op, ...);

	/*!
	 * Invoke the underlying WT_CURSOR::get_value method; see that method
	 * for configuration, return and error values.
	 *
	 * @param op the operation handle
	 * @returns as described for WT_CURSOR::get_value
	 */
	int __F(get_value)(WT_ASYNC_OP *op, ...);

	/*!
	 * Invoke the underlying WT_CURSOR::set_key method; see that method
	 * for configuration, return and error values.
	 *
	 * @param op the operation handle
	 */
	void __F(set_key)(WT_ASYNC_OP *op, ...);

	/*!
	 * Invoke the underlying WT_CURSOR::set_value method; see that method
	 * for configuration, return and error values.
	 *
	 * @param op the operation handle
	 */
	void __F(set_value)(WT_ASYNC_OP *op, ...);
	/*! @} */

	/*!
	 * @name Positioning
	 * @{
	 */
	/*!
	 * Invoke the underlying WT_CURSOR::search method; see that method
	 * for configuration, return and error values.
	 *
	 * @param op the operation handle
	 * @returns via the callback as described for WT_CURSOR::search
	 */
	int __F(search)(WT_ASYNC_OP *op);
	/*! @} */

	/*!
	 * @name Data modification
	 * @{
	 */
	/*!
	 * Invoke the underlying WT_CURSOR::insert method; see that method
	 * for configuration, return and error values.
	 *
	 * @param op the operation handle
	 * @returns via the callback as described for WT_CURSOR::insert
	 */
	int __F(insert)(WT_ASYNC_OP *op);

	/*!
	 * Invoke the underlying WT_CURSOR::update method; see that method
	 * for configuration, return and error values.
	 *
	 * @param op the operation handle
	 * @returns via the callback as described for WT_CURSOR::update
	 */
	int __F(update)(WT_ASYNC_OP *op);

	/*!
	 * Invoke the underlying WT_CURSOR::remove method; see that method
	 * for configuration, return and error values.
	 *
	 * @param op the operation handle
	 * @returns via the callback as described for WT_CURSOR::remove
	 */
	int __F(remove)(WT_ASYNC_OP *op);
	/*! @} */

	/*!
	 * @name Table operations
	 * @{
	 */
	/*!
	 * Invoke the underlying WT_SESSION::compact method; see that method
	 * for configuration, return and error values.
	 *
	 * @param op the operation handle
	 * @returns via the callback as described for WT_SESSION::compact
	 */
	int __F(compact)(WT_ASYNC_OP *op);
	/*! @} */

	/*!
	 * Get the unique identifier for this operation.
	 *
	 * @snippet ex_async.c async get identifier
	 *
	 * @param op the operation handle
	 * @returns the id of the operation
	 */
	uint64_t __F(get_id)(WT_ASYNC_OP *op);

	/*!
	 * Get the type for this operation.
	 *
	 * @snippet ex_async.c async get type
	 *
	 * @param op the operation handle
	 * @returns the ::WT_ASYNC_OPTYPE of the operation
	 */
	WT_ASYNC_OPTYPE __F(get_type)(WT_ASYNC_OP *op);

	/*
	 * Protected fields, only to be used by internal implementation.
	 * Everything we need for maintaining the key/value is part of
	 * a cursor.  So, include one here so that we can use the cursor
	 * functions to manage them.
	 */
#if !defined(SWIG) && !defined(DOXYGEN)
	WT_CURSOR	c;
#endif
};

/*!
 * All data operations are performed in the context of a WT_SESSION.  This
 * encapsulates the thread and transactional context of the operation.
 *
 * <b>Thread safety:</b> A WT_SESSION handle is not usually shared between
 * threads, see @ref threads for more information.
 */
struct __wt_session {
	/*! The connection for this session. */
	WT_CONNECTION *connection;

	/*
	 * Don't expose app_private to non-C language bindings - they have
	 * their own way to attach data to an operation.
	 */
#if !defined(SWIG)
	/*!
	 * A location for applications to store information that will be
	 * available in callbacks taking a WT_SESSION handle.
	 */
	void *app_private;
#endif

	/*!
	 * Close the session handle.
	 *
	 * This will release the resources associated with the session handle,
	 * including rolling back any active transactions and closing any
	 * cursors that remain open in the session.
	 *
	 * @snippet ex_all.c Close a session
	 *
	 * @param session the session handle
	 * @configempty{WT_SESSION.close, see dist/api_data.py}
	 * @errors
	 */
	int __F(close)(WT_HANDLE_CLOSED(WT_SESSION) *session,
	    const char *config);

	/*!
	 * Reconfigure a session handle.
	 *
	 * @snippet ex_all.c Reconfigure a session
	 *
	 * WT_SESSION::reconfigure will fail if a transaction is in progress
	 * in the session.
	 *
	 * All cursors are reset.
	 *
	 * @param session the session handle
	 * @configstart{WT_SESSION.reconfigure, see dist/api_data.py}
	 * @config{cache_cursors, enable caching of cursors for reuse.  Any calls to
	 * WT_CURSOR::close for a cursor created in this session will mark the cursor as cached and
	 * keep it available to be reused for later calls to WT_SESSION::open_cursor.  Cached
	 * cursors may be eventually closed.  This value is inherited from ::wiredtiger_open \c
	 * cache_cursors., a boolean flag; default \c true.}
	 * @config{ignore_cache_size, when set\, operations performed by this session ignore the
	 * cache size and are not blocked when the cache is full.  Note that use of this option for
	 * operations that create cache pressure can starve ordinary sessions that obey the cache
	 * size., a boolean flag; default \c false.}
	 * @config{isolation, the default isolation level for operations in this session., a
	 * string\, chosen from the following options: \c "read-uncommitted"\, \c "read-committed"\,
	 * \c "snapshot"; default \c read-committed.}
	 * @configend
	 * @errors
	 */
	int __F(reconfigure)(WT_SESSION *session, const char *config);

	/*!
	 * Return information about an error as a string.
	 *
	 * @snippet ex_all.c Display an error thread safe
	 *
	 * @param session the session handle
	 * @param error a return value from a WiredTiger, ISO C, or POSIX
	 * standard API
	 * @returns a string representation of the error
	 */
	const char *__F(strerror)(WT_SESSION *session, int error);

	/*!
	 * @name Cursor handles
	 * @{
	 */

	/*!
	 * Open a new cursor on a data source or duplicate an existing cursor.
	 *
	 * @snippet ex_all.c Open a cursor
	 *
	 * An existing cursor can be duplicated by passing it as the \c to_dup
	 * parameter and setting the \c uri parameter to \c NULL:
	 *
	 * @snippet ex_all.c Duplicate a cursor
	 *
	 * Cursors being duplicated must have a key set, and successfully
	 * duplicated cursors are positioned at the same place in the data
	 * source as the original.
	 *
	 * Cursor handles should be discarded by calling WT_CURSOR::close.
	 *
	 * Cursors capable of supporting transactional operations operate in the
	 * context of the current transaction, if any.
	 *
	 * WT_SESSION::rollback_transaction implicitly resets all cursors.
	 *
	 * Cursors are relatively light-weight objects but may hold references
	 * to heavier-weight objects; applications should re-use cursors when
	 * possible, but instantiating new cursors is not so expensive that
	 * applications need to cache cursors at all cost.
	 *
	 * @param session the session handle
	 * @param uri the data source on which the cursor operates; cursors
	 *  are usually opened on tables, however, cursors can be opened on
	 *  any data source, regardless of whether it is ultimately stored
	 *  in a table.  Some cursor types may have limited functionality
	 *  (for example, they may be read-only or not support transactional
	 *  updates).  See @ref data_sources for more information.
	 *  <br>
	 *  @copydoc doc_cursor_types
	 * @param to_dup a cursor to duplicate or gather statistics on
	 * @configstart{WT_SESSION.open_cursor, see dist/api_data.py}
	 * @config{append, append the value as a new record\, creating a new record number key;
	 * valid only for cursors with record number keys., a boolean flag; default \c false.}
	 * @config{bulk, configure the cursor for bulk-loading\, a fast\, initial load path (see
	 * @ref tune_bulk_load for more information). Bulk-load may only be used for newly created
	 * objects and applications should use the WT_CURSOR::insert method to insert rows.  When
	 * bulk-loading\, rows must be loaded in sorted order.  The value is usually a true/false
	 * flag; when bulk-loading fixed-length column store objects\, the special value \c bitmap
	 * allows chunks of a memory resident bitmap to be loaded directly into a file by passing a
	 * \c WT_ITEM to WT_CURSOR::set_value where the \c size field indicates the number of
	 * records in the bitmap (as specified by the object's \c value_format configuration).
	 * Bulk-loaded bitmap values must end on a byte boundary relative to the bit count (except
	 * for the last set of values loaded)., a string; default \c false.}
	 * @config{checkpoint, the name of a checkpoint to open (the reserved name
	 * "WiredTigerCheckpoint" opens the most recent internal checkpoint taken for the object).
	 * The cursor does not support data modification., a string; default empty.}
	 * @config{dump, configure the cursor for dump format inputs and outputs: "hex" selects a
	 * simple hexadecimal format\, "json" selects a JSON format with each record formatted as
	 * fields named by column names if available\, "pretty" selects a human-readable format
	 * (making it incompatible with the "load") and "print" selects a format where only
	 * non-printing characters are hexadecimal encoded.  These formats are compatible with the
	 * @ref util_dump and @ref util_load commands., a string\, chosen from the following
	 * options: \c "hex"\, \c "json"\, \c "pretty"\, \c "print"; default empty.}
	 * @config{incremental = (, configure the cursor for block incremental backup usage.  These
	 * formats are only compatible with the backup data source; see @ref backup., a set of
	 * related configuration options defined below.}
	 * @config{&nbsp;&nbsp;&nbsp;&nbsp;enabled,
	 * whether to configure this backup as the starting point for a subsequent incremental
	 * backup., a boolean flag; default \c false.}
	 * @config{&nbsp;&nbsp;&nbsp;&nbsp;file, the
	 * file name when opening a duplicate incremental backup cursor.  That duplicate cursor will
	 * return the block modifications relevant to the given file name., a string; default
	 * empty.}
	 * @config{&nbsp;&nbsp;&nbsp;&nbsp;force_stop, causes all block incremental backup
	 * information to be released.  This is on an open_cursor call and the resources will be
	 * released when this cursor is closed.  No other operations should be done on this open
	 * cursor., a boolean flag; default \c false.}
	 * @config{&nbsp;&nbsp;&nbsp;&nbsp;granularity,
	 * this setting manages the granularity of how WiredTiger maintains modification maps
	 * internally.  The larger the granularity\, the smaller amount of information WiredTiger
	 * need to maintain., an integer between 4KB and 2GB; default \c 16MB.}
	 * @config{&nbsp;&nbsp;&nbsp;&nbsp;src_id, a string that identifies a previous checkpoint
	 * backup source as the source of this incremental backup.  This identifier must have
	 * already been created by use of the 'this_id' configuration in an earlier backup.  A
	 * source id is required to begin an incremental backup., a string; default empty.}
	 * @config{&nbsp;&nbsp;&nbsp;&nbsp;this_id, a string that identifies the current system
	 * state as a future backup source for an incremental backup via 'src_id'. This identifier
	 * is required when opening an incremental backup cursor and an error will be returned if
	 * one is not provided., a string; default empty.}
	 * @config{ ),,}
	 * @config{next_random, configure the cursor to return a pseudo-random record from the
	 * object when the WT_CURSOR::next method is called; valid only for row-store cursors.  See
	 * @ref cursor_random for details., a boolean flag; default \c false.}
	 * @config{next_random_sample_size, cursors configured by \c next_random to return
	 * pseudo-random records from the object randomly select from the entire object\, by
	 * default.  Setting \c next_random_sample_size to a non-zero value sets the number of
	 * samples the application expects to take using the \c next_random cursor.  A cursor
	 * configured with both \c next_random and \c next_random_sample_size attempts to divide the
	 * object into \c next_random_sample_size equal-sized pieces\, and each retrieval returns a
	 * record from one of those pieces.  See @ref cursor_random for details., a string; default
	 * \c 0.}
	 * @config{overwrite, configures whether the cursor's insert\, update and remove methods
	 * check the existing state of the record.  If \c overwrite is \c false\, WT_CURSOR::insert
	 * fails with ::WT_DUPLICATE_KEY if the record exists\, WT_CURSOR::update and
	 * WT_CURSOR::remove fail with ::WT_NOTFOUND if the record does not exist., a boolean flag;
	 * default \c true.}
	 * @config{raw, ignore the encodings for the key and value\, manage data as if the formats
	 * were \c "u". See @ref cursor_raw for details., a boolean flag; default \c false.}
	 * @config{read_once, results that are brought into cache from disk by this cursor will be
	 * given less priority in the cache., a boolean flag; default \c false.}
	 * @config{readonly, only query operations are supported by this cursor.  An error is
	 * returned if a modification is attempted using the cursor.  The default is false for all
	 * cursor types except for log and metadata cursors., a boolean flag; default \c false.}
	 * @config{statistics, Specify the statistics to be gathered.  Choosing "all" gathers
	 * statistics regardless of cost and may include traversing on-disk files; "fast" gathers a
	 * subset of relatively inexpensive statistics.  The selection must agree with the database
	 * \c statistics configuration specified to ::wiredtiger_open or WT_CONNECTION::reconfigure.
	 * For example\, "all" or "fast" can be configured when the database is configured with
	 * "all"\, but the cursor open will fail if "all" is specified when the database is
	 * configured with "fast"\, and the cursor open will fail in all cases when the database is
	 * configured with "none". If "size" is configured\, only the underlying size of the object
	 * on disk is filled in and the object is not opened.  If \c statistics is not configured\,
	 * the default configuration is the database configuration.  The "clear" configuration
	 * resets statistics after gathering them\, where appropriate (for example\, a cache size
	 * statistic is not cleared\, while the count of cursor insert operations will be cleared).
	 * See @ref statistics for more information., a list\, with values chosen from the following
	 * options: \c "all"\, \c "cache_walk"\, \c "fast"\, \c "clear"\, \c "size"\, \c
	 * "tree_walk"; default empty.}
	 * @config{target, if non-empty\, backup the list of objects; valid only for a backup data
	 * source., a list of strings; default empty.}
	 * @configend
	 * @param[out] cursorp a pointer to the newly opened cursor
	 * @errors
	 */
	int __F(open_cursor)(WT_SESSION *session,
	    const char *uri, WT_HANDLE_NULLABLE(WT_CURSOR) *to_dup,
	    const char *config, WT_CURSOR **cursorp);
	/*! @} */

	/*!
	 * @name Table operations
	 * @{
	 */
	/*!
	 * Alter a table.
	 *
	 * This will allow modification of some table settings after
	 * creation.
	 *
	 * @exclusive
	 *
	 * @snippet ex_all.c Alter a table
	 *
	 * @param session the session handle
	 * @param name the URI of the object to alter, such as \c "table:stock"
	 * @configstart{WT_SESSION.alter, see dist/api_data.py}
	 * @config{access_pattern_hint, It is recommended that workloads that consist primarily of
	 * updates and/or point queries specify \c random.  Workloads that do many cursor scans
	 * through large ranges of data specify \c sequential and other workloads specify \c none.
	 * The option leads to an advisory call to an appropriate operating system API where
	 * available., a string\, chosen from the following options: \c "none"\, \c "random"\, \c
	 * "sequential"; default \c none.}
	 * @config{app_metadata, application-owned metadata for this object., a string; default
	 * empty.}
	 * @config{cache_resident, do not ever evict the object's pages from cache.  Not compatible
	 * with LSM tables; see @ref tuning_cache_resident for more information., a boolean flag;
	 * default \c false.}
	 * @config{log = (, the transaction log configuration for this object.  Only valid if log is
	 * enabled in ::wiredtiger_open., a set of related configuration options defined below.}
	 * @config{&nbsp;&nbsp;&nbsp;&nbsp;enabled, if false\, this object has checkpoint-level
	 * durability., a boolean flag; default \c true.}
	 * @config{ ),,}
	 * @config{os_cache_dirty_max, maximum dirty system buffer cache usage\, in bytes.  If
	 * non-zero\, schedule writes for dirty blocks belonging to this object in the system buffer
	 * cache after that many bytes from this object are written into the buffer cache., an
	 * integer greater than or equal to 0; default \c 0.}
	 * @config{os_cache_max, maximum system buffer cache usage\, in bytes.  If non-zero\, evict
	 * object blocks from the system buffer cache after that many bytes from this object are
	 * read or written into the buffer cache., an integer greater than or equal to 0; default \c
	 * 0.}
	 * @configend
	 * @errors
	 */
	int __F(alter)(WT_SESSION *session,
	    const char *name, const char *config);

	/*!
	 * Create a table, column group, index or file.
	 *
	 * @not_transactional
	 *
	 * @snippet ex_all.c Create a table
	 *
	 * @param session the session handle
	 * @param name the URI of the object to create, such as
	 * \c "table:stock". For a description of URI formats
	 * see @ref data_sources.
	 * @configstart{WT_SESSION.create, see dist/api_data.py}
	 * @config{access_pattern_hint, It is recommended that workloads that consist primarily of
	 * updates and/or point queries specify \c random.  Workloads that do many cursor scans
	 * through large ranges of data specify \c sequential and other workloads specify \c none.
	 * The option leads to an advisory call to an appropriate operating system API where
	 * available., a string\, chosen from the following options: \c "none"\, \c "random"\, \c
	 * "sequential"; default \c none.}
	 * @config{allocation_size, the file unit allocation size\, in bytes\, must a power-of-two;
	 * smaller values decrease the file space required by overflow items\, and the default value
	 * of 4KB is a good choice absent requirements from the operating system or storage device.,
	 * an integer between 512B and 128MB; default \c 4KB.}
	 * @config{app_metadata, application-owned metadata for this object., a string; default
	 * empty.}
	 * @config{block_allocation, configure block allocation.  Permitted values are \c "first" or
	 * \c "best"; the \c "first" configuration uses a first-available algorithm during block
	 * allocation\, the \c "best" configuration uses a best-fit algorithm., a string\, chosen
	 * from the following options: \c "first"\, \c "best"; default \c best.}
	 * @config{block_compressor, configure a compressor for file blocks.  Permitted values are
	 * \c "none" or custom compression engine name created with WT_CONNECTION::add_compressor.
	 * If WiredTiger has builtin support for \c "lz4"\, \c "snappy"\, \c "zlib" or \c "zstd"
	 * compression\, these names are also available.  See @ref compression for more
	 * information., a string; default \c none.}
	 * @config{cache_resident, do not ever evict the object's pages from cache.  Not compatible
	 * with LSM tables; see @ref tuning_cache_resident for more information., a boolean flag;
	 * default \c false.}
	 * @config{checksum, configure block checksums; permitted values are <code>on</code>
	 * (checksum all blocks)\, <code>off</code> (checksum no blocks) and
	 * <code>uncompresssed</code> (checksum only blocks which are not compressed for any
	 * reason). The \c uncompressed setting is for applications which can rely on decompression
	 * to fail if a block has been corrupted., a string\, chosen from the following options: \c
	 * "on"\, \c "off"\, \c "uncompressed"; default \c uncompressed.}
	 * @config{colgroups, comma-separated list of names of column groups.  Each column group is
	 * stored separately\, keyed by the primary key of the table.  If no column groups are
	 * specified\, all columns are stored together in a single file.  All value columns in the
	 * table must appear in at least one column group.  Each column group must be created with a
	 * separate call to WT_SESSION::create., a list of strings; default empty.}
	 * @config{collator, configure custom collation for keys.  Permitted values are \c "none" or
	 * a custom collator name created with WT_CONNECTION::add_collator., a string; default \c
	 * none.}
	 * @config{columns, list of the column names.  Comma-separated list of the form
	 * <code>(column[\,...])</code>. For tables\, the number of entries must match the total
	 * number of values in \c key_format and \c value_format.  For colgroups and indices\, all
	 * column names must appear in the list of columns for the table., a list of strings;
	 * default empty.}
	 * @config{dictionary, the maximum number of unique values remembered in the Btree row-store
	 * leaf page value dictionary; see @ref file_formats_compression for more information., an
	 * integer greater than or equal to 0; default \c 0.}
	 * @config{encryption = (, configure an encryptor for file blocks.  When a table is
	 * created\, its encryptor is not implicitly used for any related indices or column groups.,
	 * a set of related configuration options defined below.}
	 * @config{&nbsp;&nbsp;&nbsp;&nbsp;
	 * keyid, An identifier that identifies a unique instance of the encryptor.  It is stored in
	 * clear text\, and thus is available when the wiredtiger database is reopened.  On the
	 * first use of a (name\, keyid) combination\, the WT_ENCRYPTOR::customize function is
	 * called with the keyid as an argument., a string; default empty.}
	 * @config{&nbsp;&nbsp;&nbsp;&nbsp;name, Permitted values are \c "none" or custom encryption
	 * engine name created with WT_CONNECTION::add_encryptor.  See @ref encryption for more
	 * information., a string; default \c none.}
	 * @config{ ),,}
	 * @config{exclusive, fail if the object exists.  When false (the default)\, if the object
	 * exists\, check that its settings match the specified configuration., a boolean flag;
	 * default \c false.}
	 * @config{extractor, configure custom extractor for indices.  Permitted values are \c
	 * "none" or an extractor name created with WT_CONNECTION::add_extractor., a string; default
	 * \c none.}
	 * @config{format, the file format., a string\, chosen from the following options: \c
	 * "btree"; default \c btree.}
	 * @config{huffman_key, configure Huffman encoding for keys.  Permitted values are \c
	 * "none"\, \c "english"\, \c "utf8<file>" or \c "utf16<file>". See @ref huffman for more
	 * information., a string; default \c none.}
	 * @config{huffman_value, configure Huffman encoding for values.  Permitted values are \c
	 * "none"\, \c "english"\, \c "utf8<file>" or \c "utf16<file>". See @ref huffman for more
	 * information., a string; default \c none.}
	 * @config{ignore_in_memory_cache_size, allow update and insert operations to proceed even
	 * if the cache is already at capacity.  Only valid in conjunction with in-memory databases.
	 * Should be used with caution - this configuration allows WiredTiger to consume memory over
	 * the configured cache limit., a boolean flag; default \c false.}
	 * @config{immutable, configure the index to be immutable - that is an index is not changed
	 * by any update to a record in the table., a boolean flag; default \c false.}
	 * @config{internal_key_max, the largest key stored in an internal node\, in bytes.  If
	 * set\, keys larger than the specified size are stored as overflow items (which may require
	 * additional I/O to access). The default and the maximum allowed value are both one-tenth
	 * the size of a newly split internal page., an integer greater than or equal to 0; default
	 * \c 0.}
	 * @config{internal_key_truncate, configure internal key truncation\, discarding unnecessary
	 * trailing bytes on internal keys (ignored for custom collators)., a boolean flag; default
	 * \c true.}
	 * @config{internal_page_max, the maximum page size for internal nodes\, in bytes; the size
	 * must be a multiple of the allocation size and is significant for applications wanting to
	 * avoid excessive L2 cache misses while searching the tree.  The page maximum is the bytes
	 * of uncompressed data\, that is\, the limit is applied before any block compression is
	 * done., an integer between 512B and 512MB; default \c 4KB.}
	 * @config{key_format, the format of the data packed into key items.  See @ref
	 * schema_format_types for details.  By default\, the key_format is \c 'u' and applications
	 * use WT_ITEM structures to manipulate raw byte arrays.  By default\, records are stored in
	 * row-store files: keys of type \c 'r' are record numbers and records referenced by record
	 * number are stored in column-store files., a format string; default \c u.}
	 * @config{leaf_key_max, the largest key stored in a leaf node\, in bytes.  If set\, keys
	 * larger than the specified size are stored as overflow items (which may require additional
	 * I/O to access). The default value is one-tenth the size of a newly split leaf page., an
	 * integer greater than or equal to 0; default \c 0.}
	 * @config{leaf_page_max, the maximum page size for leaf nodes\, in bytes; the size must be
	 * a multiple of the allocation size\, and is significant for applications wanting to
	 * maximize sequential data transfer from a storage device.  The page maximum is the bytes
	 * of uncompressed data\, that is\, the limit is applied before any block compression is
	 * done., an integer between 512B and 512MB; default \c 32KB.}
	 * @config{leaf_value_max, the largest value stored in a leaf node\, in bytes.  If set\,
	 * values larger than the specified size are stored as overflow items (which may require
	 * additional I/O to access). If the size is larger than the maximum leaf page size\, the
	 * page size is temporarily ignored when large values are written.  The default is one-half
	 * the size of a newly split leaf page., an integer greater than or equal to 0; default \c
	 * 0.}
	 * @config{log = (, the transaction log configuration for this object.  Only valid if log is
	 * enabled in ::wiredtiger_open., a set of related configuration options defined below.}
	 * @config{&nbsp;&nbsp;&nbsp;&nbsp;enabled, if false\, this object has checkpoint-level
	 * durability., a boolean flag; default \c true.}
	 * @config{ ),,}
	 * @config{lsm = (, options only relevant for LSM data sources., a set of related
	 * configuration options defined below.}
	 * @config{&nbsp;&nbsp;&nbsp;&nbsp;auto_throttle,
	 * Throttle inserts into LSM trees if flushing to disk isn't keeping up., a boolean flag;
	 * default \c true.}
	 * @config{&nbsp;&nbsp;&nbsp;&nbsp;bloom, create bloom filters on LSM tree
	 * chunks as they are merged., a boolean flag; default \c true.}
	 * @config{&nbsp;&nbsp;&nbsp;&nbsp;bloom_bit_count, the number of bits used per item for LSM
	 * bloom filters., an integer between 2 and 1000; default \c 16.}
	 * @config{&nbsp;&nbsp;&nbsp;&nbsp;bloom_config, config string used when creating Bloom
	 * filter files\, passed to WT_SESSION::create., a string; default empty.}
	 * @config{&nbsp;&nbsp;&nbsp;&nbsp;bloom_hash_count, the number of hash values per item used
	 * for LSM bloom filters., an integer between 2 and 100; default \c 8.}
	 * @config{&nbsp;&nbsp;&nbsp;&nbsp;bloom_oldest, create a bloom filter on the oldest LSM
	 * tree chunk.  Only supported if bloom filters are enabled., a boolean flag; default \c
	 * false.}
	 * @config{&nbsp;&nbsp;&nbsp;&nbsp;chunk_count_limit, the maximum number of chunks
	 * to allow in an LSM tree.  This option automatically times out old data.  As new chunks
	 * are added old chunks will be removed.  Enabling this option disables LSM background
	 * merges., an integer; default \c 0.}
	 * @config{&nbsp;&nbsp;&nbsp;&nbsp;chunk_max, the
	 * maximum size a single chunk can be.  Chunks larger than this size are not considered for
	 * further merges.  This is a soft limit\, and chunks larger than this value can be created.
	 * Must be larger than chunk_size., an integer between 100MB and 10TB; default \c 5GB.}
	 * @config{&nbsp;&nbsp;&nbsp;&nbsp;chunk_size, the maximum size of the in-memory chunk of an
	 * LSM tree.  This limit is soft - it is possible for chunks to be temporarily larger than
	 * this value.  This overrides the \c memory_page_max setting., an integer between 512K and
	 * 500MB; default \c 10MB.}
	 * @config{&nbsp;&nbsp;&nbsp;&nbsp;merge_custom = (, configure the
	 * tree to merge into a custom data source., a set of related configuration options defined
	 * below.}
	 * @config{&nbsp;&nbsp;&nbsp;&nbsp;&nbsp;&nbsp;&nbsp;&nbsp;prefix, custom data
	 * source prefix instead of \c "file"., a string; default empty.}
	 * @config{&nbsp;&nbsp;&nbsp;&nbsp;&nbsp;&nbsp;&nbsp;&nbsp;start_generation, merge
	 * generation at which the custom data source is used (zero indicates no custom data
	 * source)., an integer between 0 and 10; default \c 0.}
	 * @config{&nbsp;&nbsp;&nbsp;&nbsp;&nbsp;&nbsp;&nbsp;&nbsp;suffix, custom data source suffix
	 * instead of \c ".lsm"., a string; default empty.}
	 * @config{ ),,}
	 * @config{&nbsp;&nbsp;&nbsp;&nbsp;merge_max, the maximum number of chunks to include in a
	 * merge operation., an integer between 2 and 100; default \c 15.}
	 * @config{&nbsp;&nbsp;&nbsp;&nbsp;merge_min, the minimum number of chunks to include in a
	 * merge operation.  If set to 0 or 1 half the value of merge_max is used., an integer no
	 * more than 100; default \c 0.}
	 * @config{ ),,}
	 * @config{memory_page_image_max, the maximum in-memory page image represented by a single
	 * storage block.  Depending on compression efficiency\, compression can create storage
	 * blocks which require significant resources to re-instantiate in the cache\, penalizing
	 * the performance of future point updates.  The value limits the maximum in-memory page
	 * image a storage block will need.  If set to 0\, a default of 4 times \c leaf_page_max is
	 * used., an integer greater than or equal to 0; default \c 0.}
	 * @config{memory_page_max, the maximum size a page can grow to in memory before being
	 * reconciled to disk.  The specified size will be adjusted to a lower bound of
	 * <code>leaf_page_max</code>\, and an upper bound of <code>cache_size / 10</code>. This
	 * limit is soft - it is possible for pages to be temporarily larger than this value.  This
	 * setting is ignored for LSM trees\, see \c chunk_size., an integer between 512B and 10TB;
	 * default \c 5MB.}
	 * @config{os_cache_dirty_max, maximum dirty system buffer cache usage\, in bytes.  If
	 * non-zero\, schedule writes for dirty blocks belonging to this object in the system buffer
	 * cache after that many bytes from this object are written into the buffer cache., an
	 * integer greater than or equal to 0; default \c 0.}
	 * @config{os_cache_max, maximum system buffer cache usage\, in bytes.  If non-zero\, evict
	 * object blocks from the system buffer cache after that many bytes from this object are
	 * read or written into the buffer cache., an integer greater than or equal to 0; default \c
	 * 0.}
	 * @config{prefix_compression, configure prefix compression on row-store leaf pages., a
	 * boolean flag; default \c false.}
	 * @config{prefix_compression_min, minimum gain before prefix compression will be used on
	 * row-store leaf pages., an integer greater than or equal to 0; default \c 4.}
	 * @config{split_pct, the Btree page split size as a percentage of the maximum Btree page
	 * size\, that is\, when a Btree page is split\, it will be split into smaller pages\, where
	 * each page is the specified percentage of the maximum Btree page size., an integer between
	 * 50 and 100; default \c 90.}
	 * @config{type, set the type of data source used to store a column group\, index or simple
	 * table.  By default\, a \c "file:" URI is derived from the object name.  The \c type
	 * configuration can be used to switch to a different data source\, such as LSM or an
	 * extension configured by the application., a string; default \c file.}
	 * @config{value_format, the format of the data packed into value items.  See @ref
	 * schema_format_types for details.  By default\, the value_format is \c 'u' and
	 * applications use a WT_ITEM structure to manipulate raw byte arrays.  Value items of type
	 * 't' are bitfields\, and when configured with record number type keys\, will be stored
	 * using a fixed-length store., a format string; default \c u.}
	 * @configend
	 * @errors
	 */
	int __F(create)(WT_SESSION *session,
	    const char *name, const char *config);

#if !defined(SWIG) && !defined(DOXYGEN)
	/*!
	 * Import a file.
	 *
	 * @snippet ex_all.c Import a file
	 *
	 * @param session the session handle
	 * @param name the URI of the object to import
	 * @configempty{WT_SESSION.import, see dist/api_data.py}
	 * @errors
	 */
	int __F(import)(WT_SESSION *session,
	    const char *name, const char *config);
#endif

	/*!
	 * Compact a live row- or column-store btree or LSM tree.
	 *
	 * @snippet ex_all.c Compact a table
	 *
	 * @param session the session handle
	 * @param name the URI of the object to compact, such as
	 * \c "table:stock"
	 * @configstart{WT_SESSION.compact, see dist/api_data.py}
	 * @config{timeout, maximum amount of time to allow for compact in seconds.  The actual
	 * amount of time spent in compact may exceed the configured value.  A value of zero
	 * disables the timeout., an integer; default \c 1200.}
	 * @configend
	 * @errors
	 */
	int __F(compact)(WT_SESSION *session,
	    const char *name, const char *config);

	/*!
	 * Drop (delete) an object.
	 *
	 * @exclusive
	 *
	 * @not_transactional
	 *
	 * @snippet ex_all.c Drop a table
	 *
	 * @param session the session handle
	 * @param name the URI of the object to drop, such as \c "table:stock"
	 * @configstart{WT_SESSION.drop, see dist/api_data.py}
	 * @config{force, return success if the object does not exist., a boolean flag; default \c
	 * false.}
	 * @config{remove_files, if the underlying files should be removed., a boolean flag; default
	 * \c true.}
	 * @configend
	 * @ebusy_errors
	 */
	int __F(drop)(WT_SESSION *session,
	    const char *name, const char *config);

	/*!
	 * Join a join cursor with a reference cursor.
	 *
	 * @snippet ex_schema.c Join cursors
	 *
	 * @param session the session handle
	 * @param join_cursor a cursor that was opened using a
	 * \c "join:" URI. It may not have been used for any operations
	 * other than other join calls.
	 * @param ref_cursor an index cursor having the same base table
	 * as the join_cursor, or a table cursor open on the same base table,
	 * or another join cursor. Unless the ref_cursor is another join
	 * cursor, it must be positioned.
	 *
	 * The ref_cursor limits the results seen by iterating the
	 * join_cursor to table items referred to by the key in this
	 * index. The set of keys referred to is modified by the compare
	 * config option.
	 *
	 * Multiple join calls builds up a set of ref_cursors, and
	 * by default, the results seen by iteration are the intersection
	 * of the cursor ranges participating in the join. When configured
	 * with \c "operation=or", the results seen are the union of
	 * the participating cursor ranges.
	 *
	 * After the join call completes, the ref_cursor cursor may not be
	 * used for any purpose other than get_key and get_value. Any other
	 * cursor method (e.g. next, prev,close) will fail. When the
	 * join_cursor is closed, the ref_cursor is made available for
	 * general use again. The application should close ref_cursor when
	 * finished with it, although not before the join_cursor is closed.
	 *
	 * @configstart{WT_SESSION.join, see dist/api_data.py}
	 * @config{bloom_bit_count, the number of bits used per item for the bloom filter., an
	 * integer between 2 and 1000; default \c 16.}
	 * @config{bloom_false_positives, return all values that pass the bloom filter\, without
	 * eliminating any false positives., a boolean flag; default \c false.}
	 * @config{bloom_hash_count, the number of hash values per item for the bloom filter., an
	 * integer between 2 and 100; default \c 8.}
	 * @config{compare, modifies the set of items to be returned so that the index key satisfies
	 * the given comparison relative to the key set in this cursor., a string\, chosen from the
	 * following options: \c "eq"\, \c "ge"\, \c "gt"\, \c "le"\, \c "lt"; default \c "eq".}
	 * @config{count, set an approximate count of the elements that would be included in the
	 * join.  This is used in sizing the bloom filter\, and also influences evaluation order for
	 * cursors in the join.  When the count is equal for multiple bloom filters in a composition
	 * of joins\, the bloom filter may be shared., an integer; default \c .}
	 * @config{operation, the operation applied between this and other joined cursors.  When
	 * "operation=and" is specified\, all the conditions implied by joins must be satisfied for
	 * an entry to be returned by the join cursor; when "operation=or" is specified\, only one
	 * must be satisfied.  All cursors joined to a join cursor must have matching operations., a
	 * string\, chosen from the following options: \c "and"\, \c "or"; default \c "and".}
	 * @config{strategy, when set to bloom\, a bloom filter is created and populated for this
	 * index.  This has an up front cost but may reduce the number of accesses to the main table
	 * when iterating the joined cursor.  The bloom setting requires that count be set., a
	 * string\, chosen from the following options: \c "bloom"\, \c "default"; default empty.}
	 * @configend
	 * @errors
	 */
	int __F(join)(WT_SESSION *session, WT_CURSOR *join_cursor,
	    WT_CURSOR *ref_cursor, const char *config);

	/*!
	 * Flush the log.
	 *
	 * @param session the session handle
	 * @configstart{WT_SESSION.log_flush, see dist/api_data.py}
	 * @config{sync, forcibly flush the log and wait for it to achieve the synchronization level
	 * specified.  The \c background setting initiates a background synchronization intended to
	 * be used with a later call to WT_SESSION::transaction_sync.  The \c off setting forces any
	 * buffered log records to be written to the file system.  The \c on setting forces log
	 * records to be written to the storage device., a string\, chosen from the following
	 * options: \c "background"\, \c "off"\, \c "on"; default \c on.}
	 * @configend
	 * @errors
	 */
	int __F(log_flush)(WT_SESSION *session, const char *config);

	/*!
	 * Insert a ::WT_LOGREC_MESSAGE type record in the database log files
	 * (the database must be configured for logging when this method is
	 * called).
	 *
	 * @param session the session handle
	 * @param format a printf format specifier
	 * @errors
	 */
	int __F(log_printf)(WT_SESSION *session, const char *format, ...);

	/*!
	 * Rebalance a table or file, see @ref rebalance.
	 *
	 * @exclusive
	 *
	 * @snippet ex_all.c Rebalance a table
	 *
	 * @param session the session handle
	 * @param uri the current URI of the object, such as \c "table:mytable"
	 * @configempty{WT_SESSION.rebalance, see dist/api_data.py}
	 * @ebusy_errors
	 */
	int __F(rebalance)(
	    WT_SESSION *session, const char *uri, const char *config);

	/*!
	 * Rename an object.
	 *
	 * @not_transactional
	 *
	 * @snippet ex_all.c Rename a table
	 *
	 * @exclusive
	 *
	 * @param session the session handle
	 * @param uri the current URI of the object, such as \c "table:old"
	 * @param newuri the new URI of the object, such as \c "table:new"
	 * @configempty{WT_SESSION.rename, see dist/api_data.py}
	 * @ebusy_errors
	 */
	int __F(rename)(WT_SESSION *session,
	    const char *uri, const char *newuri, const char *config);

	/*!
	 * Reset the session handle.
	 *
	 * This method resets all cursors associated with this session and
	 * discards cached resources.  The session can be re-used immediately
	 * after this call returns. If a transaction is running on this
	 * session, then this call takes no action and return an error.
	 *
	 * @snippet ex_all.c Reset the session
	 *
	 * @param session the session handle
	 * @errors
	 */
	int __F(reset)(WT_SESSION *session);

	/*!
	 * Salvage a table or file.
	 *
	 * Salvage rebuilds the file, or files of which a table is comprised,
	 * discarding any corrupted file blocks.
	 *
	 * Previously deleted records may re-appear, and inserted records may
	 * disappear, when salvage is done, so salvage should not be run
	 * unless it is known to be necessary.  Normally, salvage should be
	 * called after a table or file has been corrupted, as reported by the
	 * WT_SESSION::verify method.
	 *
	 * Files are rebuilt in place, the salvage method overwrites the
	 * existing files.
	 *
	 * @exclusive
	 *
	 * @snippet ex_all.c Salvage a table
	 *
	 * @param session the session handle
	 * @param name the URI of the table or file to salvage
	 * @configstart{WT_SESSION.salvage, see dist/api_data.py}
	 * @config{force, force salvage even of files that do not appear to be WiredTiger files., a
	 * boolean flag; default \c false.}
	 * @configend
	 * @ebusy_errors
	 */
	int __F(salvage)(WT_SESSION *session,
	    const char *name, const char *config);

	/*!
	 * Truncate a file, table, cursor range, or backup cursor
	 *
	 * Truncate a table or file.
	 * @snippet ex_all.c Truncate a table
	 *
	 * Truncate a cursor range.  When truncating based on a cursor position,
	 * it is not required the cursor reference a record in the object, only
	 * that the key be set.  This allows applications to discard portions of
	 * the object name space without knowing exactly what records the object
	 * contains.
	 * @snippet ex_all.c Truncate a range
	 *
	 * Any specified cursors end with no position, and subsequent calls to
	 * the WT_CURSOR::next (WT_CURSOR::prev) method will iterate from the
	 * beginning (end) of the table.
	 *
	 * When a range truncate is in progress, and another transaction inserts
	 * a key into that range, the behavior is not well defined - a conflict
	 * may be detected or both transactions may be permitted to commit. If
	 * they do commit, and if there is a crash and recovery runs, the result
	 * may be different than what was in cache before the crash.
	 *
	 * Truncate a backup cursor.  This operation removes all log files that
	 * have been returned by the backup cursor.  It can be used to remove log
	 * files after copying them during @ref backup_incremental.
	 * @snippet ex_backup.c Truncate a backup cursor
	 *
	 * @param session the session handle
	 * @param name the URI of the table or file to truncate, or \c "log:"
	 * for a backup cursor
	 * @param start optional cursor marking the first record discarded;
	 * if <code>NULL</code>, the truncate starts from the beginning of
	 * the object; must be provided when truncating a backup cursor
	 * @param stop optional cursor marking the last record discarded;
	 * if <code>NULL</code>, the truncate continues to the end of the
	 * object; ignored when truncating a backup cursor
	 * @configempty{WT_SESSION.truncate, see dist/api_data.py}
	 * @errors
	 */
	int __F(truncate)(WT_SESSION *session,
	    const char *name,
	    WT_HANDLE_NULLABLE(WT_CURSOR) *start,
	    WT_HANDLE_NULLABLE(WT_CURSOR) *stop,
	    const char *config);

	/*!
	 * Upgrade a table or file.
	 *
	 * Upgrade upgrades a table or file, if upgrade is required.
	 *
	 * @exclusive
	 *
	 * @snippet ex_all.c Upgrade a table
	 *
	 * @param session the session handle
	 * @param name the URI of the table or file to upgrade
	 * @configempty{WT_SESSION.upgrade, see dist/api_data.py}
	 * @ebusy_errors
	 */
	int __F(upgrade)(WT_SESSION *session,
	    const char *name, const char *config);

	/*!
	 * Verify a table or file.
	 *
	 * Verify reports if a file, or the files of which a table is
	 * comprised, have been corrupted.  The WT_SESSION::salvage method
	 * can be used to repair a corrupted file,
	 *
	 * @snippet ex_all.c Verify a table
	 *
	 * @exclusive
	 *
	 * @param session the session handle
	 * @param name the URI of the table or file to verify, optional if verifying the history
	 * store
	 * @configstart{WT_SESSION.verify, see dist/api_data.py}
	 * @config{dump_address, Display page addresses\, time windows\, and page types as pages are
	 * verified\, using the application's message handler\, intended for debugging., a boolean
	 * flag; default \c false.}
	 * @config{dump_blocks, Display the contents of on-disk blocks as they are verified\, using
	 * the application's message handler\, intended for debugging., a boolean flag; default \c
	 * false.}
	 * @config{dump_layout, Display the layout of the files as they are verified\, using the
	 * application's message handler\, intended for debugging; requires optional support from
	 * the block manager., a boolean flag; default \c false.}
	 * @config{dump_offsets, Display the contents of specific on-disk blocks\, using the
	 * application's message handler\, intended for debugging., a list of strings; default
	 * empty.}
	 * @config{dump_pages, Display the contents of in-memory pages as they are verified\, using
	 * the application's message handler\, intended for debugging., a boolean flag; default \c
	 * false.}
	 * @config{stable_timestamp, Ensure that no data has a start timestamp after the stable
	 * timestamp\, to be run after rollback_to_stable., a boolean flag; default \c false.}
	 * @config{strict, Treat any verification problem as an error; by default\, verify will
	 * warn\, but not fail\, in the case of errors that won't affect future behavior (for
	 * example\, a leaked block)., a boolean flag; default \c false.}
	 * @configend
	 * @ebusy_errors
	 */
	int __F(verify)(WT_SESSION *session,
	    const char *name, const char *config);
	/*! @} */

	/*!
	 * @name Transactions
	 * @{
	 */
	/*!
	 * Start a transaction in this session.
	 *
	 * The transaction remains active until ended by
	 * WT_SESSION::commit_transaction or WT_SESSION::rollback_transaction.
	 * Operations performed on cursors capable of supporting transactional
	 * operations that are already open in this session, or which are opened
	 * before the transaction ends, will operate in the context of the
	 * transaction.
	 *
	 * @requires_notransaction
	 *
	 * @snippet ex_all.c transaction commit/rollback
	 *
	 * @param session the session handle
	 * @configstart{WT_SESSION.begin_transaction, see dist/api_data.py}
	 * @config{ignore_prepare, whether to ignore the updates by other prepared transactions as
	 * part of read operations of this transaction.  When \c true\, forces the transaction to be
	 * read-only.  Use \c force to ignore prepared updates and permit writes (which can cause
	 * lost updates unless the application knows something about the relationship between
	 * prepared transactions and the updates that are ignoring them)., a string\, chosen from
	 * the following options: \c "false"\, \c "force"\, \c "true"; default \c false.}
	 * @config{isolation, the isolation level for this transaction; defaults to the session's
	 * isolation level., a string\, chosen from the following options: \c "read-uncommitted"\,
	 * \c "read-committed"\, \c "snapshot"; default empty.}
	 * @config{name, name of the transaction for tracing and debugging., a string; default
	 * empty.}
	 * @config{operation_timeout_ms, when non-zero\, a requested limit on the number of elapsed
	 * real time milliseconds taken to complete database operations in this transaction.  Time
	 * is measured from the start of each WiredTiger API call.  There is no guarantee any
	 * operation will not take longer than this amount of time.  If WiredTiger notices the limit
	 * has been exceeded\, an operation may return a WT_ROLLBACK error.  Default is to have no
	 * limit., an integer greater than or equal to 1; default \c 0.}
	 * @config{priority, priority of the transaction for resolving conflicts.  Transactions with
	 * higher values are less likely to abort., an integer between -100 and 100; default \c 0.}
	 * @config{read_timestamp, read using the specified timestamp.  The supplied value must not
	 * be older than the current oldest timestamp.  See @ref transaction_timestamps., a string;
	 * default empty.}
	 * @config{roundup_timestamps = (, round up timestamps of the transaction.  This setting
	 * alters the visibility expected in a transaction.  See @ref transaction_timestamps., a set
	 * of related configuration options defined below.}
	 * @config{&nbsp;&nbsp;&nbsp;&nbsp;
	 * prepared, applicable only for prepared transactions.  Indicates if the prepare timestamp
	 * and the commit timestamp of this transaction can be rounded up.  If the prepare timestamp
	 * is less than the oldest timestamp\, the prepare timestamp will be rounded to the oldest
	 * timestamp.  If the commit timestamp is less than the prepare timestamp\, the commit
	 * timestamp will be rounded up to the prepare timestamp., a boolean flag; default \c
	 * false.}
	 * @config{&nbsp;&nbsp;&nbsp;&nbsp;read, if the read timestamp is less than the
	 * oldest timestamp\, the read timestamp will be rounded up to the oldest timestamp., a
	 * boolean flag; default \c false.}
	 * @config{ ),,}
	 * @config{sync, whether to sync log records when the transaction commits\, inherited from
	 * ::wiredtiger_open \c transaction_sync., a boolean flag; default empty.}
	 * @configend
	 * @errors
	 */
	int __F(begin_transaction)(WT_SESSION *session, const char *config);

	/*!
	 * Commit the current transaction.
	 *
	 * A transaction must be in progress when this method is called.
	 *
	 * If WT_SESSION::commit_transaction returns an error, the transaction
	 * was rolled back, not committed.
	 *
	 * @requires_transaction
	 *
	 * @snippet ex_all.c transaction commit/rollback
	 *
	 * @param session the session handle
	 * @configstart{WT_SESSION.commit_transaction, see dist/api_data.py}
	 * @config{commit_timestamp, set the commit timestamp for the current transaction.  The
	 * supplied value must not be older than the first commit timestamp set for the current
	 * transaction.  The value must also not be older than the current oldest and stable
	 * timestamps.  See @ref transaction_timestamps., a string; default empty.}
	 * @config{durable_timestamp, set the durable timestamp for the current transaction.  The
	 * supplied value must not be older than the commit timestamp set for the current
	 * transaction.  The value must also not be older than the current stable timestamp.  See
	 * @ref transaction_timestamps., a string; default empty.}
	 * @config{sync, override whether to sync log records when the transaction commits\,
	 * inherited from ::wiredtiger_open \c transaction_sync.  The \c background setting
	 * initiates a background synchronization intended to be used with a later call to
	 * WT_SESSION::transaction_sync.  The \c off setting does not wait for record to be written
	 * or synchronized.  The \c on setting forces log records to be written to the storage
	 * device., a string\, chosen from the following options: \c "background"\, \c "off"\, \c
	 * "on"; default empty.}
	 * @configend
	 * @errors
	 */
	int __F(commit_transaction)(WT_SESSION *session, const char *config);

	/*!
	 * Prepare the current transaction.
	 *
	 * A transaction must be in progress when this method is called.
	 *
	 * Preparing a transaction will guarantee a subsequent commit will
	 * succeed. Only commit and rollback are allowed on a transaction after
	 * it has been prepared. The transaction prepare API is designed to
	 * support MongoDB exclusively, and guarantees update conflicts have
	 * been resolved, but does not guarantee durability.
	 *
	 * @requires_transaction
	 *
	 * @snippet ex_all.c transaction prepare
	 *
	 * @param session the session handle
	 * @configstart{WT_SESSION.prepare_transaction, see dist/api_data.py}
	 * @config{prepare_timestamp, set the prepare timestamp for the updates of the current
	 * transaction.  The supplied value must not be older than any active read timestamps.  See
	 * @ref transaction_timestamps., a string; default empty.}
	 * @configend
	 * @errors
	 */
	int __F(prepare_transaction)(WT_SESSION *session, const char *config);

	/*!
	 * Roll back the current transaction.
	 *
	 * A transaction must be in progress when this method is called.
	 *
	 * All cursors are reset.
	 *
	 * @requires_transaction
	 *
	 * @snippet ex_all.c transaction commit/rollback
	 *
	 * @param session the session handle
	 * @configempty{WT_SESSION.rollback_transaction, see dist/api_data.py}
	 * @errors
	 */
	int __F(rollback_transaction)(WT_SESSION *session, const char *config);

	/*!
	 * Set a timestamp on a transaction.
	 *
	 * @snippet ex_all.c transaction timestamp
	 *
	 * @requires_transaction
	 *
	 * @param session the session handle
	 * @configstart{WT_SESSION.timestamp_transaction, see dist/api_data.py}
	 * @config{commit_timestamp, set the commit timestamp for the current transaction.  The
	 * supplied value must not be older than the first commit timestamp set for the current
	 * transaction.  The value must also not be older than the current oldest and stable
	 * timestamps.  See @ref transaction_timestamps., a string; default empty.}
	 * @config{durable_timestamp, set the durable timestamp for the current transaction.  The
	 * supplied value must not be older than the commit timestamp set for the current
	 * transaction.  The value must also not be older than the current stable timestamp.  See
	 * @ref transaction_timestamps., a string; default empty.}
	 * @config{prepare_timestamp, set the prepare timestamp for the updates of the current
	 * transaction.  The supplied value must not be older than any active read timestamps.  See
	 * @ref transaction_timestamps., a string; default empty.}
	 * @config{read_timestamp, read using the specified timestamp.  The supplied value must not
	 * be older than the current oldest timestamp.  This can only be set once for a transaction.
	 * See @ref transaction_timestamps., a string; default empty.}
	 * @configend
	 * @errors
	 */
	int __F(timestamp_transaction)(WT_SESSION *session, const char *config);

	/*!
	 * Query the session's transaction timestamp state.
	 *
	 * @param session the session handle
	 * @param[out] hex_timestamp a buffer that will be set to the
	 * hexadecimal encoding of the timestamp being queried.  Must be large
	 * enough to hold a NUL terminated, hex-encoded 8B timestamp (17 bytes).
	 * @configstart{WT_SESSION.query_timestamp, see dist/api_data.py}
	 * @config{get, specify which timestamp to query: \c commit returns the most recently set
	 * commit_timestamp.  \c first_commit returns the first set commit_timestamp.  \c prepare
	 * returns the timestamp used in preparing a transaction.  \c read returns the timestamp at
	 * which the transaction is reading at.  See @ref transaction_timestamps., a string\, chosen
	 * from the following options: \c "commit"\, \c "first_commit"\, \c "prepare"\, \c "read";
	 * default \c read.}
	 * @configend
	 * @errors
	 * If the session is not in a transaction ::WT_NOTFOUND will be
	 * returned.
	 */
	int __F(query_timestamp)(
	    WT_SESSION *session, char *hex_timestamp, const char *config);

	/*!
	 * Write a transactionally consistent snapshot of a database or set of
	 * objects.  In the absence of transaction timestamps, the checkpoint
	 * includes all transactions committed before the checkpoint starts.
	 *
	 * When timestamps are in use and a \c stable_timestamp has been set
	 * via WT_CONNECTION::set_timestamp and the checkpoint runs with
	 * \c use_timestamp=true (the default), updates committed with a
	 * timestamp larger than the \c stable_timestamp will not be included
	 * in the checkpoint for tables configured with \c log=(enabled=false).
	 * For tables with logging enabled, all committed changes will be
	 * included in the checkpoint (since recovery would roll them forward
	 * anyway).
	 *
	 * Additionally, existing named checkpoints may optionally be
	 * discarded.
	 *
	 * @requires_notransaction
	 *
	 * @snippet ex_all.c Checkpoint examples
	 *
	 * @param session the session handle
	 * @configstart{WT_SESSION.checkpoint, see dist/api_data.py}
	 * @config{drop, specify a list of checkpoints to drop.  The list may additionally contain
	 * one of the following keys: \c "from=all" to drop all checkpoints\, \c "from=<checkpoint>"
	 * to drop all checkpoints after and including the named checkpoint\, or \c
	 * "to=<checkpoint>" to drop all checkpoints before and including the named checkpoint.
	 * Checkpoints cannot be dropped if open in a cursor.  While a hot backup is in progress\,
	 * checkpoints created prior to the start of the backup cannot be dropped., a list of
	 * strings; default empty.}
	 * @config{force, if false (the default)\, checkpoints may be skipped if the underlying
	 * object has not been modified\, if true\, this option forces the checkpoint., a boolean
	 * flag; default \c false.}
	 * @config{name, if set\, specify a name for the checkpoint (note that checkpoints including
	 * LSM trees may not be named)., a string; default empty.}
	 * @config{target, if non-empty\, checkpoint the list of objects., a list of strings;
	 * default empty.}
	 * @config{use_timestamp, if true (the default)\, create the checkpoint as of the last
	 * stable timestamp if timestamps are in use\, or all current updates if there is no stable
	 * timestamp set.  If false\, this option generates a checkpoint with all updates including
	 * those later than the timestamp., a boolean flag; default \c true.}
	 * @configend
	 * @errors
	 */
	int __F(checkpoint)(WT_SESSION *session, const char *config);

	/*!
	 * Return the transaction ID range pinned by the session handle.
	 *
	 * The ID range is approximate and is calculated based on the oldest
	 * ID needed for the active transaction in this session, compared
	 * to the newest transaction in the system.
	 *
	 * @snippet ex_all.c transaction pinned range
	 *
	 * @param session the session handle
	 * @param[out] range the range of IDs pinned by this session. Zero if
	 * there is no active transaction.
	 * @errors
	 */
	int __F(transaction_pinned_range)(WT_SESSION* session, uint64_t *range);

	/*!
	 * Wait for a transaction to become synchronized.  This method is
	 * only useful when ::wiredtiger_open is configured with the
	 * \c transaction_sync setting disabled.
	 *
	 * @requires_notransaction
	 *
	 * @snippet ex_all.c Transaction sync
	 *
	 * @param session the session handle
	 * @configstart{WT_SESSION.transaction_sync, see dist/api_data.py}
	 * @config{timeout_ms, maximum amount of time to wait for background sync to complete in
	 * milliseconds.  A value of zero disables the timeout and returns immediately., an integer;
	 * default \c 1200000.}
	 * @configend
	 * @errors
	 */
	int __F(transaction_sync)(WT_SESSION *session, const char *config);
	/*! @} */

#ifndef DOXYGEN
	/*!
	 * Call into the library.
	 *
	 * This method is used for breakpoints and to set other configuration
	 * when debugging layers not directly supporting those features.
	 *
	 * @param session the session handle
	 * @errors
	 */
	int __F(breakpoint)(WT_SESSION *session);
#endif
};

/*!
 * A connection to a WiredTiger database.  The connection may be opened within
 * the same address space as the caller or accessed over a socket connection.
 *
 * Most applications will open a single connection to a database for each
 * process.  The first process to open a connection to a database will access
 * the database in its own address space.  Subsequent connections (if allowed)
 * will communicate with the first process over a socket connection to perform
 * their operations.
 *
 * <b>Thread safety:</b> A WT_CONNECTION handle may be shared between threads,
 * see @ref threads for more information.
 */
struct __wt_connection {
	/*!
	 * @name Async operation handles
	 * @{
	 */
	/*!
	 * Wait for all outstanding operations to complete.
	 *
	 * @snippet ex_async.c async flush
	 *
	 * @param connection the connection handle
	 * @errors
	 */
	int __F(async_flush)(WT_CONNECTION *connection);

	/*!
	 * Return an async operation handle
	 *
	 * @snippet ex_async.c async handle allocation
	 *
	 * @param connection the connection handle
	 * @param uri the connection handle
	 * @configstart{WT_CONNECTION.async_new_op, see dist/api_data.py}
	 * @config{append, append the value as a new record\, creating a new record number key;
	 * valid only for operations with record number keys., a boolean flag; default \c false.}
	 * @config{overwrite, configures whether the cursor's insert\, update and remove methods
	 * check the existing state of the record.  If \c overwrite is \c false\, WT_CURSOR::insert
	 * fails with ::WT_DUPLICATE_KEY if the record exists\, WT_CURSOR::update and
	 * WT_CURSOR::remove fail with ::WT_NOTFOUND if the record does not exist., a boolean flag;
	 * default \c true.}
	 * @config{raw, ignore the encodings for the key and value\, manage data as if the formats
	 * were \c "u". See @ref cursor_raw for details., a boolean flag; default \c false.}
	 * @config{timeout, maximum amount of time to allow for compact in seconds.  The actual
	 * amount of time spent in compact may exceed the configured value.  A value of zero
	 * disables the timeout., an integer; default \c 1200.}
	 * @configend
	 * @param callback the operation callback
	 * @param[out] asyncopp the new op handle
	 * @errors
	 * If there are no available handles, \c EBUSY is returned.
	 */
	int __F(async_new_op)(WT_CONNECTION *connection,
	    const char *uri, const char *config, WT_ASYNC_CALLBACK *callback,
	    WT_ASYNC_OP **asyncopp);
	/*! @} */

	/*!
	 * Close a connection.
	 *
	 * Any open sessions will be closed. This will release the resources
	 * associated with the session handle, including rolling back any
	 * active transactions and closing any cursors that remain open in the
	 * session.
	 *
	 * @snippet ex_all.c Close a connection
	 *
	 * @param connection the connection handle
	 * @configstart{WT_CONNECTION.close, see dist/api_data.py}
	 * @config{leak_memory, don't free memory during close., a boolean flag; default \c false.}
	 * @config{use_timestamp, by default\, create the close checkpoint as of the last stable
	 * timestamp if timestamps are in use\, or all current updates if there is no stable
	 * timestamp set.  If false\, this option generates a checkpoint with all updates., a
	 * boolean flag; default \c true.}
	 * @configend
	 * @errors
	 */
	int __F(close)(WT_HANDLE_CLOSED(WT_CONNECTION) *connection,
	    const char *config);

#ifndef DOXYGEN
	/*!
	 * Output debug information for various subsystems. The output format
	 * may change over time, gathering the debug information may be
	 * invasive, and the information reported may not provide a point in
	 * time view of the system.
	 *
	 * @param connection the connection handle
	 * @configstart{WT_CONNECTION.debug_info, see dist/api_data.py}
	 * @config{cache, print cache information., a boolean flag; default \c false.}
	 * @config{cursors, print all open cursor information., a boolean flag; default \c false.}
	 * @config{handles, print open handles information., a boolean flag; default \c false.}
	 * @config{log, print log information., a boolean flag; default \c false.}
	 * @config{sessions, print open session information., a boolean flag; default \c false.}
	 * @config{txn, print global txn information., a boolean flag; default \c false.}
	 * @configend
	 * @errors
	 */
	int __F(debug_info)(WT_CONNECTION *connection, const char *config);
#endif

	/*!
	 * Reconfigure a connection handle.
	 *
	 * @snippet ex_all.c Reconfigure a connection
	 *
	 * @param connection the connection handle
	 * @configstart{WT_CONNECTION.reconfigure, see dist/api_data.py}
	 * @config{async = (, asynchronous operations configuration options., a set of related
	 * configuration options defined below.}
	 * @config{&nbsp;&nbsp;&nbsp;&nbsp;enabled, enable
	 * asynchronous operation., a boolean flag; default \c false.}
	 * @config{&nbsp;&nbsp;&nbsp;&nbsp;ops_max, maximum number of expected simultaneous
	 * asynchronous operations., an integer between 1 and 4096; default \c 1024.}
	 * @config{&nbsp;&nbsp;&nbsp;&nbsp;threads, the number of worker threads to service
	 * asynchronous requests.  Each worker thread uses a session from the configured
	 * session_max., an integer between 1 and 20; default \c 2.}
	 * @config{ ),,}
	 * @config{cache_max_wait_ms, the maximum number of milliseconds an application thread will
	 * wait for space to be available in cache before giving up.  Default will wait forever., an
	 * integer greater than or equal to 0; default \c 0.}
	 * @config{cache_overflow = (, cache overflow configuration options., a set of related
	 * configuration options defined below.}
	 * @config{&nbsp;&nbsp;&nbsp;&nbsp;file_max, The
	 * maximum number of bytes that WiredTiger is allowed to use for its cache overflow
	 * mechanism.  If the cache overflow file exceeds this size\, a panic will be triggered.
	 * The default value means that the cache overflow file is unbounded and may use as much
	 * space as the filesystem will accommodate.  The minimum non-zero setting is 100MB., an
	 * integer greater than or equal to 0; default \c 0.}
	 * @config{ ),,}
	 * @config{cache_overhead, assume the heap allocator overhead is the specified percentage\,
	 * and adjust the cache usage by that amount (for example\, if there is 10GB of data in
	 * cache\, a percentage of 10 means WiredTiger treats this as 11GB). This value is
	 * configurable because different heap allocators have different overhead and different
	 * workloads will have different heap allocation sizes and patterns\, therefore applications
	 * may need to adjust this value based on allocator choice and behavior in measured
	 * workloads., an integer between 0 and 30; default \c 8.}
	 * @config{cache_size, maximum heap memory to allocate for the cache.  A database should
	 * configure either \c cache_size or \c shared_cache but not both., an integer between 1MB
	 * and 10TB; default \c 100MB.}
	 * @config{checkpoint = (, periodically checkpoint the database.  Enabling the checkpoint
	 * server uses a session from the configured session_max., a set of related configuration
	 * options defined below.}
	 * @config{&nbsp;&nbsp;&nbsp;&nbsp;log_size, wait for this amount of
	 * log record bytes to be written to the log between each checkpoint.  If non-zero\, this
	 * value will use a minimum of the log file size.  A database can configure both log_size
	 * and wait to set an upper bound for checkpoints; setting this value above 0 configures
	 * periodic checkpoints., an integer between 0 and 2GB; default \c 0.}
	 * @config{&nbsp;&nbsp;&nbsp;&nbsp;wait, seconds to wait between each checkpoint; setting
	 * this value above 0 configures periodic checkpoints., an integer between 0 and 100000;
	 * default \c 0.}
	 * @config{ ),,}
	 * @config{compatibility = (, set compatibility version of database.  Changing the
	 * compatibility version requires that there are no active operations for the duration of
	 * the call., a set of related configuration options defined below.}
	 * @config{&nbsp;&nbsp;&nbsp;&nbsp;release, compatibility release version string., a string;
	 * default empty.}
	 * @config{ ),,}
	 * @config{debug_mode = (, control the settings of various extended debugging features., a
	 * set of related configuration options defined below.}
	 * @config{&nbsp;&nbsp;&nbsp;&nbsp;
	 * checkpoint_retention, adjust log archiving to retain the log records of this number of
	 * checkpoints.  Zero or one means perform normal archiving., an integer between 0 and 1024;
	 * default \c 0.}
	 * @config{&nbsp;&nbsp;&nbsp;&nbsp;cursor_copy, if true\, use the system
	 * allocator to make a copy of any data returned by a cursor operation and return the copy
	 * instead.  The copy is freed on the next cursor operation.  This allows memory sanitizers
	 * to detect inappropriate references to memory owned by cursors., a boolean flag; default
	 * \c false.}
	 * @config{&nbsp;&nbsp;&nbsp;&nbsp;eviction, if true\, modify internal algorithms
	 * to change skew to force history store eviction to happen more aggressively.  This
	 * includes but is not limited to not skewing newest\, not favoring leaf pages\, and
	 * modifying the eviction score mechanism., a boolean flag; default \c false.}
	 * @config{&nbsp;&nbsp;&nbsp;&nbsp;log_retention, adjust log archiving to retain at least
	 * this number of log files\, ignored if set to 0. (Warning: this option can remove log
	 * files required for recovery if no checkpoints have yet been done and the number of log
	 * files exceeds the configured value.  As WiredTiger cannot detect the difference between a
	 * system that has not yet checkpointed and one that will never checkpoint\, it might
	 * discard log files before any checkpoint is done.)., an integer between 0 and 1024;
	 * default \c 0.}
	 * @config{&nbsp;&nbsp;&nbsp;&nbsp;realloc_exact, if true\, reallocation of
	 * memory will only provide the exact amount requested.  This will help with spotting memory
	 * allocation issues more easily., a boolean flag; default \c false.}
	 * @config{&nbsp;&nbsp;&nbsp;&nbsp;rollback_error, return a WT_ROLLBACK error from a
	 * transaction operation about every Nth operation to simulate a collision., an integer
	 * between 0 and 10M; default \c 0.}
	 * @config{&nbsp;&nbsp;&nbsp;&nbsp;slow_checkpoint, if
	 * true\, slow down checkpoint creation by slowing down internal page processing., a boolean
	 * flag; default \c false.}
	 * @config{&nbsp;&nbsp;&nbsp;&nbsp;table_logging, if true\, write
	 * transaction related information to the log for all operations\, even operations for
	 * tables with logging turned off.  This setting introduces a log format change that may
	 * break older versions of WiredTiger.  These operations are informational and skipped in
	 * recovery., a boolean flag; default \c false.}
	 * @config{ ),,}
	 * @config{error_prefix, prefix string for error messages., a string; default empty.}
	 * @config{eviction = (, eviction configuration options., a set of related configuration
	 * options defined below.}
	 * @config{&nbsp;&nbsp;&nbsp;&nbsp;threads_max, maximum number of
	 * threads WiredTiger will start to help evict pages from cache.  The number of threads
	 * started will vary depending on the current eviction load.  Each eviction worker thread
	 * uses a session from the configured session_max., an integer between 1 and 20; default \c
	 * 8.}
	 * @config{&nbsp;&nbsp;&nbsp;&nbsp;threads_min, minimum number of threads WiredTiger
	 * will start to help evict pages from cache.  The number of threads currently running will
	 * vary depending on the current eviction load., an integer between 1 and 20; default \c 1.}
	 * @config{ ),,}
	 * @config{eviction_checkpoint_target, perform eviction at the beginning of checkpoints to
	 * bring the dirty content in cache to this level.  It is a percentage of the cache size if
	 * the value is within the range of 0 to 100 or an absolute size when greater than 100. The
	 * value is not allowed to exceed the \c cache_size.  Ignored if set to zero or \c in_memory
	 * is \c true., an integer between 0 and 10TB; default \c 1.}
	 * @config{eviction_dirty_target, perform eviction in worker threads when the cache contains
	 * at least this much dirty content.  It is a percentage of the cache size if the value is
	 * within the range of 1 to 100 or an absolute size when greater than 100. The value is not
	 * allowed to exceed the \c cache_size., an integer between 1 and 10TB; default \c 5.}
	 * @config{eviction_dirty_trigger, trigger application threads to perform eviction when the
	 * cache contains at least this much dirty content.  It is a percentage of the cache size if
	 * the value is within the range of 1 to 100 or an absolute size when greater than 100. The
	 * value is not allowed to exceed the \c cache_size.  This setting only alters behavior if
	 * it is lower than eviction_trigger., an integer between 1 and 10TB; default \c 20.}
	 * @config{eviction_target, perform eviction in worker threads when the cache contains at
	 * least this much content.  It is a percentage of the cache size if the value is within the
	 * range of 10 to 100 or an absolute size when greater than 100. The value is not allowed to
	 * exceed the \c cache_size., an integer between 10 and 10TB; default \c 80.}
	 * @config{eviction_trigger, trigger application threads to perform eviction when the cache
	 * contains at least this much content.  It is a percentage of the cache size if the value
	 * is within the range of 10 to 100 or an absolute size when greater than 100. The value is
	 * not allowed to exceed the \c cache_size., an integer between 10 and 10TB; default \c 95.}
	 * @config{file_manager = (, control how file handles are managed., a set of related
	 * configuration options defined below.}
	 * @config{&nbsp;&nbsp;&nbsp;&nbsp;
	 * close_handle_minimum, number of handles open before the file manager will look for
	 * handles to close., an integer greater than or equal to 0; default \c 250.}
	 * @config{&nbsp;&nbsp;&nbsp;&nbsp;close_idle_time, amount of time in seconds a file handle
	 * needs to be idle before attempting to close it.  A setting of 0 means that idle handles
	 * are not closed., an integer between 0 and 100000; default \c 30.}
	 * @config{&nbsp;&nbsp;&nbsp;&nbsp;close_scan_interval, interval in seconds at which to
	 * check for files that are inactive and close them., an integer between 1 and 100000;
	 * default \c 10.}
	 * @config{ ),,}
	 * @config{history_store = (, history store configuration options., a set of related
	 * configuration options defined below.}
	 * @config{&nbsp;&nbsp;&nbsp;&nbsp;file_max, The
	 * maximum number of bytes that WiredTiger is allowed to use for its history store
	 * mechanism.  If the history store file exceeds this size\, a panic will be triggered.  The
	 * default value means that the history store file is unbounded and may use as much space as
	 * the filesystem will accommodate.  The minimum non-zero setting is 100MB., an integer
	 * greater than or equal to 0; default \c 0.}
	 * @config{ ),,}
	 * @config{io_capacity = (, control how many bytes per second are written and read.
	 * Exceeding the capacity results in throttling., a set of related configuration options
	 * defined below.}
	 * @config{&nbsp;&nbsp;&nbsp;&nbsp;total, number of bytes per second
	 * available to all subsystems in total.  When set\, decisions about what subsystems are
	 * throttled\, and in what proportion\, are made internally.  The minimum non-zero setting
	 * is 1MB., an integer between 0 and 1TB; default \c 0.}
	 * @config{ ),,}
	 * @config{log = (, enable logging.  Enabling logging uses three sessions from the
	 * configured session_max., a set of related configuration options defined below.}
	 * @config{&nbsp;&nbsp;&nbsp;&nbsp;archive, automatically archive unneeded log files., a
	 * boolean flag; default \c true.}
	 * @config{&nbsp;&nbsp;&nbsp;&nbsp;os_cache_dirty_pct,
	 * maximum dirty system buffer cache usage\, as a percentage of the log's \c file_max.  If
	 * non-zero\, schedule writes for dirty blocks belonging to the log in the system buffer
	 * cache after that percentage of the log has been written into the buffer cache without an
	 * intervening file sync., an integer between 0 and 100; default \c 0.}
	 * @config{&nbsp;&nbsp;&nbsp;&nbsp;prealloc, pre-allocate log files., a boolean flag;
	 * default \c true.}
	 * @config{&nbsp;&nbsp;&nbsp;&nbsp;zero_fill, manually write zeroes into
	 * log files., a boolean flag; default \c false.}
	 * @config{ ),,}
	 * @config{lsm_manager = (, configure database wide options for LSM tree management.  The
	 * LSM manager is started automatically the first time an LSM tree is opened.  The LSM
	 * manager uses a session from the configured session_max., a set of related configuration
	 * options defined below.}
	 * @config{&nbsp;&nbsp;&nbsp;&nbsp;merge, merge LSM chunks where
	 * possible., a boolean flag; default \c true.}
	 * @config{&nbsp;&nbsp;&nbsp;&nbsp;
	 * worker_thread_max, Configure a set of threads to manage merging LSM trees in the
	 * database.  Each worker thread uses a session handle from the configured session_max., an
	 * integer between 3 and 20; default \c 4.}
	 * @config{ ),,}
	 * @config{operation_timeout_ms, when non-zero\, a requested limit on the number of elapsed
	 * real time milliseconds application threads will take to complete database operations.
	 * Time is measured from the start of each WiredTiger API call.  There is no guarantee any
	 * operation will not take longer than this amount of time.  If WiredTiger notices the limit
	 * has been exceeded\, an operation may return a WT_ROLLBACK error.  Default is to have no
	 * limit., an integer greater than or equal to 1; default \c 0.}
	 * @config{operation_tracking = (, enable tracking of performance-critical functions.  See
	 * @ref operation_tracking for more information., a set of related configuration options
	 * defined below.}
	 * @config{&nbsp;&nbsp;&nbsp;&nbsp;enabled, enable operation tracking
	 * subsystem., a boolean flag; default \c false.}
	 * @config{&nbsp;&nbsp;&nbsp;&nbsp;path, the
	 * name of a directory into which operation tracking files are written.  The directory must
	 * already exist.  If the value is not an absolute path\, the path is relative to the
	 * database home (see @ref absolute_path for more information)., a string; default \c ".".}
	 * @config{ ),,}
	 * @config{shared_cache = (, shared cache configuration options.  A database should
	 * configure either a cache_size or a shared_cache not both.  Enabling a shared cache uses a
	 * session from the configured session_max.  A shared cache can not have absolute values
	 * configured for cache eviction settings., a set of related configuration options defined
	 * below.}
	 * @config{&nbsp;&nbsp;&nbsp;&nbsp;chunk, the granularity that a shared cache is
	 * redistributed., an integer between 1MB and 10TB; default \c 10MB.}
	 * @config{&nbsp;&nbsp;&nbsp;&nbsp;name, the name of a cache that is shared between
	 * databases or \c "none" when no shared cache is configured., a string; default \c none.}
	 * @config{&nbsp;&nbsp;&nbsp;&nbsp;quota, maximum size of cache this database can be
	 * allocated from the shared cache.  Defaults to the entire shared cache size., an integer;
	 * default \c 0.}
	 * @config{&nbsp;&nbsp;&nbsp;&nbsp;reserve, amount of cache this database is
	 * guaranteed to have available from the shared cache.  This setting is per database.
	 * Defaults to the chunk size., an integer; default \c 0.}
	 * @config{&nbsp;&nbsp;&nbsp;&nbsp;
	 * size, maximum memory to allocate for the shared cache.  Setting this will update the
	 * value if one is already set., an integer between 1MB and 10TB; default \c 500MB.}
	 * @config{ ),,}
	 * @config{statistics, Maintain database statistics\, which may impact performance.
	 * Choosing "all" maintains all statistics regardless of cost\, "fast" maintains a subset of
	 * statistics that are relatively inexpensive\, "none" turns off all statistics.  The
	 * "clear" configuration resets statistics after they are gathered\, where appropriate (for
	 * example\, a cache size statistic is not cleared\, while the count of cursor insert
	 * operations will be cleared). When "clear" is configured for the database\, gathered
	 * statistics are reset each time a statistics cursor is used to gather statistics\, as well
	 * as each time statistics are logged using the \c statistics_log configuration.  See @ref
	 * statistics for more information., a list\, with values chosen from the following options:
	 * \c "all"\, \c "cache_walk"\, \c "fast"\, \c "none"\, \c "clear"\, \c "tree_walk"; default
	 * \c none.}
	 * @config{statistics_log = (, log any statistics the database is configured to maintain\,
	 * to a file.  See @ref statistics for more information.  Enabling the statistics log server
	 * uses a session from the configured session_max., a set of related configuration options
	 * defined below.}
	 * @config{&nbsp;&nbsp;&nbsp;&nbsp;json, encode statistics in JSON format.,
	 * a boolean flag; default \c false.}
	 * @config{&nbsp;&nbsp;&nbsp;&nbsp;on_close, log
	 * statistics on database close., a boolean flag; default \c false.}
	 * @config{&nbsp;&nbsp;&nbsp;&nbsp;sources, if non-empty\, include statistics for the list
	 * of data source URIs\, if they are open at the time of the statistics logging.  The list
	 * may include URIs matching a single data source ("table:mytable")\, or a URI matching all
	 * data sources of a particular type ("table:")., a list of strings; default empty.}
	 * @config{&nbsp;&nbsp;&nbsp;&nbsp;timestamp, a timestamp prepended to each log record\, may
	 * contain strftime conversion specifications\, when \c json is configured\, defaults to \c
	 * "%FT%Y.000Z"., a string; default \c "%b %d %H:%M:%S".}
	 * @config{&nbsp;&nbsp;&nbsp;&nbsp;
	 * wait, seconds to wait between each write of the log records; setting this value above 0
	 * configures statistics logging., an integer between 0 and 100000; default \c 0.}
	 * @config{
	 * ),,}
	 * @config{verbose, enable messages for various events.  Options are given as a list\, such
	 * as <code>"verbose=[evictserver\,read]"</code>., a list\, with values chosen from the
	 * following options: \c "api"\, \c "backup"\, \c "block"\, \c "checkpoint"\, \c
	 * "checkpoint_gc"\, \c "checkpoint_progress"\, \c "compact"\, \c "compact_progress"\, \c
	 * "error_returns"\, \c "evict"\, \c "evict_stuck"\, \c "evictserver"\, \c "fileops"\, \c
	 * "handleops"\, \c "log"\, \c "history_store"\, \c "history_store_activity"\, \c "lsm"\, \c
	 * "lsm_manager"\, \c "metadata"\, \c "mutex"\, \c "overflow"\, \c "read"\, \c "rebalance"\,
	 * \c "reconcile"\, \c "recovery"\, \c "recovery_progress"\, \c "rts"\, \c "salvage"\, \c
	 * "shared_cache"\, \c "split"\, \c "temporary"\, \c "thread_group"\, \c "timestamp"\, \c
	 * "transaction"\, \c "verify"\, \c "version"\, \c "write"; default empty.}
	 * @configend
	 * @errors
	 */
	int __F(reconfigure)(WT_CONNECTION *connection, const char *config);

	/*!
	 * The home directory of the connection.
	 *
	 * @snippet ex_all.c Get the database home directory
	 *
	 * @param connection the connection handle
	 * @returns a pointer to a string naming the home directory
	 */
	const char *__F(get_home)(WT_CONNECTION *connection);

	/*!
	 * Add configuration options for a method.  See
	 * @ref custom_ds_config_add for more information.
	 *
	 * @snippet ex_all.c Configure method configuration
	 *
	 * @param connection the connection handle
	 * @param method the method being configured
	 * @param uri the object type or NULL for all object types
	 * @param config the additional configuration's name and default value
	 * @param type the additional configuration's type (must be one of
	 * \c "boolean"\, \c "int", \c "list" or \c "string")
	 * @param check the additional configuration check string, or NULL if
	 * none
	 * @errors
	 */
	int __F(configure_method)(WT_CONNECTION *connection,
	    const char *method, const char *uri,
	    const char *config, const char *type, const char *check);

	/*!
	 * Return if opening this handle created the database.
	 *
	 * @snippet ex_all.c Check if the database is newly created
	 *
	 * @param connection the connection handle
	 * @returns false (zero) if the connection existed before the call to
	 * ::wiredtiger_open, true (non-zero) if it was created by opening this
	 * handle.
	 */
	int __F(is_new)(WT_CONNECTION *connection);

	/*!
	 * @name Session handles
	 * @{
	 */
	/*!
	 * Open a session.
	 *
	 * @snippet ex_all.c Open a session
	 *
	 * @param connection the connection handle
	 * @param event_handler An event handler. If <code>NULL</code>, the
	 * connection's event handler is used. See @ref event_message_handling
	 * for more information.
	 * @configstart{WT_CONNECTION.open_session, see dist/api_data.py}
	 * @config{cache_cursors, enable caching of cursors for reuse.  Any calls to
	 * WT_CURSOR::close for a cursor created in this session will mark the cursor as cached and
	 * keep it available to be reused for later calls to WT_SESSION::open_cursor.  Cached
	 * cursors may be eventually closed.  This value is inherited from ::wiredtiger_open \c
	 * cache_cursors., a boolean flag; default \c true.}
	 * @config{ignore_cache_size, when set\, operations performed by this session ignore the
	 * cache size and are not blocked when the cache is full.  Note that use of this option for
	 * operations that create cache pressure can starve ordinary sessions that obey the cache
	 * size., a boolean flag; default \c false.}
	 * @config{isolation, the default isolation level for operations in this session., a
	 * string\, chosen from the following options: \c "read-uncommitted"\, \c "read-committed"\,
	 * \c "snapshot"; default \c read-committed.}
	 * @configend
	 * @param[out] sessionp the new session handle
	 * @errors
	 */
	int __F(open_session)(WT_CONNECTION *connection,
	    WT_EVENT_HANDLER *event_handler, const char *config,
	    WT_SESSION **sessionp);
	/*! @} */

	/*!
	 * @name Transactions
	 * @{
	 */
	/*!
	 * Query the global transaction timestamp state.
	 *
	 * @snippet ex_all.c query timestamp
	 *
	 * @param connection the connection handle
	 * @param[out] hex_timestamp a buffer that will be set to the
	 * hexadecimal encoding of the timestamp being queried.  Must be large
	 * enough to hold a NUL terminated, hex-encoded 8B timestamp (17 bytes).
	 * @configstart{WT_CONNECTION.query_timestamp, see dist/api_data.py}
	 * @config{get, specify which timestamp to query: \c all_durable returns the largest
	 * timestamp such that all timestamps up to that value have been made durable\, \c
	 * last_checkpoint returns the timestamp of the most recent stable checkpoint\, \c oldest
	 * returns the most recent \c oldest_timestamp set with WT_CONNECTION::set_timestamp\, \c
	 * oldest_reader returns the minimum of the read timestamps of all active readers \c pinned
	 * returns the minimum of the \c oldest_timestamp and the read timestamps of all active
	 * readers\, \c recovery returns the timestamp of the most recent stable checkpoint taken
	 * prior to a shutdown and \c stable returns the most recent \c stable_timestamp set with
	 * WT_CONNECTION::set_timestamp.  See @ref transaction_timestamps., a string\, chosen from
	 * the following options: \c "all_durable"\, \c "last_checkpoint"\, \c "oldest"\, \c
	 * "oldest_reader"\, \c "pinned"\, \c "recovery"\, \c "stable"; default \c all_durable.}
	 * @configend
	 * @errors
	 * If there is no matching timestamp (e.g., if this method is called
	 * before timestamps are used) ::WT_NOTFOUND will be returned.
	 */
	int __F(query_timestamp)(
	    WT_CONNECTION *connection, char *hex_timestamp, const char *config);

	/*!
	 * Set a global transaction timestamp.
	 *
	 * @snippet ex_all.c set commit timestamp
	 *
	 * @snippet ex_all.c set oldest timestamp
	 *
	 * @snippet ex_all.c set stable timestamp
	 *
	 * @param connection the connection handle
	 * @configstart{WT_CONNECTION.set_timestamp, see dist/api_data.py}
	 * @config{commit_timestamp, (deprecated) reset the maximum commit timestamp tracked by
	 * WiredTiger.  This will cause future calls to WT_CONNECTION::query_timestamp to ignore
	 * commit timestamps greater than the specified value until the next commit moves the
	 * tracked commit timestamp forwards.  This is only intended for use where the application
	 * is rolling back locally committed transactions.  The supplied value must not be older
	 * than the current oldest and stable timestamps.  See @ref transaction_timestamps., a
	 * string; default empty.}
	 * @config{durable_timestamp, reset the maximum durable timestamp tracked by WiredTiger.
	 * This will cause future calls to WT_CONNECTION::query_timestamp to ignore durable
	 * timestamps greater than the specified value until the next durable timestamp moves the
	 * tracked durable timestamp forwards.  This is only intended for use where the application
	 * is rolling back locally committed transactions.  The supplied value must not be older
	 * than the current oldest and stable timestamps.  See @ref transaction_timestamps., a
	 * string; default empty.}
	 * @config{force, set timestamps even if they violate normal ordering requirements.  For
	 * example allow the \c oldest_timestamp to move backwards., a boolean flag; default \c
	 * false.}
	 * @config{oldest_timestamp, future commits and queries will be no earlier than the
	 * specified timestamp.  Supplied values must be monotonically increasing\, any attempt to
	 * set the value to older than the current is silently ignored.  The supplied value must not
	 * be newer than the current stable timestamp.  See @ref transaction_timestamps., a string;
	 * default empty.}
	 * @config{stable_timestamp, checkpoints will not include commits that are newer than the
	 * specified timestamp in tables configured with \c log=(enabled=false). Supplied values
	 * must be monotonically increasing\, any attempt to set the value to older than the current
	 * is silently ignored.  The supplied value must not be older than the current oldest
	 * timestamp.  See @ref transaction_timestamps., a string; default empty.}
	 * @configend
	 * @errors
	 */
	int __F(set_timestamp)(
	    WT_CONNECTION *connection, const char *config);

	/*!
	 * Rollback in-memory non-logged state to an earlier point in time.
	 *
	 * This method uses a timestamp to define the rollback point, and requires the application
	 * use timestamps, the stable_timestamp have been set via a call to
	 * WT_CONNECTION::set_timestamp, and a checkpoint operating on the last stable timestamp
	 * to have completed. Any updates to checkpoint durable tables that are more recent than
	 * the stable timestamp are removed.
	 *
	 * This method requires that there are no active operations for the duration of the call.
	 *
	 * Any updates made to logged tables will not be rolled back. Any updates made without an
	 * associated timestamp will not be rolled back. See @ref transaction_timestamps.
	 *
	 * @snippet ex_all.c rollback to stable
	 *
	 * @param connection the connection handle
	 * @configempty{WT_CONNECTION.rollback_to_stable, see dist/api_data.py}
	 * @errors
	 */
	int __F(rollback_to_stable)(
	    WT_CONNECTION *connection, const char *config);

	/*! @} */

	/*!
	 * @name Extensions
	 * @{
	 */
	/*!
	 * Load an extension.
	 *
	 * @snippet ex_all.c Load an extension
	 *
	 * @param connection the connection handle
	 * @param path the filename of the extension module, or \c "local" to
	 * search the current application binary for the initialization
	 * function, see @ref extensions for more details.
	 * @configstart{WT_CONNECTION.load_extension, see dist/api_data.py}
	 * @config{config, configuration string passed to the entry point of the extension as its
	 * WT_CONFIG_ARG argument., a string; default empty.}
	 * @config{early_load, whether this extension should be loaded at the beginning of
	 * ::wiredtiger_open.  Only applicable to extensions loaded via the wiredtiger_open
	 * configurations string., a boolean flag; default \c false.}
	 * @config{entry, the entry point of the extension\, called to initialize the extension when
	 * it is loaded.  The signature of the function must match ::wiredtiger_extension_init., a
	 * string; default \c wiredtiger_extension_init.}
	 * @config{terminate, an optional function in the extension that is called before the
	 * extension is unloaded during WT_CONNECTION::close.  The signature of the function must
	 * match ::wiredtiger_extension_terminate., a string; default \c
	 * wiredtiger_extension_terminate.}
	 * @configend
	 * @errors
	 */
	int __F(load_extension)(WT_CONNECTION *connection,
	    const char *path, const char *config);

	/*!
	 * Add a custom data source.  See @ref custom_data_sources for more
	 * information.
	 *
	 * The application must first implement the WT_DATA_SOURCE interface
	 * and then register the implementation with WiredTiger:
	 *
	 * @snippet ex_data_source.c WT_DATA_SOURCE register
	 *
	 * @param connection the connection handle
	 * @param prefix the URI prefix for this data source, e.g., "file:"
	 * @param data_source the application-supplied implementation of
	 *	WT_DATA_SOURCE to manage this data source.
	 * @configempty{WT_CONNECTION.add_data_source, see dist/api_data.py}
	 * @errors
	 */
	int __F(add_data_source)(WT_CONNECTION *connection, const char *prefix,
	    WT_DATA_SOURCE *data_source, const char *config);

	/*!
	 * Add a custom collation function.
	 *
	 * The application must first implement the WT_COLLATOR interface and
	 * then register the implementation with WiredTiger:
	 *
	 * @snippet ex_all.c WT_COLLATOR register
	 *
	 * @param connection the connection handle
	 * @param name the name of the collation to be used in calls to
	 * 	WT_SESSION::create, may not be \c "none"
	 * @param collator the application-supplied collation handler
	 * @configempty{WT_CONNECTION.add_collator, see dist/api_data.py}
	 * @errors
	 */
	int __F(add_collator)(WT_CONNECTION *connection,
	    const char *name, WT_COLLATOR *collator, const char *config);

	/*!
	 * Add a compression function.
	 *
	 * The application must first implement the WT_COMPRESSOR interface
	 * and then register the implementation with WiredTiger:
	 *
	 * @snippet nop_compress.c WT_COMPRESSOR initialization structure
	 *
	 * @snippet nop_compress.c WT_COMPRESSOR initialization function
	 *
	 * @param connection the connection handle
	 * @param name the name of the compression function to be used in calls
	 *	to WT_SESSION::create, may not be \c "none"
	 * @param compressor the application-supplied compression handler
	 * @configempty{WT_CONNECTION.add_compressor, see dist/api_data.py}
	 * @errors
	 */
	int __F(add_compressor)(WT_CONNECTION *connection,
	    const char *name, WT_COMPRESSOR *compressor, const char *config);

	/*!
	 * Add an encryption function.
	 *
	 * The application must first implement the WT_ENCRYPTOR interface
	 * and then register the implementation with WiredTiger:
	 *
	 * @snippet nop_encrypt.c WT_ENCRYPTOR initialization structure
	 *
	 * @snippet nop_encrypt.c WT_ENCRYPTOR initialization function
	 *
	 * @param connection the connection handle
	 * @param name the name of the encryption function to be used in calls
	 *	to WT_SESSION::create, may not be \c "none"
	 * @param encryptor the application-supplied encryption handler
	 * @configempty{WT_CONNECTION.add_encryptor, see dist/api_data.py}
	 * @errors
	 */
	int __F(add_encryptor)(WT_CONNECTION *connection,
	    const char *name, WT_ENCRYPTOR *encryptor, const char *config);

	/*!
	 * Add a custom extractor for index keys or column groups.
	 *
	 * The application must first implement the WT_EXTRACTOR interface and
	 * then register the implementation with WiredTiger:
	 *
	 * @snippet ex_all.c WT_EXTRACTOR register
	 *
	 * @param connection the connection handle
	 * @param name the name of the extractor to be used in calls to
	 * 	WT_SESSION::create, may not be \c "none"
	 * @param extractor the application-supplied extractor
	 * @configempty{WT_CONNECTION.add_extractor, see dist/api_data.py}
	 * @errors
	 */
	int __F(add_extractor)(WT_CONNECTION *connection, const char *name,
	    WT_EXTRACTOR *extractor, const char *config);

	/*!
	 * Configure a custom file system.
	 *
	 * This method can only be called from an early loaded extension
	 * module. The application must first implement the WT_FILE_SYSTEM
	 * interface and then register the implementation with WiredTiger:
	 *
	 * @snippet ex_file_system.c WT_FILE_SYSTEM register
	 *
	 * @param connection the connection handle
	 * @param fs the populated file system structure
	 * @configempty{WT_CONNECTION.set_file_system, see dist/api_data.py}
	 * @errors
	 */
	int __F(set_file_system)(
	    WT_CONNECTION *connection, WT_FILE_SYSTEM *fs, const char *config);

	/*!
	 * Return a reference to the WiredTiger extension functions.
	 *
	 * @snippet ex_data_source.c WT_EXTENSION_API declaration
	 *
	 * @param wt_conn the WT_CONNECTION handle
	 * @returns a reference to a WT_EXTENSION_API structure.
	 */
	WT_EXTENSION_API *__F(get_extension_api)(WT_CONNECTION *wt_conn);
	/*! @} */
};

/*!
 * Open a connection to a database.
 *
 * @snippet ex_all.c Open a connection
 *
 * @param home The path to the database home directory.  See @ref home
 * for more information.
 * @param event_handler An event handler. If <code>NULL</code>, a default
 * event handler is installed that writes error messages to stderr. See
 * @ref event_message_handling for more information.
 * @configstart{wiredtiger_open, see dist/api_data.py}
 * @config{async = (, asynchronous operations configuration options., a set of related configuration
 * options defined below.}
 * @config{&nbsp;&nbsp;&nbsp;&nbsp;enabled, enable asynchronous operation.,
 * a boolean flag; default \c false.}
 * @config{&nbsp;&nbsp;&nbsp;&nbsp;ops_max, maximum number of
 * expected simultaneous asynchronous operations., an integer between 1 and 4096; default \c 1024.}
 * @config{&nbsp;&nbsp;&nbsp;&nbsp;threads, the number of worker threads to service asynchronous
 * requests.  Each worker thread uses a session from the configured session_max., an integer between
 * 1 and 20; default \c 2.}
 * @config{ ),,}
 * @config{big_hash_array_size, size of several connection-level arrays which are considered big.,
 * an integer between 512 and 1048576; default \c 512.}
 * @config{buffer_alignment, in-memory alignment (in bytes) for buffers used for I/O. The default
 * value of -1 indicates a platform-specific alignment value should be used (4KB on Linux systems
 * when direct I/O is configured\, zero elsewhere)., an integer between -1 and 1MB; default \c -1.}
 * @config{builtin_extension_config, A structure where the keys are the names of builtin extensions
 * and the values are passed to WT_CONNECTION::load_extension as the \c config parameter (for
 * example\, <code>builtin_extension_config={zlib={compression_level=3}}</code>)., a string; default
 * empty.}
 * @config{cache_cursors, enable caching of cursors for reuse.  This is the default value for any
 * sessions created\, and can be overridden in configuring \c cache_cursors in
 * WT_CONNECTION.open_session., a boolean flag; default \c true.}
 * @config{cache_max_wait_ms, the maximum number of milliseconds an application thread will wait for
 * space to be available in cache before giving up.  Default will wait forever., an integer greater
 * than or equal to 0; default \c 0.}
 * @config{cache_overflow = (, cache overflow configuration options., a set of related configuration
 * options defined below.}
 * @config{&nbsp;&nbsp;&nbsp;&nbsp;file_max, The maximum number of bytes
 * that WiredTiger is allowed to use for its cache overflow mechanism.  If the cache overflow file
 * exceeds this size\, a panic will be triggered.  The default value means that the cache overflow
 * file is unbounded and may use as much space as the filesystem will accommodate.  The minimum
 * non-zero setting is 100MB., an integer greater than or equal to 0; default \c 0.}
 * @config{ ),,}
 * @config{cache_overhead, assume the heap allocator overhead is the specified percentage\, and
 * adjust the cache usage by that amount (for example\, if there is 10GB of data in cache\, a
 * percentage of 10 means WiredTiger treats this as 11GB). This value is configurable because
 * different heap allocators have different overhead and different workloads will have different
 * heap allocation sizes and patterns\, therefore applications may need to adjust this value based
 * on allocator choice and behavior in measured workloads., an integer between 0 and 30; default \c
 * 8.}
 * @config{cache_size, maximum heap memory to allocate for the cache.  A database should configure
 * either \c cache_size or \c shared_cache but not both., an integer between 1MB and 10TB; default
 * \c 100MB.}
 * @config{checkpoint = (, periodically checkpoint the database.  Enabling the checkpoint server
 * uses a session from the configured session_max., a set of related configuration options defined
 * below.}
 * @config{&nbsp;&nbsp;&nbsp;&nbsp;log_size, wait for this amount of log record bytes to be
 * written to the log between each checkpoint.  If non-zero\, this value will use a minimum of the
 * log file size.  A database can configure both log_size and wait to set an upper bound for
 * checkpoints; setting this value above 0 configures periodic checkpoints., an integer between 0
 * and 2GB; default \c 0.}
 * @config{&nbsp;&nbsp;&nbsp;&nbsp;wait, seconds to wait between each
 * checkpoint; setting this value above 0 configures periodic checkpoints., an integer between 0 and
 * 100000; default \c 0.}
 * @config{ ),,}
 * @config{checkpoint_sync, flush files to stable storage when closing or writing checkpoints., a
 * boolean flag; default \c true.}
 * @config{compatibility = (, set compatibility version of database.  Changing the compatibility
 * version requires that there are no active operations for the duration of the call., a set of
 * related configuration options defined below.}
 * @config{&nbsp;&nbsp;&nbsp;&nbsp;release,
 * compatibility release version string., a string; default empty.}
 * @config{&nbsp;&nbsp;&nbsp;&nbsp;
 * require_max, required maximum compatibility version of existing data files.  Must be greater than
 * or equal to any release version set in the \c release setting.  Has no effect if creating the
 * database., a string; default empty.}
 * @config{&nbsp;&nbsp;&nbsp;&nbsp;require_min, required
 * minimum compatibility version of existing data files.  Must be less than or equal to any release
 * version set in the \c release setting.  Has no effect if creating the database., a string;
 * default empty.}
 * @config{ ),,}
 * @config{config_base, write the base configuration file if creating the database.  If \c false in
 * the config passed directly to ::wiredtiger_open\, will ignore any existing base configuration
 * file in addition to not creating one.  See @ref config_base for more information., a boolean
 * flag; default \c true.}
 * @config{create, create the database if it does not exist., a boolean flag; default \c false.}
 * @config{debug_mode = (, control the settings of various extended debugging features., a set of
 * related configuration options defined below.}
 * @config{&nbsp;&nbsp;&nbsp;&nbsp;
 * checkpoint_retention, adjust log archiving to retain the log records of this number of
 * checkpoints.  Zero or one means perform normal archiving., an integer between 0 and 1024; default
 * \c 0.}
 * @config{&nbsp;&nbsp;&nbsp;&nbsp;cursor_copy, if true\, use the system allocator to make a
 * copy of any data returned by a cursor operation and return the copy instead.  The copy is freed
 * on the next cursor operation.  This allows memory sanitizers to detect inappropriate references
 * to memory owned by cursors., a boolean flag; default \c false.}
 * @config{&nbsp;&nbsp;&nbsp;&nbsp;
 * eviction, if true\, modify internal algorithms to change skew to force history store eviction to
 * happen more aggressively.  This includes but is not limited to not skewing newest\, not favoring
 * leaf pages\, and modifying the eviction score mechanism., a boolean flag; default \c false.}
 * @config{&nbsp;&nbsp;&nbsp;&nbsp;log_retention, adjust log archiving to retain at least this
 * number of log files\, ignored if set to 0. (Warning: this option can remove log files required
 * for recovery if no checkpoints have yet been done and the number of log files exceeds the
 * configured value.  As WiredTiger cannot detect the difference between a system that has not yet
 * checkpointed and one that will never checkpoint\, it might discard log files before any
 * checkpoint is done.)., an integer between 0 and 1024; default \c 0.}
 * @config{&nbsp;&nbsp;&nbsp;&nbsp;realloc_exact, if true\, reallocation of memory will only provide
 * the exact amount requested.  This will help with spotting memory allocation issues more easily.,
 * a boolean flag; default \c false.}
 * @config{&nbsp;&nbsp;&nbsp;&nbsp;rollback_error, return a
 * WT_ROLLBACK error from a transaction operation about every Nth operation to simulate a
 * collision., an integer between 0 and 10M; default \c 0.}
 * @config{&nbsp;&nbsp;&nbsp;&nbsp;
 * slow_checkpoint, if true\, slow down checkpoint creation by slowing down internal page
 * processing., a boolean flag; default \c false.}
 * @config{&nbsp;&nbsp;&nbsp;&nbsp;table_logging, if
 * true\, write transaction related information to the log for all operations\, even operations for
 * tables with logging turned off.  This setting introduces a log format change that may break older
 * versions of WiredTiger.  These operations are informational and skipped in recovery., a boolean
 * flag; default \c false.}
 * @config{ ),,}
 * @config{direct_io, Use \c O_DIRECT on POSIX systems\, and \c FILE_FLAG_NO_BUFFERING on Windows to
 * access files.  Options are given as a list\, such as <code>"direct_io=[data]"</code>. Configuring
 * \c direct_io requires care\, see @ref tuning_system_buffer_cache_direct_io for important
 * warnings.  Including \c "data" will cause WiredTiger data files to use direct I/O\, including \c
 * "log" will cause WiredTiger log files to use direct I/O\, and including \c "checkpoint" will
 * cause WiredTiger data files opened at a checkpoint (i.e: read-only) to use direct I/O. \c
 * direct_io should be combined with \c write_through to get the equivalent of \c O_DIRECT on
 * Windows., a list\, with values chosen from the following options: \c "checkpoint"\, \c "data"\,
 * \c "log"; default empty.}
 * @config{encryption = (, configure an encryptor for system wide metadata and logs.  If a system
 * wide encryptor is set\, it is also used for encrypting data files and tables\, unless encryption
 * configuration is explicitly set for them when they are created with WT_SESSION::create., a set of
 * related configuration options defined below.}
 * @config{&nbsp;&nbsp;&nbsp;&nbsp;keyid, An
 * identifier that identifies a unique instance of the encryptor.  It is stored in clear text\, and
 * thus is available when the wiredtiger database is reopened.  On the first use of a (name\, keyid)
 * combination\, the WT_ENCRYPTOR::customize function is called with the keyid as an argument., a
 * string; default empty.}
 * @config{&nbsp;&nbsp;&nbsp;&nbsp;name, Permitted values are \c "none" or
 * custom encryption engine name created with WT_CONNECTION::add_encryptor.  See @ref encryption for
 * more information., a string; default \c none.}
 * @config{&nbsp;&nbsp;&nbsp;&nbsp;secretkey, A
 * string that is passed to the WT_ENCRYPTOR::customize function.  It is never stored in clear
 * text\, so must be given to any subsequent ::wiredtiger_open calls to reopen the database.  It
 * must also be provided to any "wt" commands used with this database., a string; default empty.}
 * @config{ ),,}
 * @config{error_prefix, prefix string for error messages., a string; default empty.}
 * @config{eviction = (, eviction configuration options., a set of related configuration options
 * defined below.}
 * @config{&nbsp;&nbsp;&nbsp;&nbsp;threads_max, maximum number of threads WiredTiger
 * will start to help evict pages from cache.  The number of threads started will vary depending on
 * the current eviction load.  Each eviction worker thread uses a session from the configured
 * session_max., an integer between 1 and 20; default \c 8.}
 * @config{&nbsp;&nbsp;&nbsp;&nbsp;
 * threads_min, minimum number of threads WiredTiger will start to help evict pages from cache.  The
 * number of threads currently running will vary depending on the current eviction load., an integer
 * between 1 and 20; default \c 1.}
 * @config{ ),,}
 * @config{eviction_checkpoint_target, perform eviction at the beginning of checkpoints to bring the
 * dirty content in cache to this level.  It is a percentage of the cache size if the value is
 * within the range of 0 to 100 or an absolute size when greater than 100. The value is not allowed
 * to exceed the \c cache_size.  Ignored if set to zero or \c in_memory is \c true., an integer
 * between 0 and 10TB; default \c 1.}
 * @config{eviction_dirty_target, perform eviction in worker threads when the cache contains at
 * least this much dirty content.  It is a percentage of the cache size if the value is within the
 * range of 1 to 100 or an absolute size when greater than 100. The value is not allowed to exceed
 * the \c cache_size., an integer between 1 and 10TB; default \c 5.}
 * @config{eviction_dirty_trigger, trigger application threads to perform eviction when the cache
 * contains at least this much dirty content.  It is a percentage of the cache size if the value is
 * within the range of 1 to 100 or an absolute size when greater than 100. The value is not allowed
 * to exceed the \c cache_size.  This setting only alters behavior if it is lower than
 * eviction_trigger., an integer between 1 and 10TB; default \c 20.}
 * @config{eviction_target, perform eviction in worker threads when the cache contains at least this
 * much content.  It is a percentage of the cache size if the value is within the range of 10 to 100
 * or an absolute size when greater than 100. The value is not allowed to exceed the \c cache_size.,
 * an integer between 10 and 10TB; default \c 80.}
 * @config{eviction_trigger, trigger application threads to perform eviction when the cache contains
 * at least this much content.  It is a percentage of the cache size if the value is within the
 * range of 10 to 100 or an absolute size when greater than 100. The value is not allowed to exceed
 * the \c cache_size., an integer between 10 and 10TB; default \c 95.}
 * @config{exclusive, fail if the database already exists\, generally used with the \c create
 * option., a boolean flag; default \c false.}
 * @config{extensions, list of shared library extensions to load (using dlopen). Any values
 * specified to a library extension are passed to WT_CONNECTION::load_extension as the \c config
 * parameter (for example\, <code>extensions=(/path/ext.so={entry=my_entry})</code>)., a list of
 * strings; default empty.}
 * @config{file_close_sync, control whether to flush modified files to storage independent of a
 * global checkpoint when closing file handles to acquire exclusive access to a table.  If set to
 * false\, and logging is disabled\, API calls that require exclusive access to tables will return
 * EBUSY if there have been changes made to the table since the last global checkpoint.  When
 * logging is enabled\, the value for <code>file_close_sync</code> has no effect\, and\, modified
 * file is always flushed to storage when closing file handles to acquire exclusive access to the
 * table., a boolean flag; default \c true.}
 * @config{file_extend, file extension configuration.  If set\, extend files of the set type in
 * allocations of the set size\, instead of a block at a time as each new block is written.  For
 * example\, <code>file_extend=(data=16MB)</code>. If set to 0\, disable the file extension for the
 * set type.  For log files\, the allowed range is between 100KB and 2GB; values larger than the
 * configured maximum log size and the default config would extend log files in allocations of the
 * maximum log file size., a list\, with values chosen from the following options: \c "data"\, \c
 * "log"; default empty.}
 * @config{file_manager = (, control how file handles are managed., a set of related configuration
 * options defined below.}
 * @config{&nbsp;&nbsp;&nbsp;&nbsp;close_handle_minimum, number of handles
 * open before the file manager will look for handles to close., an integer greater than or equal to
 * 0; default \c 250.}
 * @config{&nbsp;&nbsp;&nbsp;&nbsp;close_idle_time, amount of time in seconds a
 * file handle needs to be idle before attempting to close it.  A setting of 0 means that idle
 * handles are not closed., an integer between 0 and 100000; default \c 30.}
 * @config{&nbsp;&nbsp;&nbsp;&nbsp;close_scan_interval, interval in seconds at which to check for
 * files that are inactive and close them., an integer between 1 and 100000; default \c 10.}
 * @config{ ),,}
 * @config{history_store = (, history store configuration options., a set of related configuration
 * options defined below.}
 * @config{&nbsp;&nbsp;&nbsp;&nbsp;file_max, The maximum number of bytes
 * that WiredTiger is allowed to use for its history store mechanism.  If the history store file
 * exceeds this size\, a panic will be triggered.  The default value means that the history store
 * file is unbounded and may use as much space as the filesystem will accommodate.  The minimum
 * non-zero setting is 100MB., an integer greater than or equal to 0; default \c 0.}
 * @config{ ),,}
 * @config{in_memory, keep data in-memory only.  See @ref in_memory for more information., a boolean
 * flag; default \c false.}
 * @config{io_capacity = (, control how many bytes per second are written and read.  Exceeding the
 * capacity results in throttling., a set of related configuration options defined below.}
 * @config{&nbsp;&nbsp;&nbsp;&nbsp;total, number of bytes per second available to all subsystems in
 * total.  When set\, decisions about what subsystems are throttled\, and in what proportion\, are
 * made internally.  The minimum non-zero setting is 1MB., an integer between 0 and 1TB; default \c
 * 0.}
 * @config{ ),,}
 * @config{log = (, enable logging.  Enabling logging uses three sessions from the configured
 * session_max., a set of related configuration options defined below.}
 * @config{&nbsp;&nbsp;&nbsp;&nbsp;archive, automatically archive unneeded log files., a boolean
 * flag; default \c true.}
 * @config{&nbsp;&nbsp;&nbsp;&nbsp;compressor, configure a compressor for
 * log records.  Permitted values are \c "none" or custom compression engine name created with
 * WT_CONNECTION::add_compressor.  If WiredTiger has builtin support for \c "lz4"\, \c "snappy"\, \c
 * "zlib" or \c "zstd" compression\, these names are also available.  See @ref compression for more
 * information., a string; default \c none.}
 * @config{&nbsp;&nbsp;&nbsp;&nbsp;enabled, enable logging
 * subsystem., a boolean flag; default \c false.}
 * @config{&nbsp;&nbsp;&nbsp;&nbsp;file_max, the
 * maximum size of log files., an integer between 100KB and 2GB; default \c 100MB.}
 * @config{&nbsp;&nbsp;&nbsp;&nbsp;os_cache_dirty_pct, maximum dirty system buffer cache usage\, as
 * a percentage of the log's \c file_max.  If non-zero\, schedule writes for dirty blocks belonging
 * to the log in the system buffer cache after that percentage of the log has been written into the
 * buffer cache without an intervening file sync., an integer between 0 and 100; default \c 0.}
 * @config{&nbsp;&nbsp;&nbsp;&nbsp;path, the name of a directory into which log files are written.
 * The directory must already exist.  If the value is not an absolute path\, the path is relative to
 * the database home (see @ref absolute_path for more information)., a string; default \c ".".}
 * @config{&nbsp;&nbsp;&nbsp;&nbsp;prealloc, pre-allocate log files., a boolean flag; default \c
 * true.}
 * @config{&nbsp;&nbsp;&nbsp;&nbsp;recover, run recovery or error if recovery needs to run
 * after an unclean shutdown., a string\, chosen from the following options: \c "error"\, \c "on";
 * default \c on.}
 * @config{&nbsp;&nbsp;&nbsp;&nbsp;zero_fill, manually write zeroes into log files.,
 * a boolean flag; default \c false.}
 * @config{ ),,}
 * @config{lsm_manager = (, configure database wide options for LSM tree management.  The LSM
 * manager is started automatically the first time an LSM tree is opened.  The LSM manager uses a
 * session from the configured session_max., a set of related configuration options defined below.}
 * @config{&nbsp;&nbsp;&nbsp;&nbsp;merge, merge LSM chunks where possible., a boolean flag; default
 * \c true.}
 * @config{&nbsp;&nbsp;&nbsp;&nbsp;worker_thread_max, Configure a set of threads to manage
 * merging LSM trees in the database.  Each worker thread uses a session handle from the configured
 * session_max., an integer between 3 and 20; default \c 4.}
 * @config{ ),,}
 * @config{mmap, Use memory mapping when accessing files in a read-only mode., a boolean flag;
 * default \c true.}
 * @config{mmap_all, Use memory mapping to read and write all data files\, may not be configured
 * with direct I/O., a boolean flag; default \c false.}
 * @config{multiprocess, permit sharing between processes (will automatically start an RPC server
 * for primary processes and use RPC for secondary processes). <b>Not yet supported in
 * WiredTiger</b>., a boolean flag; default \c false.}
 * @config{operation_timeout_ms, when non-zero\, a requested limit on the number of elapsed real
 * time milliseconds application threads will take to complete database operations.  Time is
 * measured from the start of each WiredTiger API call.  There is no guarantee any operation will
 * not take longer than this amount of time.  If WiredTiger notices the limit has been exceeded\, an
 * operation may return a WT_ROLLBACK error.  Default is to have no limit., an integer greater than
 * or equal to 1; default \c 0.}
 * @config{operation_tracking = (, enable tracking of performance-critical functions.  See @ref
 * operation_tracking for more information., a set of related configuration options defined below.}
 * @config{&nbsp;&nbsp;&nbsp;&nbsp;enabled, enable operation tracking subsystem., a boolean flag;
 * default \c false.}
 * @config{&nbsp;&nbsp;&nbsp;&nbsp;path, the name of a directory into which
 * operation tracking files are written.  The directory must already exist.  If the value is not an
 * absolute path\, the path is relative to the database home (see @ref absolute_path for more
 * information)., a string; default \c ".".}
 * @config{ ),,}
 * @config{readonly, open connection in read-only mode.  The database must exist.  All methods that
 * may modify a database are disabled.  See @ref readonly for more information., a boolean flag;
 * default \c false.}
 * @config{salvage, open connection and salvage any WiredTiger-owned database and log files that it
 * detects as corrupted.  This API should only be used after getting an error return of
 * WT_TRY_SALVAGE. Salvage rebuilds files in place\, overwriting existing files.  We recommend
 * making a backup copy of all files with the WiredTiger prefix prior to passing this flag., a
 * boolean flag; default \c false.}
 * @config{session_cursor_cache_size, size of hash array that holds cached session cursors., an
 * integer greater than or equal to 512; default \c 512.}
 * @config{session_dhhash_size, size of hash array that holds cached session dhandles., an integer
 * greater than or equal to 512; default \c 512.}
 * @config{session_max, maximum expected number of sessions (including server threads)., an integer
 * greater than or equal to 1; default \c 100.}
 * @config{shared_cache = (, shared cache configuration options.  A database should configure either
 * a cache_size or a shared_cache not both.  Enabling a shared cache uses a session from the
 * configured session_max.  A shared cache can not have absolute values configured for cache
 * eviction settings., a set of related configuration options defined below.}
 * @config{&nbsp;&nbsp;&nbsp;&nbsp;chunk, the granularity that a shared cache is redistributed., an
 * integer between 1MB and 10TB; default \c 10MB.}
 * @config{&nbsp;&nbsp;&nbsp;&nbsp;name, the name of
 * a cache that is shared between databases or \c "none" when no shared cache is configured., a
 * string; default \c none.}
 * @config{&nbsp;&nbsp;&nbsp;&nbsp;quota, maximum size of cache this
 * database can be allocated from the shared cache.  Defaults to the entire shared cache size., an
 * integer; default \c 0.}
 * @config{&nbsp;&nbsp;&nbsp;&nbsp;reserve, amount of cache this database is
 * guaranteed to have available from the shared cache.  This setting is per database.  Defaults to
 * the chunk size., an integer; default \c 0.}
 * @config{&nbsp;&nbsp;&nbsp;&nbsp;size, maximum memory
 * to allocate for the shared cache.  Setting this will update the value if one is already set., an
 * integer between 1MB and 10TB; default \c 500MB.}
 * @config{ ),,}
 * @config{statistics, Maintain database statistics\, which may impact performance.  Choosing "all"
 * maintains all statistics regardless of cost\, "fast" maintains a subset of statistics that are
 * relatively inexpensive\, "none" turns off all statistics.  The "clear" configuration resets
 * statistics after they are gathered\, where appropriate (for example\, a cache size statistic is
 * not cleared\, while the count of cursor insert operations will be cleared). When "clear" is
 * configured for the database\, gathered statistics are reset each time a statistics cursor is used
 * to gather statistics\, as well as each time statistics are logged using the \c statistics_log
 * configuration.  See @ref statistics for more information., a list\, with values chosen from the
 * following options: \c "all"\, \c "cache_walk"\, \c "fast"\, \c "none"\, \c "clear"\, \c
 * "tree_walk"; default \c none.}
 * @config{statistics_log = (, log any statistics the database is configured to maintain\, to a
 * file.  See @ref statistics for more information.  Enabling the statistics log server uses a
 * session from the configured session_max., a set of related configuration options defined below.}
 * @config{&nbsp;&nbsp;&nbsp;&nbsp;json, encode statistics in JSON format., a boolean flag; default
 * \c false.}
 * @config{&nbsp;&nbsp;&nbsp;&nbsp;on_close, log statistics on database close., a boolean
 * flag; default \c false.}
 * @config{&nbsp;&nbsp;&nbsp;&nbsp;path, the name of a directory into which
 * statistics files are written.  The directory must already exist.  If the value is not an absolute
 * path\, the path is relative to the database home (see @ref absolute_path for more information).,
 * a string; default \c ".".}
 * @config{&nbsp;&nbsp;&nbsp;&nbsp;sources, if non-empty\, include
 * statistics for the list of data source URIs\, if they are open at the time of the statistics
 * logging.  The list may include URIs matching a single data source ("table:mytable")\, or a URI
 * matching all data sources of a particular type ("table:")., a list of strings; default empty.}
 * @config{&nbsp;&nbsp;&nbsp;&nbsp;timestamp, a timestamp prepended to each log record\, may contain
 * strftime conversion specifications\, when \c json is configured\, defaults to \c "%FT%Y.000Z"., a
 * string; default \c "%b %d %H:%M:%S".}
 * @config{&nbsp;&nbsp;&nbsp;&nbsp;wait, seconds to wait
 * between each write of the log records; setting this value above 0 configures statistics logging.,
 * an integer between 0 and 100000; default \c 0.}
 * @config{ ),,}
 * @config{transaction_sync = (, how to sync log records when the transaction commits., a set of
 * related configuration options defined below.}
 * @config{&nbsp;&nbsp;&nbsp;&nbsp;enabled, whether to
 * sync the log on every commit by default\, can be overridden by the \c sync setting to
 * WT_SESSION::commit_transaction., a boolean flag; default \c false.}
 * @config{&nbsp;&nbsp;&nbsp;&nbsp;method, the method used to ensure log records are stable on
 * disk\, see @ref tune_durability for more information., a string\, chosen from the following
 * options: \c "dsync"\, \c "fsync"\, \c "none"; default \c fsync.}
 * @config{ ),,}
 * @config{use_environment, use the \c WIREDTIGER_CONFIG and \c WIREDTIGER_HOME environment
 * variables if the process is not running with special privileges.  See @ref home for more
 * information., a boolean flag; default \c true.}
 * @config{use_environment_priv, use the \c WIREDTIGER_CONFIG and \c WIREDTIGER_HOME environment
 * variables even if the process is running with special privileges.  See @ref home for more
 * information., a boolean flag; default \c false.}
 * @config{verbose, enable messages for various events.  Options are given as a list\, such as
 * <code>"verbose=[evictserver\,read]"</code>., a list\, with values chosen from the following
 * options: \c "api"\, \c "backup"\, \c "block"\, \c "checkpoint"\, \c "checkpoint_gc"\, \c
 * "checkpoint_progress"\, \c "compact"\, \c "compact_progress"\, \c "error_returns"\, \c "evict"\,
 * \c "evict_stuck"\, \c "evictserver"\, \c "fileops"\, \c "handleops"\, \c "log"\, \c
 * "history_store"\, \c "history_store_activity"\, \c "lsm"\, \c "lsm_manager"\, \c "metadata"\, \c
 * "mutex"\, \c "overflow"\, \c "read"\, \c "rebalance"\, \c "reconcile"\, \c "recovery"\, \c
 * "recovery_progress"\, \c "rts"\, \c "salvage"\, \c "shared_cache"\, \c "split"\, \c "temporary"\,
 * \c "thread_group"\, \c "timestamp"\, \c "transaction"\, \c "verify"\, \c "version"\, \c "write";
 * default empty.}
 * @config{verify_metadata, open connection and verify any WiredTiger metadata.  This API allows
 * verification and detection of corruption in WiredTiger metadata., a boolean flag; default \c
 * false.}
 * @config{write_through, Use \c FILE_FLAG_WRITE_THROUGH on Windows to write to files.  Ignored on
 * non-Windows systems.  Options are given as a list\, such as <code>"write_through=[data]"</code>.
 * Configuring \c write_through requires care\, see @ref tuning_system_buffer_cache_direct_io for
 * important warnings.  Including \c "data" will cause WiredTiger data files to write through
 * cache\, including \c "log" will cause WiredTiger log files to write through cache.  \c
 * write_through should be combined with \c direct_io to get the equivalent of POSIX \c O_DIRECT on
 * Windows., a list\, with values chosen from the following options: \c "data"\, \c "log"; default
 * empty.}
 * @configend
 * Additionally, if files named \c WiredTiger.config or \c WiredTiger.basecfg
 * appear in the WiredTiger home directory, they are read for configuration
 * values (see @ref config_file and @ref config_base for details).
 * See @ref config_order for ordering of the configuration mechanisms.
 * @param[out] connectionp A pointer to the newly opened connection handle
 * @errors
 */
int wiredtiger_open(const char *home,
    WT_EVENT_HANDLER *event_handler, const char *config,
    WT_CONNECTION **connectionp) WT_ATTRIBUTE_LIBRARY_VISIBLE;

/*!
 * Return information about a WiredTiger error as a string (see
 * WT_SESSION::strerror for a thread-safe API).
 *
 * @snippet ex_all.c Display an error
 *
 * @param error a return value from a WiredTiger, ISO C, or POSIX standard API
 * @returns a string representation of the error
 */
const char *wiredtiger_strerror(int error) WT_ATTRIBUTE_LIBRARY_VISIBLE;

#if !defined(SWIG)
/*!
 * The interface implemented by applications to accept notifications
 * of the completion of asynchronous operations.
 *
 * Applications register their implementation with WiredTiger by calling
 * WT_CONNECTION::async_new_op.
 *
 * @snippet ex_async.c async handle allocation
 */
struct __wt_async_callback {
	/*!
	 * Callback to receive completion notification.
	 *
	 * @param[in] op the operation handle
	 * @param[in] op_ret the result of the async operation
	 * @param[in] flags currently unused
	 * @returns zero for success, non-zero to indicate an error.
	 *
	 * @snippet ex_async.c async example callback implementation
	 */
	int (*notify)(WT_ASYNC_CALLBACK *cb, WT_ASYNC_OP *op,
	    int op_ret, uint32_t flags);
};
#endif

/*!
 * The interface implemented by applications to handle error, informational and
 * progress messages.  Entries set to NULL are ignored and the default handlers
 * will continue to be used.
 */
struct __wt_event_handler {
	/*!
	 * Callback to handle error messages; by default, error messages are
	 * written to the stderr stream. See @ref event_message_handling for
	 * more information.
	 *
	 * Errors that require the application to exit and restart will have
	 * their \c error value set to \c WT_PANIC. The application can exit
	 * immediately when \c WT_PANIC is passed to an event handler, there
	 * is no reason to return into WiredTiger.
	 *
	 * Event handler returns are not ignored: if the handler returns
	 * non-zero, the error may cause the WiredTiger function posting the
	 * event to fail, and may even cause operation or library failure.
	 *
	 * @param session the WiredTiger session handle in use when the error
	 * was generated. The handle may have been created by the application
	 * or automatically by WiredTiger.
	 * @param error a return value from a WiredTiger, ISO C, or
	 * POSIX standard API, which can be converted to a string using
	 * WT_SESSION::strerror
	 * @param message an error string
	 */
	int (*handle_error)(WT_EVENT_HANDLER *handler,
	    WT_SESSION *session, int error, const char *message);

	/*!
	 * Callback to handle informational messages; by default, informational
	 * messages are written to the stdout stream. See
	 * @ref event_message_handling for more information.
	 *
	 * Message handler returns are not ignored: if the handler returns
	 * non-zero, the error may cause the WiredTiger function posting the
	 * event to fail, and may even cause operation or library failure.
	 *
	 * @param session the WiredTiger session handle in use when the message
	 * was generated. The handle may have been created by the application
	 * or automatically by WiredTiger.
	 * @param message an informational string
	 */
	int (*handle_message)(WT_EVENT_HANDLER *handler,
	    WT_SESSION *session, const char *message);

	/*!
	 * Callback to handle progress messages; by default, progress messages
	 * are not written. See @ref event_message_handling for more
	 * information.
	 *
	 * Progress handler returns are not ignored: if the handler returns
	 * non-zero, the error may cause the WiredTiger function posting the
	 * event to fail, and may even cause operation or library failure.
	 *
	 * @param session the WiredTiger session handle in use when the
	 * progress message was generated. The handle may have been created by
	 * the application or automatically by WiredTiger.
	 * @param operation a string representation of the operation
	 * @param progress a counter
	 */
	int (*handle_progress)(WT_EVENT_HANDLER *handler,
	    WT_SESSION *session, const char *operation, uint64_t progress);

	/*!
	 * Callback to handle automatic close of a WiredTiger handle.
	 *
	 * Close handler returns are not ignored: if the handler returns
	 * non-zero, the error may cause the WiredTiger function posting the
	 * event to fail, and may even cause operation or library failure.
	 *
	 * @param session The session handle that is being closed if the
	 * cursor parameter is NULL.
	 * @param cursor The cursor handle that is being closed, or NULL if
	 * it is a session handle being closed.
	 */
	int (*handle_close)(WT_EVENT_HANDLER *handler,
	    WT_SESSION *session, WT_CURSOR *cursor);
};

/*!
 * @name Data packing and unpacking
 * @{
 */

/*!
 * Pack a structure into a buffer.
 *
 * See @ref packing for a description of the permitted format strings.
 *
 * @section pack_examples Packing Examples
 *
 * For example, the string <code>"iSh"</code> will pack a 32-bit integer
 * followed by a NUL-terminated string, followed by a 16-bit integer.  The
 * default, big-endian encoding will be used, with no alignment.  This could be
 * used in C as follows:
 *
 * @snippet ex_all.c Pack fields into a buffer
 *
 * Then later, the values can be unpacked as follows:
 *
 * @snippet ex_all.c Unpack fields from a buffer
 *
 * @param session the session handle
 * @param buffer a pointer to a packed byte array
 * @param len the number of valid bytes in the buffer
 * @param format the data format, see @ref packing
 * @errors
 */
int wiredtiger_struct_pack(WT_SESSION *session,
    void *buffer, size_t len, const char *format, ...)
    WT_ATTRIBUTE_LIBRARY_VISIBLE;

/*!
 * Calculate the size required to pack a structure.
 *
 * Note that for variable-sized fields including variable-sized strings and
 * integers, the calculated sized merely reflects the expected sizes specified
 * in the format string itself.
 *
 * @snippet ex_all.c Get the packed size
 *
 * @param session the session handle
 * @param lenp a location where the number of bytes needed for the
 * matching call to ::wiredtiger_struct_pack is returned
 * @param format the data format, see @ref packing
 * @errors
 */
int wiredtiger_struct_size(WT_SESSION *session,
    size_t *lenp, const char *format, ...) WT_ATTRIBUTE_LIBRARY_VISIBLE;

/*!
 * Unpack a structure from a buffer.
 *
 * Reverse of ::wiredtiger_struct_pack: gets values out of a
 * packed byte string.
 *
 * @snippet ex_all.c Unpack fields from a buffer
 *
 * @param session the session handle
 * @param buffer a pointer to a packed byte array
 * @param len the number of valid bytes in the buffer
 * @param format the data format, see @ref packing
 * @errors
 */
int wiredtiger_struct_unpack(WT_SESSION *session,
    const void *buffer, size_t len, const char *format, ...)
    WT_ATTRIBUTE_LIBRARY_VISIBLE;

#if !defined(SWIG)

/*!
 * Streaming interface to packing.
 *
 * This allows applications to pack or unpack records one field at a time.
 * This is an opaque handle returned by ::wiredtiger_pack_start or
 * ::wiredtiger_unpack_start.  It must be closed with ::wiredtiger_pack_close.
 */
typedef struct __wt_pack_stream WT_PACK_STREAM;

/*!
 * Start a packing operation into a buffer with the given format string.  This
 * should be followed by a series of calls to ::wiredtiger_pack_item,
 * ::wiredtiger_pack_int, ::wiredtiger_pack_str or ::wiredtiger_pack_uint
 * to fill in the values.
 *
 * @param session the session handle
 * @param format the data format, see @ref packing
 * @param buffer a pointer to memory to hold the packed data
 * @param size the size of the buffer
 * @param[out] psp the new packing stream handle
 * @errors
 */
int wiredtiger_pack_start(WT_SESSION *session,
    const char *format, void *buffer, size_t size, WT_PACK_STREAM **psp)
    WT_ATTRIBUTE_LIBRARY_VISIBLE;

/*!
 * Start an unpacking operation from a buffer with the given format string.
 * This should be followed by a series of calls to ::wiredtiger_unpack_item,
 * ::wiredtiger_unpack_int, ::wiredtiger_unpack_str or ::wiredtiger_unpack_uint
 * to retrieve the packed values.
 *
 * @param session the session handle
 * @param format the data format, see @ref packing
 * @param buffer a pointer to memory holding the packed data
 * @param size the size of the buffer
 * @param[out] psp the new packing stream handle
 * @errors
 */
int wiredtiger_unpack_start(WT_SESSION *session,
    const char *format, const void *buffer, size_t size, WT_PACK_STREAM **psp)
    WT_ATTRIBUTE_LIBRARY_VISIBLE;

/*!
 * Close a packing stream.
 *
 * @param ps the packing stream handle
 * @param[out] usedp the number of bytes in the buffer used by the stream
 * @errors
 */
int wiredtiger_pack_close(WT_PACK_STREAM *ps, size_t *usedp)
    WT_ATTRIBUTE_LIBRARY_VISIBLE;

/*!
 * Pack an item into a packing stream.
 *
 * @param ps the packing stream handle
 * @param item an item to pack
 * @errors
 */
int wiredtiger_pack_item(WT_PACK_STREAM *ps, WT_ITEM *item)
    WT_ATTRIBUTE_LIBRARY_VISIBLE;

/*!
 * Pack a signed integer into a packing stream.
 *
 * @param ps the packing stream handle
 * @param i a signed integer to pack
 * @errors
 */
int wiredtiger_pack_int(WT_PACK_STREAM *ps, int64_t i)
    WT_ATTRIBUTE_LIBRARY_VISIBLE;

/*!
 * Pack a string into a packing stream.
 *
 * @param ps the packing stream handle
 * @param s a string to pack
 * @errors
 */
int wiredtiger_pack_str(WT_PACK_STREAM *ps, const char *s)
    WT_ATTRIBUTE_LIBRARY_VISIBLE;

/*!
 * Pack an unsigned integer into a packing stream.
 *
 * @param ps the packing stream handle
 * @param u an unsigned integer to pack
 * @errors
 */
int wiredtiger_pack_uint(WT_PACK_STREAM *ps, uint64_t u)
    WT_ATTRIBUTE_LIBRARY_VISIBLE;

/*!
 * Unpack an item from a packing stream.
 *
 * @param ps the packing stream handle
 * @param item an item to unpack
 * @errors
 */
int wiredtiger_unpack_item(WT_PACK_STREAM *ps, WT_ITEM *item)
    WT_ATTRIBUTE_LIBRARY_VISIBLE;

/*!
 * Unpack a signed integer from a packing stream.
 *
 * @param ps the packing stream handle
 * @param[out] ip the unpacked signed integer
 * @errors
 */
int wiredtiger_unpack_int(WT_PACK_STREAM *ps, int64_t *ip)
    WT_ATTRIBUTE_LIBRARY_VISIBLE;

/*!
 * Unpack a string from a packing stream.
 *
 * @param ps the packing stream handle
 * @param[out] sp the unpacked string
 * @errors
 */
int wiredtiger_unpack_str(WT_PACK_STREAM *ps, const char **sp)
    WT_ATTRIBUTE_LIBRARY_VISIBLE;

/*!
 * Unpack an unsigned integer from a packing stream.
 *
 * @param ps the packing stream handle
 * @param[out] up the unpacked unsigned integer
 * @errors
 */
int wiredtiger_unpack_uint(WT_PACK_STREAM *ps, uint64_t *up)
    WT_ATTRIBUTE_LIBRARY_VISIBLE;
/*! @} */

/*!
 * @name Configuration strings
 * @{
 */

/*!
 * The configuration information returned by the WiredTiger configuration
 * parsing functions in the WT_EXTENSION_API and the public API.
 */
struct __wt_config_item {
	/*!
	 * The value of a configuration string.
	 *
	 * Regardless of the type of the configuration string (boolean, int,
	 * list or string), the \c str field will reference the value of the
	 * configuration string.
	 *
	 * The bytes referenced by \c str are <b>not</b> nul-terminated,
	 * use the \c len field instead of a terminating nul byte.
	 */
	const char *str;

	/*! The number of bytes in the value referenced by \c str. */
	size_t len;

	/*!
	 * The numeric value of a configuration boolean or integer.
	 *
	 * If the configuration string's value is "true" or "false", the
	 * \c val field will be set to 1 (true), or 0 (false).
	 *
	 * If the configuration string can be legally interpreted as an integer,
	 * using the strtoll function rules as specified in ISO/IEC 9899:1990
	 * ("ISO C90"), that integer will be stored in the \c val field.
	 */
	int64_t val;

	/*! Permitted values of the \c type field. */
	enum {
		/*! A string value with quotes stripped. */
		WT_CONFIG_ITEM_STRING,
		/*! A boolean literal ("true" or "false"). */
		WT_CONFIG_ITEM_BOOL,
		/*! An unquoted identifier: a string value without quotes. */
		WT_CONFIG_ITEM_ID,
		/*! A numeric value. */
		WT_CONFIG_ITEM_NUM,
		/*! A nested structure or list, including brackets. */
		WT_CONFIG_ITEM_STRUCT
	}
	/*!
	 * The type of value determined by the parser.  In all cases,
	 * the \c str and \c len fields are set.
	 */
	type;
};

#if !defined(SWIG) && !defined(DOXYGEN)
/*!
 * Validate a configuration string for a WiredTiger API.
 * This API is outside the scope of a WiredTiger connection handle, since
 * applications may need to validate configuration strings prior to calling
 * ::wiredtiger_open.
 * @param session the session handle (may be \c NULL if the database not yet
 * opened).
 * @param event_handler An event handler (used if \c session is \c NULL; if both
 * \c session and \c event_handler are \c NULL, error messages will be written
 * to stderr).
 * @param name the WiredTiger function or method to validate.
 * @param config the configuration string being parsed.
 * @returns zero for success, non-zero to indicate an error.
 *
 * @snippet ex_all.c Validate a configuration string
 */
int wiredtiger_config_validate(WT_SESSION *session,
    WT_EVENT_HANDLER *event_handler, const char *name, const char *config)
    WT_ATTRIBUTE_LIBRARY_VISIBLE;
#endif

/*!
 * Create a handle that can be used to parse or create configuration strings
 * compatible with WiredTiger APIs.
 * This API is outside the scope of a WiredTiger connection handle, since
 * applications may need to generate configuration strings prior to calling
 * ::wiredtiger_open.
 * @param session the session handle to be used for error reporting (if NULL,
 *	error messages will be written to stderr).
 * @param config the configuration string being parsed. The string must
 *	remain valid for the lifetime of the parser handle.
 * @param len the number of valid bytes in \c config
 * @param[out] config_parserp A pointer to the newly opened handle
 * @errors
 *
 * @snippet ex_config_parse.c Create a configuration parser
 */
int wiredtiger_config_parser_open(WT_SESSION *session,
    const char *config, size_t len, WT_CONFIG_PARSER **config_parserp)
    WT_ATTRIBUTE_LIBRARY_VISIBLE;

/*!
 * A handle that can be used to search and traverse configuration strings
 * compatible with WiredTiger APIs.
 * To parse the contents of a list or nested configuration string use a new
 * configuration parser handle based on the content of the ::WT_CONFIG_ITEM
 * retrieved from the parent configuration string.
 *
 * @section config_parse_examples Configuration String Parsing examples
 *
 * This could be used in C to create a configuration parser as follows:
 *
 * @snippet ex_config_parse.c Create a configuration parser
 *
 * Once the parser has been created the content can be queried directly:
 *
 * @snippet ex_config_parse.c get
 *
 * Or the content can be traversed linearly:
 *
 * @snippet ex_config_parse.c next
 *
 * Nested configuration values can be queried using a shorthand notation:
 *
 * @snippet ex_config_parse.c nested get
 *
 * Nested configuration values can be traversed using multiple
 * ::WT_CONFIG_PARSER handles:
 *
 * @snippet ex_config_parse.c nested traverse
 */
struct __wt_config_parser {

	/*!
	 * Close the configuration scanner releasing any resources.
	 *
	 * @param config_parser the configuration parser handle
	 * @errors
	 *
	 */
	int __F(close)(WT_CONFIG_PARSER *config_parser);

	/*!
	 * Return the next key/value pair.
	 *
	 * If an item has no explicitly assigned value, the item will be
	 * returned in \c key and the \c value will be set to the boolean
	 * \c "true" value.
	 *
	 * @param config_parser the configuration parser handle
	 * @param key the returned key
	 * @param value the returned value
	 * @errors
	 * When iteration would pass the end of the configuration string
	 * ::WT_NOTFOUND will be returned.
	 */
	int __F(next)(WT_CONFIG_PARSER *config_parser,
	    WT_CONFIG_ITEM *key, WT_CONFIG_ITEM *value);

	/*!
	 * Return the value of an item in the configuration string.
	 *
	 * @param config_parser the configuration parser handle
	 * @param key configuration key string
	 * @param value the returned value
	 * @errors
	 *
	 */
	int __F(get)(WT_CONFIG_PARSER *config_parser,
	    const char *key, WT_CONFIG_ITEM *value);
};

/*! @} */

/*!
 * @name Support functions
 * @anchor support_functions
 * @{
 */

/*!
 * Return a pointer to a function that calculates a CRC32C checksum.
 *
 * The WiredTiger library CRC32C checksum function uses hardware support where
 * available, else it falls back to a software implementation.
 *
 * @snippet ex_all.c Checksum a buffer
 *
 * @returns a pointer to a function that takes a buffer and length and returns
 * the CRC32C checksum
 */
uint32_t (*wiredtiger_crc32c_func(void))(const void *, size_t)
    WT_ATTRIBUTE_LIBRARY_VISIBLE;

#endif /* !defined(SWIG) */

/*!
 * Calculate a set of WT_MODIFY operations to represent an update.
 * This call will calculate a set of modifications to an old value that produce
 * the new value.  If more modifications are required than fit in the array
 * passed in by the caller, or if more bytes have changed than the \c maxdiff
 * parameter, the call will fail.  The matching algorithm is approximate, so it
 * may fail and return WT_NOTFOUND if a matching set of WT_MODIFY operations
 * is not found.
 *
 * The \c maxdiff parameter bounds how much work will be done searching for a
 * match: to ensure a match is found, it may need to be set larger than actual
 * number of bytes that differ between the old and new values.  In particular,
 * repeated patterns of bytes in the values can lead to suboptimal matching,
 * and matching ranges less than 64 bytes long will not be detected.
 *
 * If the call succeeds, the WT_MODIFY operations will point into \c newv,
 * which must remain valid until WT_CURSOR::modify is called.
 *
 * @snippet ex_all.c Calculate a modify operation
 *
 * @param session the current WiredTiger session (may be NULL)
 * @param oldv old value
 * @param newv new value
 * @param maxdiff maximum bytes difference
 * @param[out] entries array of modifications producing the new value
 * @param[in,out] nentriesp size of \c entries array passed in,
 *	set to the number of entries used
 * @errors
 */
int wiredtiger_calc_modify(WT_SESSION *session,
    const WT_ITEM *oldv, const WT_ITEM *newv,
    size_t maxdiff, WT_MODIFY *entries, int *nentriesp)
    WT_ATTRIBUTE_LIBRARY_VISIBLE;

/*!
 * Get version information.
 *
 * @snippet ex_all.c Get the WiredTiger library version #1
 * @snippet ex_all.c Get the WiredTiger library version #2
 *
 * @param majorp a location where the major version number is returned
 * @param minorp a location where the minor version number is returned
 * @param patchp a location where the patch version number is returned
 * @returns a string representation of the version
 */
const char *wiredtiger_version(int *majorp, int *minorp, int *patchp)
    WT_ATTRIBUTE_LIBRARY_VISIBLE;

/*! @} */

/*******************************************
 * Error returns
 *******************************************/
/*!
 * @name Error returns
 * Most functions and methods in WiredTiger return an integer code indicating
 * whether the operation succeeded or failed.  A return of zero indicates
 * success, all non-zero return values indicate some kind of failure.
 *
 * WiredTiger reserves all values from -31,800 to -31,999 as possible error
 * return values.  WiredTiger may also return C99/POSIX error codes such as
 * \c ENOMEM, \c EINVAL and \c ENOTSUP, with the usual meanings.
 *
 * The following are all of the WiredTiger-specific error returns:
 * @{
 */
/*
 * DO NOT EDIT: automatically built by dist/api_err.py.
 * Error return section: BEGIN
 */
/*!
 * Conflict between concurrent operations.
 * This error is generated when an operation cannot be completed due to a
 * conflict with concurrent operations.  The operation may be retried; if a
 * transaction is in progress, it should be rolled back and the operation
 * retried in a new transaction.
 */
#define	WT_ROLLBACK	(-31800)
/*!
 * Attempt to insert an existing key.
 * This error is generated when the application attempts to insert a record with
 * the same key as an existing record without the 'overwrite' configuration to
 * WT_SESSION::open_cursor.
 */
#define	WT_DUPLICATE_KEY	(-31801)
/*!
 * Non-specific WiredTiger error.
 * This error is returned when an error is not covered by a specific error
 * return.
 */
#define	WT_ERROR	(-31802)
/*!
 * Item not found.
 * This error indicates an operation did not find a value to return.  This
 * includes cursor search and other operations where no record matched the
 * cursor's search key such as WT_CURSOR::update or WT_CURSOR::remove.
 */
#define	WT_NOTFOUND	(-31803)
/*!
 * WiredTiger library panic.
 * This error indicates an underlying problem that requires a database restart.
 * The application may exit immediately, no further WiredTiger calls are
 * required (and further calls will themselves immediately fail).
 */
#define	WT_PANIC	(-31804)
/*! @cond internal */
/*! Restart the operation (internal). */
#define	WT_RESTART	(-31805)
/*! @endcond */
/*!
 * Recovery must be run to continue.
 * This error is generated when wiredtiger_open is configured to return an error
 * if recovery is required to use the database.
 */
#define	WT_RUN_RECOVERY	(-31806)
/*!
 * Operation would overflow cache.
 * This error is only generated when wiredtiger_open is configured to run in-
 * memory, and an insert or update operation requires more than the configured
 * cache size to complete. The operation may be retried; if a transaction is in
 * progress, it should be rolled back and the operation retried in a new
 * transaction.
 */
#define	WT_CACHE_FULL	(-31807)
/*!
 * Conflict with a prepared update.
 * This error is generated when the application attempts to update an already
 * updated record which is in prepared state. An updated record will be in
 * prepared state, when the transaction that performed the update is in prepared
 * state.
 */
#define	WT_PREPARE_CONFLICT	(-31808)
/*!
 * Database corruption detected.
 * This error is generated when corruption is detected in an on-disk file.
 * During normal operations, this may occur in rare circumstances as a result of
 * a system crash. The application may choose to salvage the file or retry
 * wiredtiger_open with the 'salvage=true' configuration setting.
 */
#define	WT_TRY_SALVAGE	(-31809)
/*
 * Error return section: END
 * DO NOT EDIT: automatically built by dist/api_err.py.
 */
/*! @} */

#ifndef DOXYGEN
#define	WT_DEADLOCK	WT_ROLLBACK		/* Backward compatibility */
#endif

/*! @} */

/*!
 * @defgroup wt_ext WiredTiger Extension API
 * The functions and interfaces applications use to customize and extend the
 * behavior of WiredTiger.
 * @{
 */

/*******************************************
 * Forward structure declarations for the extension API
 *******************************************/
struct __wt_config_arg;	typedef struct __wt_config_arg WT_CONFIG_ARG;

/*!
 * The interface implemented by applications to provide custom ordering of
 * records.
 *
 * Applications register their implementation with WiredTiger by calling
 * WT_CONNECTION::add_collator.  See @ref custom_collators for more
 * information.
 *
 * @snippet ex_extending.c add collator nocase
 *
 * @snippet ex_extending.c add collator prefix10
 */
struct __wt_collator {
	/*!
	 * Callback to compare keys.
	 *
	 * @param[out] cmp set to -1 if <code>key1 < key2</code>,
	 * 	0 if <code>key1 == key2</code>,
	 * 	1 if <code>key1 > key2</code>.
	 * @returns zero for success, non-zero to indicate an error.
	 *
	 * @snippet ex_all.c Implement WT_COLLATOR
	 *
	 * @snippet ex_extending.c case insensitive comparator
	 *
	 * @snippet ex_extending.c n character comparator
	 */
	int (*compare)(WT_COLLATOR *collator, WT_SESSION *session,
	    const WT_ITEM *key1, const WT_ITEM *key2, int *cmp);

	/*!
	 * If non-NULL, this callback is called to customize the collator
	 * for each data source.  If the callback returns a non-NULL
	 * collator, that instance is used instead of this one for all
	 * comparisons.
	 */
	int (*customize)(WT_COLLATOR *collator, WT_SESSION *session,
	    const char *uri, WT_CONFIG_ITEM *passcfg, WT_COLLATOR **customp);

	/*!
	 * If non-NULL a callback performed when the data source is closed
	 * for customized extractors otherwise when the database is closed.
	 *
	 * The WT_COLLATOR::terminate callback is intended to allow cleanup,
	 * the handle will not be subsequently accessed by WiredTiger.
	 */
	int (*terminate)(WT_COLLATOR *collator, WT_SESSION *session);
};

/*!
 * The interface implemented by applications to provide custom compression.
 *
 * Compressors must implement the WT_COMPRESSOR interface: the
 * WT_COMPRESSOR::compress and WT_COMPRESSOR::decompress callbacks must be
 * specified, and WT_COMPRESSOR::pre_size is optional.  To build your own
 * compressor, use one of the compressors in \c ext/compressors as a template:
 * \c ext/nop_compress is a simple compressor that passes through data
 * unchanged, and is a reasonable starting point.
 *
 * Applications register their implementation with WiredTiger by calling
 * WT_CONNECTION::add_compressor.
 *
 * @snippet nop_compress.c WT_COMPRESSOR initialization structure
 * @snippet nop_compress.c WT_COMPRESSOR initialization function
 */
struct __wt_compressor {
	/*!
	 * Callback to compress a chunk of data.
	 *
	 * WT_COMPRESSOR::compress takes a source buffer and a destination
	 * buffer, by default of the same size.  If the callback can compress
	 * the buffer to a smaller size in the destination, it does so, sets
	 * the \c compression_failed return to 0 and returns 0.  If compression
	 * does not produce a smaller result, the callback sets the
	 * \c compression_failed return to 1 and returns 0. If another
	 * error occurs, it returns an errno or WiredTiger error code.
	 *
	 * On entry, \c src will point to memory, with the length of the memory
	 * in \c src_len.  After successful completion, the callback should
	 * return \c 0 and set \c result_lenp to the number of bytes required
	 * for the compressed representation.
	 *
	 * On entry, \c dst points to the destination buffer with a length
	 * of \c dst_len.  If the WT_COMPRESSOR::pre_size method is specified,
	 * the destination buffer will be at least the size returned by that
	 * method; otherwise, the destination buffer will be at least as large
	 * as the length of the data to compress.
	 *
	 * If compression would not shrink the data or the \c dst buffer is not
	 * large enough to hold the compressed data, the callback should set
	 * \c compression_failed to a non-zero value and return 0.
	 *
	 * @param[in] src the data to compress
	 * @param[in] src_len the length of the data to compress
	 * @param[in] dst the destination buffer
	 * @param[in] dst_len the length of the destination buffer
	 * @param[out] result_lenp the length of the compressed data
	 * @param[out] compression_failed non-zero if compression did not
	 * decrease the length of the data (compression may not have completed)
	 * @returns zero for success, non-zero to indicate an error.
	 *
	 * @snippet nop_compress.c WT_COMPRESSOR compress
	 */
	int (*compress)(WT_COMPRESSOR *compressor, WT_SESSION *session,
	    uint8_t *src, size_t src_len,
	    uint8_t *dst, size_t dst_len,
	    size_t *result_lenp, int *compression_failed);

	/*!
	 * Callback to decompress a chunk of data.
	 *
	 * WT_COMPRESSOR::decompress takes a source buffer and a destination
	 * buffer.  The contents are switched from \c compress: the
	 * source buffer is the compressed value, and the destination buffer is
	 * sized to be the original size.  If the callback successfully
	 * decompresses the source buffer to the destination buffer, it returns
	 * 0.  If an error occurs, it returns an errno or WiredTiger error code.
	 * The source buffer that WT_COMPRESSOR::decompress takes may have a
	 * size that is rounded up from the size originally produced by
	 * WT_COMPRESSOR::compress, with the remainder of the buffer set to
	 * zeroes. Most compressors do not care about this difference if the
	 * size to be decompressed can be implicitly discovered from the
	 * compressed data.  If your compressor cares, you may need to allocate
	 * space for, and store, the actual size in the compressed buffer.  See
	 * the source code for the included snappy compressor for an example.
	 *
	 * On entry, \c src will point to memory, with the length of the memory
	 * in \c src_len.  After successful completion, the callback should
	 * return \c 0 and set \c result_lenp to the number of bytes required
	 * for the decompressed representation.
	 *
	 * If the \c dst buffer is not big enough to hold the decompressed
	 * data, the callback should return an error.
	 *
	 * @param[in] src the data to decompress
	 * @param[in] src_len the length of the data to decompress
	 * @param[in] dst the destination buffer
	 * @param[in] dst_len the length of the destination buffer
	 * @param[out] result_lenp the length of the decompressed data
	 * @returns zero for success, non-zero to indicate an error.
	 *
	 * @snippet nop_compress.c WT_COMPRESSOR decompress
	 */
	int (*decompress)(WT_COMPRESSOR *compressor, WT_SESSION *session,
	    uint8_t *src, size_t src_len,
	    uint8_t *dst, size_t dst_len,
	    size_t *result_lenp);

	/*!
	 * Callback to size a destination buffer for compression
	 *
	 * WT_COMPRESSOR::pre_size is an optional callback that, given the
	 * source buffer and size, produces the size of the destination buffer
	 * to be given to WT_COMPRESSOR::compress.  This is useful for
	 * compressors that assume that the output buffer is sized for the
	 * worst case and thus no overrun checks are made.  If your compressor
	 * works like this, WT_COMPRESSOR::pre_size will need to be defined.
	 * See the source code for the snappy compressor for an example.
	 * However, if your compressor detects and avoids overruns against its
	 * target buffer, you will not need to define WT_COMPRESSOR::pre_size.
	 * When WT_COMPRESSOR::pre_size is set to NULL, the destination buffer
	 * is sized the same as the source buffer.  This is always sufficient,
	 * since a compression result that is larger than the source buffer is
	 * discarded by WiredTiger.
	 *
	 * If not NULL, this callback is called before each call to
	 * WT_COMPRESSOR::compress to determine the size of the destination
	 * buffer to provide.  If the callback is NULL, the destination
	 * buffer will be the same size as the source buffer.
	 *
	 * The callback should set \c result_lenp to a suitable buffer size
	 * for compression, typically the maximum length required by
	 * WT_COMPRESSOR::compress.
	 *
	 * This callback function is for compressors that require an output
	 * buffer larger than the source buffer (for example, that do not
	 * check for buffer overflow during compression).
	 *
	 * @param[in] src the data to compress
	 * @param[in] src_len the length of the data to compress
	 * @param[out] result_lenp the required destination buffer size
	 * @returns zero for success, non-zero to indicate an error.
	 *
	 * @snippet nop_compress.c WT_COMPRESSOR presize
	 */
	int (*pre_size)(WT_COMPRESSOR *compressor, WT_SESSION *session,
	    uint8_t *src, size_t src_len, size_t *result_lenp);

	/*!
	 * If non-NULL, a callback performed when the database is closed.
	 *
	 * The WT_COMPRESSOR::terminate callback is intended to allow cleanup,
	 * the handle will not be subsequently accessed by WiredTiger.
	 *
	 * @snippet nop_compress.c WT_COMPRESSOR terminate
	 */
	int (*terminate)(WT_COMPRESSOR *compressor, WT_SESSION *session);
};

/*!
 * Applications can extend WiredTiger by providing new implementations of the
 * WT_DATA_SOURCE class.  Each data source supports a different URI scheme for
 * data sources to WT_SESSION::create, WT_SESSION::open_cursor and related
 * methods.  See @ref custom_data_sources for more information.
 *
 * <b>Thread safety:</b> WiredTiger may invoke methods on the WT_DATA_SOURCE
 * interface from multiple threads concurrently.  It is the responsibility of
 * the implementation to protect any shared data.
 *
 * Applications register their implementation with WiredTiger by calling
 * WT_CONNECTION::add_data_source.
 *
 * @snippet ex_data_source.c WT_DATA_SOURCE register
 */
struct __wt_data_source {
	/*!
	 * Callback to alter an object.
	 *
	 * @snippet ex_data_source.c WT_DATA_SOURCE alter
	 */
	int (*alter)(WT_DATA_SOURCE *dsrc, WT_SESSION *session,
	    const char *uri, WT_CONFIG_ARG *config);

	/*!
	 * Callback to create a new object.
	 *
	 * @snippet ex_data_source.c WT_DATA_SOURCE create
	 */
	int (*create)(WT_DATA_SOURCE *dsrc, WT_SESSION *session,
	    const char *uri, WT_CONFIG_ARG *config);

	/*!
	 * Callback to compact an object.
	 *
	 * @snippet ex_data_source.c WT_DATA_SOURCE compact
	 */
	int (*compact)(WT_DATA_SOURCE *dsrc, WT_SESSION *session,
	    const char *uri, WT_CONFIG_ARG *config);

	/*!
	 * Callback to drop an object.
	 *
	 * @snippet ex_data_source.c WT_DATA_SOURCE drop
	 */
	int (*drop)(WT_DATA_SOURCE *dsrc, WT_SESSION *session,
	    const char *uri, WT_CONFIG_ARG *config);

	/*!
	 * Callback to initialize a cursor.
	 *
	 * @snippet ex_data_source.c WT_DATA_SOURCE open_cursor
	 */
	int (*open_cursor)(WT_DATA_SOURCE *dsrc, WT_SESSION *session,
	    const char *uri, WT_CONFIG_ARG *config, WT_CURSOR **new_cursor);

	/*!
	 * Callback to rename an object.
	 *
	 * @snippet ex_data_source.c WT_DATA_SOURCE rename
	 */
	int (*rename)(WT_DATA_SOURCE *dsrc, WT_SESSION *session,
	    const char *uri, const char *newuri, WT_CONFIG_ARG *config);

	/*!
	 * Callback to salvage an object.
	 *
	 * @snippet ex_data_source.c WT_DATA_SOURCE salvage
	 */
	int (*salvage)(WT_DATA_SOURCE *dsrc, WT_SESSION *session,
	    const char *uri, WT_CONFIG_ARG *config);

	/*!
	 * Callback to get the size of an object.
	 *
	 * @snippet ex_data_source.c WT_DATA_SOURCE size
	 */
	int (*size)(WT_DATA_SOURCE *dsrc, WT_SESSION *session,
	    const char *uri, wt_off_t *size);

	/*!
	 * Callback to truncate an object.
	 *
	 * @snippet ex_data_source.c WT_DATA_SOURCE truncate
	 */
	int (*truncate)(WT_DATA_SOURCE *dsrc, WT_SESSION *session,
	    const char *uri, WT_CONFIG_ARG *config);

	/*!
	 * Callback to truncate a range of an object.
	 *
	 * @snippet ex_data_source.c WT_DATA_SOURCE range truncate
	 */
	int (*range_truncate)(WT_DATA_SOURCE *dsrc, WT_SESSION *session,
	    WT_CURSOR *start, WT_CURSOR *stop);

	/*!
	 * Callback to verify an object.
	 *
	 * @snippet ex_data_source.c WT_DATA_SOURCE verify
	 */
	int (*verify)(WT_DATA_SOURCE *dsrc, WT_SESSION *session,
	    const char *uri, WT_CONFIG_ARG *config);

	/*!
	 * Callback to checkpoint the database.
	 *
	 * @snippet ex_data_source.c WT_DATA_SOURCE checkpoint
	 */
	int (*checkpoint)(
	    WT_DATA_SOURCE *dsrc, WT_SESSION *session, WT_CONFIG_ARG *config);

	/*!
	 * If non-NULL, a callback performed when the database is closed.
	 *
	 * The WT_DATA_SOURCE::terminate callback is intended to allow cleanup,
	 * the handle will not be subsequently accessed by WiredTiger.
	 *
	 * @snippet ex_data_source.c WT_DATA_SOURCE terminate
	 */
	int (*terminate)(WT_DATA_SOURCE *dsrc, WT_SESSION *session);

	/*!
	 * If non-NULL, a callback performed before an LSM merge.
	 *
	 * @param[in] source a cursor configured with the data being merged
	 * @param[in] dest a cursor on the new object being filled by the merge
	 *
	 * @snippet ex_data_source.c WT_DATA_SOURCE lsm_pre_merge
	 */
	int (*lsm_pre_merge)(
	    WT_DATA_SOURCE *dsrc, WT_CURSOR *source, WT_CURSOR *dest);
};

/*!
 * The interface implemented by applications to provide custom encryption.
 *
 * Encryptors must implement the WT_ENCRYPTOR interface: the
 * WT_ENCRYPTOR::encrypt, WT_ENCRYPTOR::decrypt and WT_ENCRYPTOR::sizing
 * callbacks must be specified, WT_ENCRYPTOR::customize and
 * WT_ENCRYPTOR::terminate are optional.  To build your own encryptor, use
 * one of the encryptors in \c ext/encryptors as a template:
 * \c ext/encryptors/nop_encrypt is a simple encryptor that passes through
 * data unchanged, and is a reasonable starting point;
 * \c ext/encryptors/rotn_encrypt is an encryptor implementing
 * a simple rotation cipher, it shows the use of \c keyid, \c secretkey,
 * and implements the WT_ENCRYPTOR::customize and
 * WT_ENCRYPTOR::terminate callbacks.
 *
 * Applications register their implementation with WiredTiger by calling
 * WT_CONNECTION::add_encryptor.
 *
 * @snippet nop_encrypt.c WT_ENCRYPTOR initialization structure
 * @snippet nop_encrypt.c WT_ENCRYPTOR initialization function
 */
struct __wt_encryptor {
	/*!
	 * Callback to encrypt a chunk of data.
	 *
	 * WT_ENCRYPTOR::encrypt takes a source buffer and a destination
	 * buffer.  The callback encrypts the source buffer (plain text)
	 * into the destination buffer.
	 *
	 * On entry, \c src will point to memory, with the length of the memory
	 * in \c src_len.  After successful completion, the callback should
	 * return \c 0 and set \c result_lenp to the number of bytes required
	 * for the encrypted representation.
	 *
	 * On entry, \c dst points to the destination buffer with a length
	 * of \c dst_len.  The destination buffer will be at least src_len
	 * plus the size returned by that WT_ENCRYPT::sizing.
	 *
	 * This callback cannot be NULL.
	 *
	 * @param[in] src the data to encrypt
	 * @param[in] src_len the length of the data to encrypt
	 * @param[in] dst the destination buffer
	 * @param[in] dst_len the length of the destination buffer
	 * @param[out] result_lenp the length of the encrypted data
	 * @returns zero for success, non-zero to indicate an error.
	 *
	 * @snippet nop_encrypt.c WT_ENCRYPTOR encrypt
	 */
	int (*encrypt)(WT_ENCRYPTOR *encryptor, WT_SESSION *session,
	    uint8_t *src, size_t src_len,
	    uint8_t *dst, size_t dst_len,
	    size_t *result_lenp);

	/*!
	 * Callback to decrypt a chunk of data.
	 *
	 * WT_ENCRYPTOR::decrypt takes a source buffer and a destination
	 * buffer.  The contents are switched from \c encrypt: the
	 * source buffer is the encrypted value, and the destination buffer is
	 * sized to be the original size.  If the callback successfully
	 * decrypts the source buffer to the destination buffer, it returns
	 * 0.  If an error occurs, it returns an errno or WiredTiger error code.
	 *
	 * On entry, \c src will point to memory, with the length of the memory
	 * in \c src_len.  After successful completion, the callback should
	 * return \c 0 and set \c result_lenp to the number of bytes required
	 * for the decrypted representation.
	 *
	 * If the \c dst buffer is not big enough to hold the decrypted
	 * data, the callback should return an error.
	 *
	 * This callback cannot be NULL.
	 *
	 * @param[in] src the data to decrypt
	 * @param[in] src_len the length of the data to decrypt
	 * @param[in] dst the destination buffer
	 * @param[in] dst_len the length of the destination buffer
	 * @param[out] result_lenp the length of the decrypted data
	 * @returns zero for success, non-zero to indicate an error.
	 *
	 * @snippet nop_encrypt.c WT_ENCRYPTOR decrypt
	 */
	int (*decrypt)(WT_ENCRYPTOR *encryptor, WT_SESSION *session,
	    uint8_t *src, size_t src_len,
	    uint8_t *dst, size_t dst_len,
	    size_t *result_lenp);

	/*!
	 * Callback to size a destination buffer for encryption.
	 *
	 * WT_ENCRYPTOR::sizing is an callback that returns the number
	 * of additional bytes that is needed when encrypting a
	 * text buffer.  This is always necessary, since encryptors
	 * typically generate encrypted text that is larger than the
	 * plain text input. Without such a call, WiredTiger would
	 * have no way to know the worst case for the encrypted buffer size.
	 * The WiredTiger encryption infrastructure assumes that
	 * buffer sizing is not dependent on the number of bytes
	 * of input, that there is a one to one relationship in number
	 * of bytes needed between input and output.
	 *
	 * This callback cannot be NULL.
	 *
	 * The callback should set \c expansion_constantp to the additional
	 * number of bytes needed.
	 *
	 * @param[out] expansion_constantp the additional number of bytes needed
	 *    when encrypting.
	 * @returns zero for success, non-zero to indicate an error.
	 *
	 * @snippet nop_encrypt.c WT_ENCRYPTOR sizing
	 */
	int (*sizing)(WT_ENCRYPTOR *encryptor, WT_SESSION *session,
	    size_t *expansion_constantp);

	/*!
	 * If non-NULL, this callback is called to customize the encryptor.
	 * The customize function is called whenever a keyid is used for the
	 * first time with this encryptor, whether it be in
	 * the ::wiredtiger_open call or the WT_SESSION::create
	 * call. This gives the algorithm an
	 * opportunity to retrieve and save keys in a customized encryptor.
	 * If the callback returns a non-NULL encryptor, that instance
	 * is used instead of this one for any callbacks.
	 *
	 * @param[in] encrypt_config the "encryption" portion of the
	 *    configuration from the wiredtiger_open or WT_SESSION::create call
	 * @param[out] customp the new modified encryptor, or NULL.
	 * @returns zero for success, non-zero to indicate an error.
	 */
	int (*customize)(WT_ENCRYPTOR *encryptor, WT_SESSION *session,
	    WT_CONFIG_ARG *encrypt_config, WT_ENCRYPTOR **customp);

	/*!
	 * If non-NULL, a callback performed when the database is closed.
	 * It is called for each encryptor that was added using
	 * WT_CONNECTION::add_encryptor or returned by the
	 * WT_ENCRYPTOR::customize callback.
	 *
	 * The WT_ENCRYPTOR::terminate callback is intended to allow cleanup,
	 * the handle will not be subsequently accessed by WiredTiger.
	 *
	 * @snippet nop_encrypt.c WT_ENCRYPTOR terminate
	 */
	int (*terminate)(WT_ENCRYPTOR *encryptor, WT_SESSION *session);

	/*!
	 * If non-NULL, this callback is called when new session is created
	 * on existing encryptor. It is used to allow encryptor to generate
	 * or load new encryption key if the old key was dropped but keyid
	 * is reused.
	 * In current implementation it is not called for the very first session,
	 * that is for the session for which customize and sizing are called.
	 * This can be fixed if necessary.
	 *
	 * @param[in] encrypt_config the "encryption" portion of the
	 *    configuration from the wiredtiger_open or WT_SESSION::create call
	 * @returns zero for success, non-zero to indicate an error.
	 */
	int (*sessioncreate)(WT_ENCRYPTOR *encryptor, WT_SESSION *session,
	    WT_CONFIG_ARG *encrypt_config);
};

/*!
 * The interface implemented by applications to provide custom extraction of
 * index keys or column group values.
 *
 * Applications register implementations with WiredTiger by calling
 * WT_CONNECTION::add_extractor.  See @ref custom_extractors for more
 * information.
 *
 * @snippet ex_all.c WT_EXTRACTOR register
 */
struct __wt_extractor {
	/*!
	 * Callback to extract a value for an index or column group.
	 *
	 * @errors
	 *
	 * @snippet ex_all.c WT_EXTRACTOR
	 *
	 * @param extractor the WT_EXTRACTOR implementation
	 * @param session the current WiredTiger session
	 * @param key the table key in raw format, see @ref cursor_raw for
	 *	details
	 * @param value the table value in raw format, see @ref cursor_raw for
	 *	details
	 * @param[out] result_cursor the method should call WT_CURSOR::set_key
	 *	and WT_CURSOR::insert on this cursor to return a key.  The \c
	 *	key_format of the cursor will match that passed to
	 *	WT_SESSION::create for the index.  Multiple index keys can be
	 *	created for each record by calling WT_CURSOR::insert multiple
	 *	times.
	 */
	int (*extract)(WT_EXTRACTOR *extractor, WT_SESSION *session,
	    const WT_ITEM *key, const WT_ITEM *value,
	    WT_CURSOR *result_cursor);

	/*!
	 * If non-NULL, this callback is called to customize the extractor for
	 * each index.  If the callback returns a non-NULL extractor, that
	 * instance is used instead of this one for all comparisons.
	 */
	int (*customize)(WT_EXTRACTOR *extractor, WT_SESSION *session,
	    const char *uri, WT_CONFIG_ITEM *appcfg, WT_EXTRACTOR **customp);

	/*!
	 * If non-NULL a callback performed when the index or column group
	 * is closed for customized extractors otherwise when the database
	 * is closed.
	 *
	 * The WT_EXTRACTOR::terminate callback is intended to allow cleanup,
	 * the handle will not be subsequently accessed by WiredTiger.
	 */
	int (*terminate)(WT_EXTRACTOR *extractor, WT_SESSION *session);
};

#if !defined(SWIG)
/*! WT_FILE_SYSTEM::open_file file types */
typedef enum {
	WT_FS_OPEN_FILE_TYPE_CHECKPOINT,/*!< open a data file checkpoint */
	WT_FS_OPEN_FILE_TYPE_DATA,	/*!< open a data file */
	WT_FS_OPEN_FILE_TYPE_DIRECTORY,	/*!< open a directory */
	WT_FS_OPEN_FILE_TYPE_LOG,	/*!< open a log file */
	WT_FS_OPEN_FILE_TYPE_REGULAR	/*!< open a regular file */
} WT_FS_OPEN_FILE_TYPE;

#ifdef DOXYGEN
/*! WT_FILE_SYSTEM::open_file flags: random access pattern */
#define	WT_FS_OPEN_ACCESS_RAND	0x0
/*! WT_FILE_SYSTEM::open_file flags: sequential access pattern */
#define	WT_FS_OPEN_ACCESS_SEQ	0x0
/*! WT_FILE_SYSTEM::open_file flags: create if does not exist */
#define	WT_FS_OPEN_CREATE	0x0
/*! WT_FILE_SYSTEM::open_file flags: direct I/O requested */
#define	WT_FS_OPEN_DIRECTIO	0x0
/*! WT_FILE_SYSTEM::open_file flags: file creation must be durable */
#define	WT_FS_OPEN_DURABLE	0x0
/*!
 * WT_FILE_SYSTEM::open_file flags: return EBUSY if exclusive use not available
 */
#define	WT_FS_OPEN_EXCLUSIVE	0x0
/*! WT_FILE_SYSTEM::open_file flags: open is read-only */
#define	WT_FS_OPEN_READONLY	0x0

/*!
 * WT_FILE_SYSTEM::remove or WT_FILE_SYSTEM::rename flags: the remove or rename
 * operation must be durable
 */
#define	WT_FS_DURABLE		0x0
#else
/* AUTOMATIC FLAG VALUE GENERATION START */
#define	WT_FS_OPEN_ACCESS_RAND	0x01u
#define	WT_FS_OPEN_ACCESS_SEQ	0x02u
#define	WT_FS_OPEN_CREATE	0x04u
#define	WT_FS_OPEN_DIRECTIO	0x08u
#define	WT_FS_OPEN_DURABLE	0x10u
#define	WT_FS_OPEN_EXCLUSIVE	0x20u
#define	WT_FS_OPEN_FIXED	0x40u	/* Path not home relative (internal) */
#define	WT_FS_OPEN_READONLY	0x80u
/* AUTOMATIC FLAG VALUE GENERATION STOP */

/* AUTOMATIC FLAG VALUE GENERATION START */
#define	WT_FS_DURABLE		0x1u
/* AUTOMATIC FLAG VALUE GENERATION STOP */
#endif

/*!
 * The interface implemented by applications to provide a custom file system
 * implementation.
 *
 * <b>Thread safety:</b> WiredTiger may invoke methods on the WT_FILE_SYSTEM
 * interface from multiple threads concurrently. It is the responsibility of
 * the implementation to protect any shared data.
 *
 * Applications register implementations with WiredTiger by calling
 * WT_CONNECTION::add_file_system.  See @ref custom_file_systems for more
 * information.
 *
 * @snippet ex_file_system.c WT_FILE_SYSTEM register
 */
struct __wt_file_system {
	/*!
	 * Return a list of file names for the named directory.
	 *
	 * @errors
	 *
	 * @param file_system the WT_FILE_SYSTEM
	 * @param session the current WiredTiger session
	 * @param directory the name of the directory
	 * @param prefix if not NULL, only files with names matching the prefix
	 *    are returned
	 * @param[out] dirlist the method returns an allocated array of
	 *    individually allocated strings, one for each entry in the
	 *    directory.
	 * @param[out] countp the number of entries returned
	 */
	int (*fs_directory_list)(WT_FILE_SYSTEM *file_system,
	    WT_SESSION *session, const char *directory, const char *prefix,
	    char ***dirlist, uint32_t *countp);

#if !defined(DOXYGEN)
	/*
	 * Return a single file name for the named directory.
	 */
	int (*fs_directory_list_single)(WT_FILE_SYSTEM *file_system,
	    WT_SESSION *session, const char *directory, const char *prefix,
	    char ***dirlist, uint32_t *countp);
#endif

	/*!
	 * Free memory allocated by WT_FILE_SYSTEM::directory_list.
	 *
	 * @errors
	 *
	 * @param file_system the WT_FILE_SYSTEM
	 * @param session the current WiredTiger session
	 * @param dirlist array returned by WT_FILE_SYSTEM::directory_list
	 * @param count count returned by WT_FILE_SYSTEM::directory_list
	 */
	int (*fs_directory_list_free)(WT_FILE_SYSTEM *file_system,
	    WT_SESSION *session, char **dirlist, uint32_t count);

	/*!
	 * Return if the named file system object exists.
	 *
	 * @errors
	 *
	 * @param file_system the WT_FILE_SYSTEM
	 * @param session the current WiredTiger session
	 * @param name the name of the file
	 * @param[out] existp If the named file system object exists
	 */
	int (*fs_exist)(WT_FILE_SYSTEM *file_system,
	    WT_SESSION *session, const char *name, bool *existp);

	/*!
	 * Open a handle for a named file system object
	 *
	 * The method should return ENOENT if the file is not being created and
	 * does not exist.
	 *
	 * The method should return EACCES if the file cannot be opened in the
	 * requested mode (for example, a file opened for writing in a readonly
	 * file system).
	 *
	 * The method should return EBUSY if ::WT_FS_OPEN_EXCLUSIVE is set and
	 * the file is in use.
	 *
	 * @errors
	 *
	 * @param file_system the WT_FILE_SYSTEM
	 * @param session the current WiredTiger session
	 * @param name the name of the file system object
	 * @param file_type the type of the file
	 *    The file type is provided to allow optimization for different file
	 *    access patterns.
	 * @param flags flags indicating how to open the file, one or more of
	 *    ::WT_FS_OPEN_CREATE, ::WT_FS_OPEN_DIRECTIO, ::WT_FS_OPEN_DURABLE,
	 *    ::WT_FS_OPEN_EXCLUSIVE or ::WT_FS_OPEN_READONLY.
	 * @param[out] file_handlep the handle to the newly opened file. File
	 *    system implementations must allocate memory for the handle and
	 *    the WT_FILE_HANDLE::name field, and fill in the WT_FILE_HANDLE::
	 *    fields. Applications wanting to associate private information
	 *    with the WT_FILE_HANDLE:: structure should declare and allocate
	 *    their own structure as a superset of a WT_FILE_HANDLE:: structure.
	 */
	int (*fs_open_file)(WT_FILE_SYSTEM *file_system, WT_SESSION *session,
	    const char *name, WT_FS_OPEN_FILE_TYPE file_type, uint32_t flags,
	    WT_FILE_HANDLE **file_handlep);

	/*!
	 * Remove a named file system object
	 *
	 * This method is not required for readonly file systems and should be
	 * set to NULL when not required by the file system.
	 *
	 * @errors
	 *
	 * @param file_system the WT_FILE_SYSTEM
	 * @param session the current WiredTiger session
	 * @param name the name of the file system object
	 * @param durable if the operation requires durability
	 * @param flags 0 or ::WT_FS_DURABLE
	 */
	int (*fs_remove)(WT_FILE_SYSTEM *file_system,
	    WT_SESSION *session, const char *name, uint32_t flags);

	/*!
	 * Rename a named file system object
	 *
	 * This method is not required for readonly file systems and should be
	 * set to NULL when not required by the file system.
	 *
	 * @errors
	 *
	 * @param file_system the WT_FILE_SYSTEM
	 * @param session the current WiredTiger session
	 * @param from the original name of the object
	 * @param to the new name for the object
	 * @param flags 0 or ::WT_FS_DURABLE
	 */
	int (*fs_rename)(WT_FILE_SYSTEM *file_system, WT_SESSION *session,
	    const char *from, const char *to, uint32_t flags);

	/*!
	 * Return the size of a named file system object
	 *
	 * @errors
	 *
	 * @param file_system the WT_FILE_SYSTEM
	 * @param session the current WiredTiger session
	 * @param name the name of the file system object
	 * @param[out] sizep the size of the file system entry
	 */
	int (*fs_size)(WT_FILE_SYSTEM *file_system,
	    WT_SESSION *session, const char *name, wt_off_t *sizep);

	/*!
	 * A callback performed when the file system is closed and will no
	 * longer be accessed by the WiredTiger database.
	 *
	 * This method is not required and should be set to NULL when not
	 * required by the file system.
	 *
	 * The WT_FILE_SYSTEM::terminate callback is intended to allow cleanup,
	 * the handle will not be subsequently accessed by WiredTiger.
	 */
	int (*terminate)(WT_FILE_SYSTEM *file_system, WT_SESSION *session);
};

/*! WT_FILE_HANDLE::fadvise flags: no longer need */
#define	WT_FILE_HANDLE_DONTNEED	1
/*! WT_FILE_HANDLE::fadvise flags: will need */
#define	WT_FILE_HANDLE_WILLNEED	2

/*!
 * A file handle implementation returned by WT_FILE_SYSTEM::open_file.
 *
 * <b>Thread safety:</b> Unless explicitly stated otherwise, WiredTiger may
 * invoke methods on the WT_FILE_HANDLE interface from multiple threads
 * concurrently. It is the responsibility of the implementation to protect
 * any shared data.
 *
 * See @ref custom_file_systems for more information.
 */
struct __wt_file_handle {
	/*!
	 * The enclosing file system, set by WT_FILE_SYSTEM::open_file.
	 */
	WT_FILE_SYSTEM *file_system;

	/*!
	 * The name of the file, set by WT_FILE_SYSTEM::open_file.
	 */
	char *name;

	/*!
	 * Close a file handle, the handle will not be further accessed by
	 * WiredTiger.
	 *
	 * @errors
	 *
	 * @param file_handle the WT_FILE_HANDLE
	 * @param session the current WiredTiger session
	 */
	int (*close)(WT_FILE_HANDLE *file_handle, WT_SESSION *session);

	/*!
	 * Indicate expected future use of file ranges, based on the POSIX
	 * 1003.1 standard fadvise.
	 *
	 * This method is not required, and should be set to NULL when not
	 * supported by the file.
	 *
	 * @errors
	 *
	 * @param file_handle the WT_FILE_HANDLE
	 * @param session the current WiredTiger session
	 * @param offset the file offset
	 * @param len the size of the advisory
	 * @param advice one of ::WT_FILE_HANDLE_WILLNEED or
	 *    ::WT_FILE_HANDLE_DONTNEED.
	 */
	int (*fh_advise)(WT_FILE_HANDLE *file_handle,
	    WT_SESSION *session, wt_off_t offset, wt_off_t len, int advice);

	/*!
	 * Extend the file.
	 *
	 * This method is not required, and should be set to NULL when not
	 * supported by the file.
	 *
	 * Any allocated disk space must read as 0 bytes, and no existing file
	 * data may change. Allocating all necessary underlying storage (not
	 * changing just the file's metadata), is likely to result in increased
	 * performance.
	 *
	 * This method is not called by multiple threads concurrently (on the
	 * same file handle). If the file handle's extension method supports
	 * concurrent calls, set the WT_FILE_HANDLE::fh_extend_nolock method
	 * instead. See @ref custom_file_systems for more information.
	 *
	 * @errors
	 *
	 * @param file_handle the WT_FILE_HANDLE
	 * @param session the current WiredTiger session
	 * @param offset desired file size after extension
	 */
	int (*fh_extend)(
	    WT_FILE_HANDLE *file_handle, WT_SESSION *session, wt_off_t offset);

	/*!
	 * Extend the file.
	 *
	 * This method is not required, and should be set to NULL when not
	 * supported by the file.
	 *
	 * Any allocated disk space must read as 0 bytes, and no existing file
	 * data may change. Allocating all necessary underlying storage (not
	 * only changing the file's metadata), is likely to result in increased
	 * performance.
	 *
	 * This method may be called by multiple threads concurrently (on the
	 * same file handle). If the file handle's extension method does not
	 * support concurrent calls, set the WT_FILE_HANDLE::fh_extend method
	 * instead. See @ref custom_file_systems for more information.
	 *
	 * @errors
	 *
	 * @param file_handle the WT_FILE_HANDLE
	 * @param session the current WiredTiger session
	 * @param offset desired file size after extension
	 */
	int (*fh_extend_nolock)(
	    WT_FILE_HANDLE *file_handle, WT_SESSION *session, wt_off_t offset);

	/*!
	 * Lock/unlock a file from the perspective of other processes running
	 * in the system, where necessary.
	 *
	 * @errors
	 *
	 * @param file_handle the WT_FILE_HANDLE
	 * @param session the current WiredTiger session
	 * @param lock whether to lock or unlock
	 */
	int (*fh_lock)(
	    WT_FILE_HANDLE *file_handle, WT_SESSION *session, bool lock);

	/*!
	 * Map a file into memory, based on the POSIX 1003.1 standard mmap.
	 *
	 * This method is not required, and should be set to NULL when not
	 * supported by the file.
	 *
	 * @errors
	 *
	 * @param file_handle the WT_FILE_HANDLE
	 * @param session the current WiredTiger session
	 * @param[out] mapped_regionp a reference to a memory location into
	 *    which should be stored a pointer to the start of the mapped region
	 * @param[out] lengthp a reference to a memory location into which
	 *    should be stored the length of the region
	 * @param[out] mapped_cookiep a reference to a memory location into
	 *    which can be optionally stored a pointer to an opaque cookie
	 *    which is subsequently passed to WT_FILE_HANDLE::unmap.
	 */
	int (*fh_map)(WT_FILE_HANDLE *file_handle, WT_SESSION *session,
	    void *mapped_regionp, size_t *lengthp, void *mapped_cookiep);

	/*!
	 * Unmap part of a memory mapped file, based on the POSIX 1003.1
	 * standard madvise.
	 *
	 * This method is not required, and should be set to NULL when not
	 * supported by the file.
	 *
	 * @errors
	 *
	 * @param file_handle the WT_FILE_HANDLE
	 * @param session the current WiredTiger session
	 * @param map a location in the mapped region unlikely to be used in the
	 *    near future
	 * @param length the length of the mapped region to discard
	 * @param mapped_cookie any cookie set by the WT_FILE_HANDLE::map method
	 */
	int (*fh_map_discard)(WT_FILE_HANDLE *file_handle,
	    WT_SESSION *session, void *map, size_t length, void *mapped_cookie);

	/*!
	 * Preload part of a memory mapped file, based on the POSIX 1003.1
	 * standard madvise.
	 *
	 * This method is not required, and should be set to NULL when not
	 * supported by the file.
	 *
	 * @errors
	 *
	 * @param file_handle the WT_FILE_HANDLE
	 * @param session the current WiredTiger session
	 * @param map a location in the mapped region likely to be used in the
	 *    near future
	 * @param length the size of the mapped region to preload
	 * @param mapped_cookie any cookie set by the WT_FILE_HANDLE::map method
	 */
	int (*fh_map_preload)(WT_FILE_HANDLE *file_handle, WT_SESSION *session,
	    const void *map, size_t length, void *mapped_cookie);

	/*!
	 * Unmap a memory mapped file, based on the POSIX 1003.1 standard
	 * munmap.
	 *
	 * This method is only required if a valid implementation of map is
	 * provided by the file, and should be set to NULL otherwise.
	 *
	 * @errors
	 *
	 * @param file_handle the WT_FILE_HANDLE
	 * @param session the current WiredTiger session
	 * @param mapped_region a pointer to the start of the mapped region
	 * @param length the length of the mapped region
	 * @param mapped_cookie any cookie set by the WT_FILE_HANDLE::map method
	 */
	int (*fh_unmap)(WT_FILE_HANDLE *file_handle, WT_SESSION *session,
	    void *mapped_region, size_t length, void *mapped_cookie);

	/*!
	 * Read from a file, based on the POSIX 1003.1 standard pread.
	 *
	 * @errors
	 *
	 * @param file_handle the WT_FILE_HANDLE
	 * @param session the current WiredTiger session
	 * @param offset the offset in the file to start reading from
	 * @param len the amount to read
	 * @param[out] buf buffer to hold the content read from file
	 */
	int (*fh_read)(WT_FILE_HANDLE *file_handle,
	    WT_SESSION *session, wt_off_t offset, size_t len, void *buf);

	/*!
	 * Return the size of a file.
	 *
	 * @errors
	 *
	 * @param file_handle the WT_FILE_HANDLE
	 * @param session the current WiredTiger session
	 * @param sizep the size of the file
	 */
	int (*fh_size)(
	    WT_FILE_HANDLE *file_handle, WT_SESSION *session, wt_off_t *sizep);

	/*!
	 * Make outstanding file writes durable and do not return until writes
	 * are complete.
	 *
	 * This method is not required for read-only files, and should be set
	 * to NULL when not supported by the file.
	 *
	 * @errors
	 *
	 * @param file_handle the WT_FILE_HANDLE
	 * @param session the current WiredTiger session
	 */
	int (*fh_sync)(WT_FILE_HANDLE *file_handle, WT_SESSION *session);

	/*!
	 * Schedule the outstanding file writes required for durability and
	 * return immediately.
	 *
	 * This method is not required, and should be set to NULL when not
	 * supported by the file.
	 *
	 * @errors
	 *
	 * @param file_handle the WT_FILE_HANDLE
	 * @param session the current WiredTiger session
	 */
	int (*fh_sync_nowait)(WT_FILE_HANDLE *file_handle, WT_SESSION *session);

	/*!
	 * Truncate the file.
	 *
	 * This method is not required, and should be set to NULL when not
	 * supported by the file.
	 *
	 * This method is not called by multiple threads concurrently (on the
	 * same file handle).
	 *
	 * @errors
	 *
	 * @param file_handle the WT_FILE_HANDLE
	 * @param session the current WiredTiger session
	 * @param offset desired file size after truncate
	 */
	int (*fh_truncate)(
	    WT_FILE_HANDLE *file_handle, WT_SESSION *session, wt_off_t offset);

	/*!
	 * Write to a file, based on the POSIX 1003.1 standard pwrite.
	 *
	 * This method is not required for read-only files, and should be set
	 * to NULL when not supported by the file.
	 *
	 * @errors
	 *
	 * @param file_handle the WT_FILE_HANDLE
	 * @param session the current WiredTiger session
	 * @param offset offset at which to start writing
	 * @param length amount of data to write
	 * @param buf content to be written to the file
	 */
	int (*fh_write)(WT_FILE_HANDLE *file_handle, WT_SESSION *session,
	    wt_off_t offset, size_t length, const void *buf);
};
#endif /* !defined(SWIG) */

/*!
 * Entry point to an extension, called when the extension is loaded.
 *
 * @param connection the connection handle
 * @param config the config information passed to WT_CONNECTION::load_extension
 * @errors
 */
extern int wiredtiger_extension_init(
    WT_CONNECTION *connection, WT_CONFIG_ARG *config);

/*!
 * Optional cleanup function for an extension, called during
 * WT_CONNECTION::close.
 *
 * @param connection the connection handle
 * @errors
 */
extern int wiredtiger_extension_terminate(WT_CONNECTION *connection);

/*! @} */

/*!
 * @addtogroup wt
 * @{
 */
/*!
 * @name Incremental backup types
 * @anchor backup_types
 * @{
 */
/*! invalid type */
#define WT_BACKUP_INVALID	0
/*! whole file */
#define WT_BACKUP_FILE		1
/*! file range */
#define WT_BACKUP_RANGE		2
/*! @} */

/*!
 * @name Log record and operation types
 * @anchor log_types
 * @{
 */
/*
 * NOTE:  The values of these record types and operations must
 * never change because they're written into the log.  Append
 * any new records or operations to the appropriate set.
 */
/*! checkpoint */
#define	WT_LOGREC_CHECKPOINT	0
/*! transaction commit */
#define	WT_LOGREC_COMMIT	1
/*! file sync */
#define	WT_LOGREC_FILE_SYNC	2
/*! message */
#define	WT_LOGREC_MESSAGE	3
/*! system/internal record */
#define	WT_LOGREC_SYSTEM	4
/*! invalid operation */
#define	WT_LOGOP_INVALID	0
/*! column-store put */
#define	WT_LOGOP_COL_PUT	1
/*! column-store remove */
#define	WT_LOGOP_COL_REMOVE	2
/*! column-store truncate */
#define	WT_LOGOP_COL_TRUNCATE	3
/*! row-store put */
#define	WT_LOGOP_ROW_PUT	4
/*! row-store remove */
#define	WT_LOGOP_ROW_REMOVE	5
/*! row-store truncate */
#define	WT_LOGOP_ROW_TRUNCATE	6
/*! checkpoint start */
#define	WT_LOGOP_CHECKPOINT_START	7
/*! previous LSN */
#define	WT_LOGOP_PREV_LSN	8
/*! column-store modify */
#define	WT_LOGOP_COL_MODIFY	9
/*! row-store modify */
#define	WT_LOGOP_ROW_MODIFY	10
/*
 * NOTE: Diagnostic-only log operations should have values in
 * the ignore range.
 */
/*! Diagnostic: transaction timestamps */
#define	WT_LOGOP_TXN_TIMESTAMP	(WT_LOGOP_IGNORE | 11)
/*! @} */

/*******************************************
 * Statistic reference.
 *******************************************/
/*
 * DO NOT EDIT: automatically built by dist/stat.py.
 * Statistics section: BEGIN
 */

/*!
 * @name Connection statistics
 * @anchor statistics_keys
 * @anchor statistics_conn
 * Statistics are accessed through cursors with \c "statistics:" URIs.
 * Individual statistics can be queried through the cursor using the following
 * keys.  See @ref data_statistics for more information.
 * @{
 */
/*! LSM: application work units currently queued */
#define	WT_STAT_CONN_LSM_WORK_QUEUE_APP			1000
/*! LSM: merge work units currently queued */
#define	WT_STAT_CONN_LSM_WORK_QUEUE_MANAGER		1001
/*! LSM: rows merged in an LSM tree */
#define	WT_STAT_CONN_LSM_ROWS_MERGED			1002
/*! LSM: sleep for LSM checkpoint throttle */
#define	WT_STAT_CONN_LSM_CHECKPOINT_THROTTLE		1003
/*! LSM: sleep for LSM merge throttle */
#define	WT_STAT_CONN_LSM_MERGE_THROTTLE			1004
/*! LSM: switch work units currently queued */
#define	WT_STAT_CONN_LSM_WORK_QUEUE_SWITCH		1005
/*! LSM: tree maintenance operations discarded */
#define	WT_STAT_CONN_LSM_WORK_UNITS_DISCARDED		1006
/*! LSM: tree maintenance operations executed */
#define	WT_STAT_CONN_LSM_WORK_UNITS_DONE		1007
/*! LSM: tree maintenance operations scheduled */
#define	WT_STAT_CONN_LSM_WORK_UNITS_CREATED		1008
/*! LSM: tree queue hit maximum */
#define	WT_STAT_CONN_LSM_WORK_QUEUE_MAX			1009
/*! async: current work queue length */
#define	WT_STAT_CONN_ASYNC_CUR_QUEUE			1010
/*! async: maximum work queue length */
#define	WT_STAT_CONN_ASYNC_MAX_QUEUE			1011
/*! async: number of allocation state races */
#define	WT_STAT_CONN_ASYNC_ALLOC_RACE			1012
/*! async: number of flush calls */
#define	WT_STAT_CONN_ASYNC_FLUSH			1013
/*! async: number of operation slots viewed for allocation */
#define	WT_STAT_CONN_ASYNC_ALLOC_VIEW			1014
/*! async: number of times operation allocation failed */
#define	WT_STAT_CONN_ASYNC_FULL				1015
/*! async: number of times worker found no work */
#define	WT_STAT_CONN_ASYNC_NOWORK			1016
/*! async: total allocations */
#define	WT_STAT_CONN_ASYNC_OP_ALLOC			1017
/*! async: total compact calls */
#define	WT_STAT_CONN_ASYNC_OP_COMPACT			1018
/*! async: total insert calls */
#define	WT_STAT_CONN_ASYNC_OP_INSERT			1019
/*! async: total remove calls */
#define	WT_STAT_CONN_ASYNC_OP_REMOVE			1020
/*! async: total search calls */
#define	WT_STAT_CONN_ASYNC_OP_SEARCH			1021
/*! async: total update calls */
#define	WT_STAT_CONN_ASYNC_OP_UPDATE			1022
/*! block-manager: blocks pre-loaded */
#define	WT_STAT_CONN_BLOCK_PRELOAD			1023
/*! block-manager: blocks read */
#define	WT_STAT_CONN_BLOCK_READ				1024
/*! block-manager: blocks written */
#define	WT_STAT_CONN_BLOCK_WRITE			1025
/*! block-manager: bytes read */
#define	WT_STAT_CONN_BLOCK_BYTE_READ			1026
/*! block-manager: bytes read via memory map API */
#define	WT_STAT_CONN_BLOCK_BYTE_READ_MMAP		1027
/*! block-manager: bytes read via system call API */
#define	WT_STAT_CONN_BLOCK_BYTE_READ_SYSCALL		1028
/*! block-manager: bytes written */
#define	WT_STAT_CONN_BLOCK_BYTE_WRITE			1029
/*! block-manager: bytes written for checkpoint */
#define	WT_STAT_CONN_BLOCK_BYTE_WRITE_CHECKPOINT	1030
/*! block-manager: bytes written via memory map API */
#define	WT_STAT_CONN_BLOCK_BYTE_WRITE_MMAP		1031
/*! block-manager: bytes written via system call API */
#define	WT_STAT_CONN_BLOCK_BYTE_WRITE_SYSCALL		1032
/*! block-manager: mapped blocks read */
#define	WT_STAT_CONN_BLOCK_MAP_READ			1033
/*! block-manager: mapped bytes read */
#define	WT_STAT_CONN_BLOCK_BYTE_MAP_READ		1034
/*!
 * block-manager: number of times the file was remapped because it
 * changed size via fallocate or truncate
 */
#define	WT_STAT_CONN_BLOCK_REMAP_FILE_RESIZE		1035
/*! block-manager: number of times the region was remapped via write */
#define	WT_STAT_CONN_BLOCK_REMAP_FILE_WRITE		1036
/*! cache: application threads page read from disk to cache count */
#define	WT_STAT_CONN_CACHE_READ_APP_COUNT		1037
/*! cache: application threads page read from disk to cache time (usecs) */
#define	WT_STAT_CONN_CACHE_READ_APP_TIME		1038
/*! cache: application threads page write from cache to disk count */
#define	WT_STAT_CONN_CACHE_WRITE_APP_COUNT		1039
/*! cache: application threads page write from cache to disk time (usecs) */
#define	WT_STAT_CONN_CACHE_WRITE_APP_TIME		1040
/*! cache: bytes belonging to page images in the cache */
#define	WT_STAT_CONN_CACHE_BYTES_IMAGE			1041
/*! cache: bytes belonging to the history store table in the cache */
#define	WT_STAT_CONN_CACHE_BYTES_HS			1042
/*! cache: bytes currently in the cache */
#define	WT_STAT_CONN_CACHE_BYTES_INUSE			1043
/*! cache: bytes dirty in the cache cumulative */
#define	WT_STAT_CONN_CACHE_BYTES_DIRTY_TOTAL		1044
/*! cache: bytes not belonging to page images in the cache */
#define	WT_STAT_CONN_CACHE_BYTES_OTHER			1045
/*! cache: bytes read into cache */
#define	WT_STAT_CONN_CACHE_BYTES_READ			1046
/*! cache: bytes written from cache */
#define	WT_STAT_CONN_CACHE_BYTES_WRITE			1047
/*! cache: cache overflow score */
#define	WT_STAT_CONN_CACHE_LOOKASIDE_SCORE		1048
/*! cache: checkpoint blocked page eviction */
#define	WT_STAT_CONN_CACHE_EVICTION_CHECKPOINT		1049
/*! cache: eviction calls to get a page */
#define	WT_STAT_CONN_CACHE_EVICTION_GET_REF		1050
/*! cache: eviction calls to get a page found queue empty */
#define	WT_STAT_CONN_CACHE_EVICTION_GET_REF_EMPTY	1051
/*! cache: eviction calls to get a page found queue empty after locking */
#define	WT_STAT_CONN_CACHE_EVICTION_GET_REF_EMPTY2	1052
/*! cache: eviction currently operating in aggressive mode */
#define	WT_STAT_CONN_CACHE_EVICTION_AGGRESSIVE_SET	1053
/*! cache: eviction empty score */
#define	WT_STAT_CONN_CACHE_EVICTION_EMPTY_SCORE		1054
/*! cache: eviction passes of a file */
#define	WT_STAT_CONN_CACHE_EVICTION_WALK_PASSES		1055
/*! cache: eviction server candidate queue empty when topping up */
#define	WT_STAT_CONN_CACHE_EVICTION_QUEUE_EMPTY		1056
/*! cache: eviction server candidate queue not empty when topping up */
#define	WT_STAT_CONN_CACHE_EVICTION_QUEUE_NOT_EMPTY	1057
/*! cache: eviction server evicting pages */
#define	WT_STAT_CONN_CACHE_EVICTION_SERVER_EVICTING	1058
/*!
 * cache: eviction server slept, because we did not make progress with
 * eviction
 */
#define	WT_STAT_CONN_CACHE_EVICTION_SERVER_SLEPT	1059
/*! cache: eviction server unable to reach eviction goal */
#define	WT_STAT_CONN_CACHE_EVICTION_SLOW		1060
/*! cache: eviction server waiting for a leaf page */
#define	WT_STAT_CONN_CACHE_EVICTION_WALK_LEAF_NOTFOUND	1061
/*! cache: eviction state */
#define	WT_STAT_CONN_CACHE_EVICTION_STATE		1062
/*! cache: eviction walk target pages histogram - 0-9 */
#define	WT_STAT_CONN_CACHE_EVICTION_TARGET_PAGE_LT10	1063
/*! cache: eviction walk target pages histogram - 10-31 */
#define	WT_STAT_CONN_CACHE_EVICTION_TARGET_PAGE_LT32	1064
/*! cache: eviction walk target pages histogram - 128 and higher */
#define	WT_STAT_CONN_CACHE_EVICTION_TARGET_PAGE_GE128	1065
/*! cache: eviction walk target pages histogram - 32-63 */
#define	WT_STAT_CONN_CACHE_EVICTION_TARGET_PAGE_LT64	1066
/*! cache: eviction walk target pages histogram - 64-128 */
#define	WT_STAT_CONN_CACHE_EVICTION_TARGET_PAGE_LT128	1067
/*! cache: eviction walk target strategy both clean and dirty pages */
#define	WT_STAT_CONN_CACHE_EVICTION_TARGET_STRATEGY_BOTH_CLEAN_AND_DIRTY	1068
/*! cache: eviction walk target strategy only clean pages */
#define	WT_STAT_CONN_CACHE_EVICTION_TARGET_STRATEGY_CLEAN	1069
/*! cache: eviction walk target strategy only dirty pages */
#define	WT_STAT_CONN_CACHE_EVICTION_TARGET_STRATEGY_DIRTY	1070
/*! cache: eviction walks abandoned */
#define	WT_STAT_CONN_CACHE_EVICTION_WALKS_ABANDONED	1071
/*! cache: eviction walks gave up because they restarted their walk twice */
#define	WT_STAT_CONN_CACHE_EVICTION_WALKS_STOPPED	1072
/*!
 * cache: eviction walks gave up because they saw too many pages and
 * found no candidates
 */
#define	WT_STAT_CONN_CACHE_EVICTION_WALKS_GAVE_UP_NO_TARGETS	1073
/*!
 * cache: eviction walks gave up because they saw too many pages and
 * found too few candidates
 */
#define	WT_STAT_CONN_CACHE_EVICTION_WALKS_GAVE_UP_RATIO	1074
/*! cache: eviction walks reached end of tree */
#define	WT_STAT_CONN_CACHE_EVICTION_WALKS_ENDED		1075
/*! cache: eviction walks started from root of tree */
#define	WT_STAT_CONN_CACHE_EVICTION_WALK_FROM_ROOT	1076
/*! cache: eviction walks started from saved location in tree */
#define	WT_STAT_CONN_CACHE_EVICTION_WALK_SAVED_POS	1077
/*! cache: eviction worker thread active */
#define	WT_STAT_CONN_CACHE_EVICTION_ACTIVE_WORKERS	1078
/*! cache: eviction worker thread created */
#define	WT_STAT_CONN_CACHE_EVICTION_WORKER_CREATED	1079
/*! cache: eviction worker thread evicting pages */
#define	WT_STAT_CONN_CACHE_EVICTION_WORKER_EVICTING	1080
/*! cache: eviction worker thread removed */
#define	WT_STAT_CONN_CACHE_EVICTION_WORKER_REMOVED	1081
/*! cache: eviction worker thread stable number */
#define	WT_STAT_CONN_CACHE_EVICTION_STABLE_STATE_WORKERS	1082
/*! cache: files with active eviction walks */
#define	WT_STAT_CONN_CACHE_EVICTION_WALKS_ACTIVE	1083
/*! cache: files with new eviction walks started */
#define	WT_STAT_CONN_CACHE_EVICTION_WALKS_STARTED	1084
/*! cache: force re-tuning of eviction workers once in a while */
#define	WT_STAT_CONN_CACHE_EVICTION_FORCE_RETUNE	1085
/*!
 * cache: forced eviction - history store pages failed to evict while
 * session has history store cursor open
 */
#define	WT_STAT_CONN_CACHE_EVICTION_FORCE_HS_FAIL	1086
/*!
 * cache: forced eviction - history store pages selected while session
 * has history store cursor open
 */
#define	WT_STAT_CONN_CACHE_EVICTION_FORCE_HS		1087
/*!
 * cache: forced eviction - history store pages successfully evicted
 * while session has history store cursor open
 */
#define	WT_STAT_CONN_CACHE_EVICTION_FORCE_HS_SUCCESS	1088
/*! cache: forced eviction - pages evicted that were clean count */
#define	WT_STAT_CONN_CACHE_EVICTION_FORCE_CLEAN		1089
/*! cache: forced eviction - pages evicted that were clean time (usecs) */
#define	WT_STAT_CONN_CACHE_EVICTION_FORCE_CLEAN_TIME	1090
/*! cache: forced eviction - pages evicted that were dirty count */
#define	WT_STAT_CONN_CACHE_EVICTION_FORCE_DIRTY		1091
/*! cache: forced eviction - pages evicted that were dirty time (usecs) */
#define	WT_STAT_CONN_CACHE_EVICTION_FORCE_DIRTY_TIME	1092
/*!
 * cache: forced eviction - pages selected because of too many deleted
 * items count
 */
#define	WT_STAT_CONN_CACHE_EVICTION_FORCE_DELETE	1093
/*! cache: forced eviction - pages selected count */
#define	WT_STAT_CONN_CACHE_EVICTION_FORCE		1094
/*! cache: forced eviction - pages selected unable to be evicted count */
#define	WT_STAT_CONN_CACHE_EVICTION_FORCE_FAIL		1095
/*! cache: forced eviction - pages selected unable to be evicted time */
#define	WT_STAT_CONN_CACHE_EVICTION_FORCE_FAIL_TIME	1096
/*! cache: hazard pointer blocked page eviction */
#define	WT_STAT_CONN_CACHE_EVICTION_HAZARD		1097
/*! cache: hazard pointer check calls */
#define	WT_STAT_CONN_CACHE_HAZARD_CHECKS		1098
/*! cache: hazard pointer check entries walked */
#define	WT_STAT_CONN_CACHE_HAZARD_WALKS			1099
/*! cache: hazard pointer maximum array length */
#define	WT_STAT_CONN_CACHE_HAZARD_MAX			1100
/*! cache: history store key truncation calls that returned restart */
#define	WT_STAT_CONN_CACHE_HS_KEY_TRUNCATE_MIX_TS_RESTART	1101
/*! cache: history store key truncation due to mixed timestamps */
#define	WT_STAT_CONN_CACHE_HS_KEY_TRUNCATE_MIX_TS	1102
/*!
 * cache: history store key truncation due to the key being removed from
 * the data page
 */
#define	WT_STAT_CONN_CACHE_HS_KEY_TRUNCATE_ONPAGE_REMOVAL	1103
/*! cache: history store score */
#define	WT_STAT_CONN_CACHE_HS_SCORE			1104
/*! cache: history store table insert calls */
#define	WT_STAT_CONN_CACHE_HS_INSERT			1105
/*! cache: history store table insert calls that returned restart */
#define	WT_STAT_CONN_CACHE_HS_INSERT_RESTART		1106
/*! cache: history store table max on-disk size */
#define	WT_STAT_CONN_CACHE_HS_ONDISK_MAX		1107
/*! cache: history store table on-disk size */
#define	WT_STAT_CONN_CACHE_HS_ONDISK			1108
/*! cache: history store table reads */
#define	WT_STAT_CONN_CACHE_HS_READ			1109
/*! cache: history store table reads missed */
#define	WT_STAT_CONN_CACHE_HS_READ_MISS			1110
/*! cache: history store table reads requiring squashed modifies */
#define	WT_STAT_CONN_CACHE_HS_READ_SQUASH		1111
/*! cache: history store table remove calls due to key truncation */
#define	WT_STAT_CONN_CACHE_HS_REMOVE_KEY_TRUNCATE	1112
/*! cache: history store table writes requiring squashed modifies */
#define	WT_STAT_CONN_CACHE_HS_WRITE_SQUASH		1113
/*! cache: in-memory page passed criteria to be split */
#define	WT_STAT_CONN_CACHE_INMEM_SPLITTABLE		1114
/*! cache: in-memory page splits */
#define	WT_STAT_CONN_CACHE_INMEM_SPLIT			1115
/*! cache: internal pages evicted */
#define	WT_STAT_CONN_CACHE_EVICTION_INTERNAL		1116
/*! cache: internal pages queued for eviction */
#define	WT_STAT_CONN_CACHE_EVICTION_INTERNAL_PAGES_QUEUED	1117
/*! cache: internal pages seen by eviction walk */
#define	WT_STAT_CONN_CACHE_EVICTION_INTERNAL_PAGES_SEEN	1118
/*! cache: internal pages seen by eviction walk that are already queued */
#define	WT_STAT_CONN_CACHE_EVICTION_INTERNAL_PAGES_ALREADY_QUEUED	1119
/*! cache: internal pages split during eviction */
#define	WT_STAT_CONN_CACHE_EVICTION_SPLIT_INTERNAL	1120
/*! cache: leaf pages split during eviction */
#define	WT_STAT_CONN_CACHE_EVICTION_SPLIT_LEAF		1121
/*! cache: maximum bytes configured */
#define	WT_STAT_CONN_CACHE_BYTES_MAX			1122
/*! cache: maximum page size at eviction */
#define	WT_STAT_CONN_CACHE_EVICTION_MAXIMUM_PAGE_SIZE	1123
/*! cache: modified pages evicted */
#define	WT_STAT_CONN_CACHE_EVICTION_DIRTY		1124
/*! cache: modified pages evicted by application threads */
#define	WT_STAT_CONN_CACHE_EVICTION_APP_DIRTY		1125
/*! cache: operations timed out waiting for space in cache */
#define	WT_STAT_CONN_CACHE_TIMED_OUT_OPS		1126
/*! cache: overflow pages read into cache */
#define	WT_STAT_CONN_CACHE_READ_OVERFLOW		1127
/*! cache: page split during eviction deepened the tree */
#define	WT_STAT_CONN_CACHE_EVICTION_DEEPEN		1128
/*! cache: page written requiring history store records */
#define	WT_STAT_CONN_CACHE_WRITE_HS			1129
/*! cache: pages currently held in the cache */
#define	WT_STAT_CONN_CACHE_PAGES_INUSE			1130
/*! cache: pages evicted by application threads */
#define	WT_STAT_CONN_CACHE_EVICTION_APP			1131
/*! cache: pages queued for eviction */
#define	WT_STAT_CONN_CACHE_EVICTION_PAGES_QUEUED	1132
/*! cache: pages queued for eviction post lru sorting */
#define	WT_STAT_CONN_CACHE_EVICTION_PAGES_QUEUED_POST_LRU	1133
/*! cache: pages queued for urgent eviction */
#define	WT_STAT_CONN_CACHE_EVICTION_PAGES_QUEUED_URGENT	1134
/*! cache: pages queued for urgent eviction during walk */
#define	WT_STAT_CONN_CACHE_EVICTION_PAGES_QUEUED_OLDEST	1135
/*! cache: pages read into cache */
#define	WT_STAT_CONN_CACHE_READ				1136
/*! cache: pages read into cache after truncate */
#define	WT_STAT_CONN_CACHE_READ_DELETED			1137
/*! cache: pages read into cache after truncate in prepare state */
#define	WT_STAT_CONN_CACHE_READ_DELETED_PREPARED	1138
/*! cache: pages requested from the cache */
#define	WT_STAT_CONN_CACHE_PAGES_REQUESTED		1139
/*! cache: pages seen by eviction walk */
#define	WT_STAT_CONN_CACHE_EVICTION_PAGES_SEEN		1140
/*! cache: pages seen by eviction walk that are already queued */
#define	WT_STAT_CONN_CACHE_EVICTION_PAGES_ALREADY_QUEUED	1141
/*! cache: pages selected for eviction unable to be evicted */
#define	WT_STAT_CONN_CACHE_EVICTION_FAIL		1142
/*!
 * cache: pages selected for eviction unable to be evicted as the parent
 * page has overflow items
 */
#define	WT_STAT_CONN_CACHE_EVICTION_FAIL_PARENT_HAS_OVERFLOW_ITEMS	1143
/*!
 * cache: pages selected for eviction unable to be evicted because of
 * active children on an internal page
 */
#define	WT_STAT_CONN_CACHE_EVICTION_FAIL_ACTIVE_CHILDREN_ON_AN_INTERNAL_PAGE	1144
/*!
 * cache: pages selected for eviction unable to be evicted because of
 * failure in reconciliation
 */
#define	WT_STAT_CONN_CACHE_EVICTION_FAIL_IN_RECONCILIATION	1145
/*! cache: pages walked for eviction */
#define	WT_STAT_CONN_CACHE_EVICTION_WALK		1146
/*! cache: pages written from cache */
#define	WT_STAT_CONN_CACHE_WRITE			1147
/*! cache: pages written requiring in-memory restoration */
#define	WT_STAT_CONN_CACHE_WRITE_RESTORE		1148
/*! cache: percentage overhead */
#define	WT_STAT_CONN_CACHE_OVERHEAD			1149
/*! cache: tracked bytes belonging to internal pages in the cache */
#define	WT_STAT_CONN_CACHE_BYTES_INTERNAL		1150
/*! cache: tracked bytes belonging to leaf pages in the cache */
#define	WT_STAT_CONN_CACHE_BYTES_LEAF			1151
/*! cache: tracked dirty bytes in the cache */
#define	WT_STAT_CONN_CACHE_BYTES_DIRTY			1152
/*! cache: tracked dirty pages in the cache */
#define	WT_STAT_CONN_CACHE_PAGES_DIRTY			1153
/*! cache: unmodified pages evicted */
#define	WT_STAT_CONN_CACHE_EVICTION_CLEAN		1154
/*! capacity: background fsync file handles considered */
#define	WT_STAT_CONN_FSYNC_ALL_FH_TOTAL			1155
/*! capacity: background fsync file handles synced */
#define	WT_STAT_CONN_FSYNC_ALL_FH			1156
/*! capacity: background fsync time (msecs) */
#define	WT_STAT_CONN_FSYNC_ALL_TIME			1157
/*! capacity: bytes read */
#define	WT_STAT_CONN_CAPACITY_BYTES_READ		1158
/*! capacity: bytes written for checkpoint */
#define	WT_STAT_CONN_CAPACITY_BYTES_CKPT		1159
/*! capacity: bytes written for eviction */
#define	WT_STAT_CONN_CAPACITY_BYTES_EVICT		1160
/*! capacity: bytes written for log */
#define	WT_STAT_CONN_CAPACITY_BYTES_LOG			1161
/*! capacity: bytes written total */
#define	WT_STAT_CONN_CAPACITY_BYTES_WRITTEN		1162
/*! capacity: threshold to call fsync */
#define	WT_STAT_CONN_CAPACITY_THRESHOLD			1163
/*! capacity: time waiting due to total capacity (usecs) */
#define	WT_STAT_CONN_CAPACITY_TIME_TOTAL		1164
/*! capacity: time waiting during checkpoint (usecs) */
#define	WT_STAT_CONN_CAPACITY_TIME_CKPT			1165
/*! capacity: time waiting during eviction (usecs) */
#define	WT_STAT_CONN_CAPACITY_TIME_EVICT		1166
/*! capacity: time waiting during logging (usecs) */
#define	WT_STAT_CONN_CAPACITY_TIME_LOG			1167
/*! capacity: time waiting during read (usecs) */
#define	WT_STAT_CONN_CAPACITY_TIME_READ			1168
/*! connection: auto adjusting condition resets */
#define	WT_STAT_CONN_COND_AUTO_WAIT_RESET		1169
/*! connection: auto adjusting condition wait calls */
#define	WT_STAT_CONN_COND_AUTO_WAIT			1170
/*! connection: detected system time went backwards */
#define	WT_STAT_CONN_TIME_TRAVEL			1171
/*! connection: files currently open */
#define	WT_STAT_CONN_FILE_OPEN				1172
/*! connection: memory allocations */
#define	WT_STAT_CONN_MEMORY_ALLOCATION			1173
/*! connection: memory frees */
#define	WT_STAT_CONN_MEMORY_FREE			1174
/*! connection: memory re-allocations */
#define	WT_STAT_CONN_MEMORY_GROW			1175
/*! connection: pthread mutex condition wait calls */
#define	WT_STAT_CONN_COND_WAIT				1176
/*! connection: pthread mutex shared lock read-lock calls */
#define	WT_STAT_CONN_RWLOCK_READ			1177
/*! connection: pthread mutex shared lock write-lock calls */
#define	WT_STAT_CONN_RWLOCK_WRITE			1178
/*! connection: total fsync I/Os */
#define	WT_STAT_CONN_FSYNC_IO				1179
/*! connection: total read I/Os */
#define	WT_STAT_CONN_READ_IO				1180
/*! connection: total write I/Os */
#define	WT_STAT_CONN_WRITE_IO				1181
/*! cursor: Total number of entries skipped by cursor next calls */
#define	WT_STAT_CONN_CURSOR_NEXT_SKIP_TOTAL		1182
/*! cursor: Total number of entries skipped by cursor prev calls */
#define	WT_STAT_CONN_CURSOR_PREV_SKIP_TOTAL		1183
/*! cursor: cached cursor count */
#define	WT_STAT_CONN_CURSOR_CACHED_COUNT		1184
/*! cursor: cursor bulk loaded cursor insert calls */
#define	WT_STAT_CONN_CURSOR_INSERT_BULK			1185
/*! cursor: cursor close calls that result in cache */
#define	WT_STAT_CONN_CURSOR_CACHE			1186
/*! cursor: cursor create calls */
#define	WT_STAT_CONN_CURSOR_CREATE			1187
/*! cursor: cursor insert calls */
#define	WT_STAT_CONN_CURSOR_INSERT			1188
/*! cursor: cursor insert key and value bytes */
#define	WT_STAT_CONN_CURSOR_INSERT_BYTES		1189
/*! cursor: cursor modify calls */
#define	WT_STAT_CONN_CURSOR_MODIFY			1190
/*! cursor: cursor modify key and value bytes affected */
#define	WT_STAT_CONN_CURSOR_MODIFY_BYTES		1191
/*! cursor: cursor modify value bytes modified */
#define	WT_STAT_CONN_CURSOR_MODIFY_BYTES_TOUCH		1192
/*! cursor: cursor next calls */
#define	WT_STAT_CONN_CURSOR_NEXT			1193
/*!
 * cursor: cursor next calls that skip greater than or equal to 100
 * entries
 */
#define	WT_STAT_CONN_CURSOR_NEXT_SKIP_GE_100		1194
/*! cursor: cursor next calls that skip less than 100 entries */
#define	WT_STAT_CONN_CURSOR_NEXT_SKIP_LT_100		1195
/*! cursor: cursor operation restarted */
#define	WT_STAT_CONN_CURSOR_RESTART			1196
/*! cursor: cursor prev calls */
#define	WT_STAT_CONN_CURSOR_PREV			1197
/*!
 * cursor: cursor prev calls that skip greater than or equal to 100
 * entries
 */
#define	WT_STAT_CONN_CURSOR_PREV_SKIP_GE_100		1198
/*! cursor: cursor prev calls that skip less than 100 entries */
#define	WT_STAT_CONN_CURSOR_PREV_SKIP_LT_100		1199
/*! cursor: cursor remove calls */
#define	WT_STAT_CONN_CURSOR_REMOVE			1200
/*! cursor: cursor remove key bytes removed */
#define	WT_STAT_CONN_CURSOR_REMOVE_BYTES		1201
/*! cursor: cursor reserve calls */
#define	WT_STAT_CONN_CURSOR_RESERVE			1202
/*! cursor: cursor reset calls */
#define	WT_STAT_CONN_CURSOR_RESET			1203
/*! cursor: cursor search calls */
#define	WT_STAT_CONN_CURSOR_SEARCH			1204
/*! cursor: cursor search near calls */
#define	WT_STAT_CONN_CURSOR_SEARCH_NEAR			1205
/*! cursor: cursor sweep buckets */
#define	WT_STAT_CONN_CURSOR_SWEEP_BUCKETS		1206
/*! cursor: cursor sweep cursors closed */
#define	WT_STAT_CONN_CURSOR_SWEEP_CLOSED		1207
/*! cursor: cursor sweep cursors examined */
#define	WT_STAT_CONN_CURSOR_SWEEP_EXAMINED		1208
/*! cursor: cursor sweeps */
#define	WT_STAT_CONN_CURSOR_SWEEP			1209
/*! cursor: cursor truncate calls */
#define	WT_STAT_CONN_CURSOR_TRUNCATE			1210
/*! cursor: cursor update calls */
#define	WT_STAT_CONN_CURSOR_UPDATE			1211
/*! cursor: cursor update key and value bytes */
#define	WT_STAT_CONN_CURSOR_UPDATE_BYTES		1212
/*! cursor: cursor update value size change */
#define	WT_STAT_CONN_CURSOR_UPDATE_BYTES_CHANGED	1213
/*! cursor: cursors reused from cache */
#define	WT_STAT_CONN_CURSOR_REOPEN			1214
/*! cursor: open cursor count */
#define	WT_STAT_CONN_CURSOR_OPEN_COUNT			1215
/*! data-handle: connection data handle size */
#define	WT_STAT_CONN_DH_CONN_HANDLE_SIZE		1216
/*! data-handle: connection data handles currently active */
#define	WT_STAT_CONN_DH_CONN_HANDLE_COUNT		1217
/*! data-handle: connection sweep candidate became referenced */
#define	WT_STAT_CONN_DH_SWEEP_REF			1218
/*! data-handle: connection sweep dhandles closed */
#define	WT_STAT_CONN_DH_SWEEP_CLOSE			1219
/*! data-handle: connection sweep dhandles removed from hash list */
#define	WT_STAT_CONN_DH_SWEEP_REMOVE			1220
/*! data-handle: connection sweep time-of-death sets */
#define	WT_STAT_CONN_DH_SWEEP_TOD			1221
/*! data-handle: connection sweeps */
#define	WT_STAT_CONN_DH_SWEEPS				1222
/*! data-handle: session dhandles swept */
#define	WT_STAT_CONN_DH_SESSION_HANDLES			1223
/*! data-handle: session sweep attempts */
#define	WT_STAT_CONN_DH_SESSION_SWEEPS			1224
/*! history: history pages added for eviction during garbage collection */
#define	WT_STAT_CONN_HS_GC_PAGES_EVICT			1225
/*! history: history pages removed for garbage collection */
#define	WT_STAT_CONN_HS_GC_PAGES_REMOVED		1226
/*! history: history pages visited for garbage collection */
#define	WT_STAT_CONN_HS_GC_PAGES_VISITED		1227
/*! lock: checkpoint lock acquisitions */
#define	WT_STAT_CONN_LOCK_CHECKPOINT_COUNT		1228
/*! lock: checkpoint lock application thread wait time (usecs) */
#define	WT_STAT_CONN_LOCK_CHECKPOINT_WAIT_APPLICATION	1229
/*! lock: checkpoint lock internal thread wait time (usecs) */
#define	WT_STAT_CONN_LOCK_CHECKPOINT_WAIT_INTERNAL	1230
/*! lock: dhandle lock application thread time waiting (usecs) */
#define	WT_STAT_CONN_LOCK_DHANDLE_WAIT_APPLICATION	1231
/*! lock: dhandle lock internal thread time waiting (usecs) */
#define	WT_STAT_CONN_LOCK_DHANDLE_WAIT_INTERNAL		1232
/*! lock: dhandle read lock acquisitions */
#define	WT_STAT_CONN_LOCK_DHANDLE_READ_COUNT		1233
/*! lock: dhandle write lock acquisitions */
#define	WT_STAT_CONN_LOCK_DHANDLE_WRITE_COUNT		1234
/*!
 * lock: durable timestamp queue lock application thread time waiting
 * (usecs)
 */
#define	WT_STAT_CONN_LOCK_DURABLE_TIMESTAMP_WAIT_APPLICATION	1235
/*!
 * lock: durable timestamp queue lock internal thread time waiting
 * (usecs)
 */
#define	WT_STAT_CONN_LOCK_DURABLE_TIMESTAMP_WAIT_INTERNAL	1236
/*! lock: durable timestamp queue read lock acquisitions */
#define	WT_STAT_CONN_LOCK_DURABLE_TIMESTAMP_READ_COUNT	1237
/*! lock: durable timestamp queue write lock acquisitions */
#define	WT_STAT_CONN_LOCK_DURABLE_TIMESTAMP_WRITE_COUNT	1238
/*! lock: metadata lock acquisitions */
#define	WT_STAT_CONN_LOCK_METADATA_COUNT		1239
/*! lock: metadata lock application thread wait time (usecs) */
#define	WT_STAT_CONN_LOCK_METADATA_WAIT_APPLICATION	1240
/*! lock: metadata lock internal thread wait time (usecs) */
#define	WT_STAT_CONN_LOCK_METADATA_WAIT_INTERNAL	1241
/*!
 * lock: read timestamp queue lock application thread time waiting
 * (usecs)
 */
#define	WT_STAT_CONN_LOCK_READ_TIMESTAMP_WAIT_APPLICATION	1242
/*! lock: read timestamp queue lock internal thread time waiting (usecs) */
#define	WT_STAT_CONN_LOCK_READ_TIMESTAMP_WAIT_INTERNAL	1243
/*! lock: read timestamp queue read lock acquisitions */
#define	WT_STAT_CONN_LOCK_READ_TIMESTAMP_READ_COUNT	1244
/*! lock: read timestamp queue write lock acquisitions */
#define	WT_STAT_CONN_LOCK_READ_TIMESTAMP_WRITE_COUNT	1245
/*! lock: schema lock acquisitions */
#define	WT_STAT_CONN_LOCK_SCHEMA_COUNT			1246
/*! lock: schema lock application thread wait time (usecs) */
#define	WT_STAT_CONN_LOCK_SCHEMA_WAIT_APPLICATION	1247
/*! lock: schema lock internal thread wait time (usecs) */
#define	WT_STAT_CONN_LOCK_SCHEMA_WAIT_INTERNAL		1248
/*!
 * lock: table lock application thread time waiting for the table lock
 * (usecs)
 */
#define	WT_STAT_CONN_LOCK_TABLE_WAIT_APPLICATION	1249
/*!
 * lock: table lock internal thread time waiting for the table lock
 * (usecs)
 */
#define	WT_STAT_CONN_LOCK_TABLE_WAIT_INTERNAL		1250
/*! lock: table read lock acquisitions */
#define	WT_STAT_CONN_LOCK_TABLE_READ_COUNT		1251
/*! lock: table write lock acquisitions */
#define	WT_STAT_CONN_LOCK_TABLE_WRITE_COUNT		1252
/*! lock: txn global lock application thread time waiting (usecs) */
#define	WT_STAT_CONN_LOCK_TXN_GLOBAL_WAIT_APPLICATION	1253
/*! lock: txn global lock internal thread time waiting (usecs) */
#define	WT_STAT_CONN_LOCK_TXN_GLOBAL_WAIT_INTERNAL	1254
/*! lock: txn global read lock acquisitions */
#define	WT_STAT_CONN_LOCK_TXN_GLOBAL_READ_COUNT		1255
/*! lock: txn global write lock acquisitions */
#define	WT_STAT_CONN_LOCK_TXN_GLOBAL_WRITE_COUNT	1256
/*! log: busy returns attempting to switch slots */
#define	WT_STAT_CONN_LOG_SLOT_SWITCH_BUSY		1257
/*! log: force archive time sleeping (usecs) */
#define	WT_STAT_CONN_LOG_FORCE_ARCHIVE_SLEEP		1258
/*! log: log bytes of payload data */
#define	WT_STAT_CONN_LOG_BYTES_PAYLOAD			1259
/*! log: log bytes written */
#define	WT_STAT_CONN_LOG_BYTES_WRITTEN			1260
/*! log: log files manually zero-filled */
#define	WT_STAT_CONN_LOG_ZERO_FILLS			1261
/*! log: log flush operations */
#define	WT_STAT_CONN_LOG_FLUSH				1262
/*! log: log force write operations */
#define	WT_STAT_CONN_LOG_FORCE_WRITE			1263
/*! log: log force write operations skipped */
#define	WT_STAT_CONN_LOG_FORCE_WRITE_SKIP		1264
/*! log: log records compressed */
#define	WT_STAT_CONN_LOG_COMPRESS_WRITES		1265
/*! log: log records not compressed */
#define	WT_STAT_CONN_LOG_COMPRESS_WRITE_FAILS		1266
/*! log: log records too small to compress */
#define	WT_STAT_CONN_LOG_COMPRESS_SMALL			1267
/*! log: log release advances write LSN */
#define	WT_STAT_CONN_LOG_RELEASE_WRITE_LSN		1268
/*! log: log scan operations */
#define	WT_STAT_CONN_LOG_SCANS				1269
/*! log: log scan records requiring two reads */
#define	WT_STAT_CONN_LOG_SCAN_REREADS			1270
/*! log: log server thread advances write LSN */
#define	WT_STAT_CONN_LOG_WRITE_LSN			1271
/*! log: log server thread write LSN walk skipped */
#define	WT_STAT_CONN_LOG_WRITE_LSN_SKIP			1272
/*! log: log sync operations */
#define	WT_STAT_CONN_LOG_SYNC				1273
/*! log: log sync time duration (usecs) */
#define	WT_STAT_CONN_LOG_SYNC_DURATION			1274
/*! log: log sync_dir operations */
#define	WT_STAT_CONN_LOG_SYNC_DIR			1275
/*! log: log sync_dir time duration (usecs) */
#define	WT_STAT_CONN_LOG_SYNC_DIR_DURATION		1276
/*! log: log write operations */
#define	WT_STAT_CONN_LOG_WRITES				1277
/*! log: logging bytes consolidated */
#define	WT_STAT_CONN_LOG_SLOT_CONSOLIDATED		1278
/*! log: maximum log file size */
#define	WT_STAT_CONN_LOG_MAX_FILESIZE			1279
/*! log: number of pre-allocated log files to create */
#define	WT_STAT_CONN_LOG_PREALLOC_MAX			1280
/*! log: pre-allocated log files not ready and missed */
#define	WT_STAT_CONN_LOG_PREALLOC_MISSED		1281
/*! log: pre-allocated log files prepared */
#define	WT_STAT_CONN_LOG_PREALLOC_FILES			1282
/*! log: pre-allocated log files used */
#define	WT_STAT_CONN_LOG_PREALLOC_USED			1283
/*! log: records processed by log scan */
#define	WT_STAT_CONN_LOG_SCAN_RECORDS			1284
/*! log: slot close lost race */
#define	WT_STAT_CONN_LOG_SLOT_CLOSE_RACE		1285
/*! log: slot close unbuffered waits */
#define	WT_STAT_CONN_LOG_SLOT_CLOSE_UNBUF		1286
/*! log: slot closures */
#define	WT_STAT_CONN_LOG_SLOT_CLOSES			1287
/*! log: slot join atomic update races */
#define	WT_STAT_CONN_LOG_SLOT_RACES			1288
/*! log: slot join calls atomic updates raced */
#define	WT_STAT_CONN_LOG_SLOT_YIELD_RACE		1289
/*! log: slot join calls did not yield */
#define	WT_STAT_CONN_LOG_SLOT_IMMEDIATE			1290
/*! log: slot join calls found active slot closed */
#define	WT_STAT_CONN_LOG_SLOT_YIELD_CLOSE		1291
/*! log: slot join calls slept */
#define	WT_STAT_CONN_LOG_SLOT_YIELD_SLEEP		1292
/*! log: slot join calls yielded */
#define	WT_STAT_CONN_LOG_SLOT_YIELD			1293
/*! log: slot join found active slot closed */
#define	WT_STAT_CONN_LOG_SLOT_ACTIVE_CLOSED		1294
/*! log: slot joins yield time (usecs) */
#define	WT_STAT_CONN_LOG_SLOT_YIELD_DURATION		1295
/*! log: slot transitions unable to find free slot */
#define	WT_STAT_CONN_LOG_SLOT_NO_FREE_SLOTS		1296
/*! log: slot unbuffered writes */
#define	WT_STAT_CONN_LOG_SLOT_UNBUFFERED		1297
/*! log: total in-memory size of compressed records */
#define	WT_STAT_CONN_LOG_COMPRESS_MEM			1298
/*! log: total log buffer size */
#define	WT_STAT_CONN_LOG_BUFFER_SIZE			1299
/*! log: total size of compressed records */
#define	WT_STAT_CONN_LOG_COMPRESS_LEN			1300
/*! log: written slots coalesced */
#define	WT_STAT_CONN_LOG_SLOT_COALESCED			1301
/*! log: yields waiting for previous log file close */
#define	WT_STAT_CONN_LOG_CLOSE_YIELDS			1302
/*! perf: file system read latency histogram (bucket 1) - 10-49ms */
#define	WT_STAT_CONN_PERF_HIST_FSREAD_LATENCY_LT50	1303
/*! perf: file system read latency histogram (bucket 2) - 50-99ms */
#define	WT_STAT_CONN_PERF_HIST_FSREAD_LATENCY_LT100	1304
/*! perf: file system read latency histogram (bucket 3) - 100-249ms */
#define	WT_STAT_CONN_PERF_HIST_FSREAD_LATENCY_LT250	1305
/*! perf: file system read latency histogram (bucket 4) - 250-499ms */
#define	WT_STAT_CONN_PERF_HIST_FSREAD_LATENCY_LT500	1306
/*! perf: file system read latency histogram (bucket 5) - 500-999ms */
#define	WT_STAT_CONN_PERF_HIST_FSREAD_LATENCY_LT1000	1307
/*! perf: file system read latency histogram (bucket 6) - 1000ms+ */
#define	WT_STAT_CONN_PERF_HIST_FSREAD_LATENCY_GT1000	1308
/*! perf: file system write latency histogram (bucket 1) - 10-49ms */
#define	WT_STAT_CONN_PERF_HIST_FSWRITE_LATENCY_LT50	1309
/*! perf: file system write latency histogram (bucket 2) - 50-99ms */
#define	WT_STAT_CONN_PERF_HIST_FSWRITE_LATENCY_LT100	1310
/*! perf: file system write latency histogram (bucket 3) - 100-249ms */
#define	WT_STAT_CONN_PERF_HIST_FSWRITE_LATENCY_LT250	1311
/*! perf: file system write latency histogram (bucket 4) - 250-499ms */
#define	WT_STAT_CONN_PERF_HIST_FSWRITE_LATENCY_LT500	1312
/*! perf: file system write latency histogram (bucket 5) - 500-999ms */
#define	WT_STAT_CONN_PERF_HIST_FSWRITE_LATENCY_LT1000	1313
/*! perf: file system write latency histogram (bucket 6) - 1000ms+ */
#define	WT_STAT_CONN_PERF_HIST_FSWRITE_LATENCY_GT1000	1314
/*! perf: operation read latency histogram (bucket 1) - 100-249us */
#define	WT_STAT_CONN_PERF_HIST_OPREAD_LATENCY_LT250	1315
/*! perf: operation read latency histogram (bucket 2) - 250-499us */
#define	WT_STAT_CONN_PERF_HIST_OPREAD_LATENCY_LT500	1316
/*! perf: operation read latency histogram (bucket 3) - 500-999us */
#define	WT_STAT_CONN_PERF_HIST_OPREAD_LATENCY_LT1000	1317
/*! perf: operation read latency histogram (bucket 4) - 1000-9999us */
#define	WT_STAT_CONN_PERF_HIST_OPREAD_LATENCY_LT10000	1318
/*! perf: operation read latency histogram (bucket 5) - 10000us+ */
#define	WT_STAT_CONN_PERF_HIST_OPREAD_LATENCY_GT10000	1319
/*! perf: operation write latency histogram (bucket 1) - 100-249us */
#define	WT_STAT_CONN_PERF_HIST_OPWRITE_LATENCY_LT250	1320
/*! perf: operation write latency histogram (bucket 2) - 250-499us */
#define	WT_STAT_CONN_PERF_HIST_OPWRITE_LATENCY_LT500	1321
/*! perf: operation write latency histogram (bucket 3) - 500-999us */
#define	WT_STAT_CONN_PERF_HIST_OPWRITE_LATENCY_LT1000	1322
/*! perf: operation write latency histogram (bucket 4) - 1000-9999us */
#define	WT_STAT_CONN_PERF_HIST_OPWRITE_LATENCY_LT10000	1323
/*! perf: operation write latency histogram (bucket 5) - 10000us+ */
#define	WT_STAT_CONN_PERF_HIST_OPWRITE_LATENCY_GT10000	1324
/*! reconciliation: approximate byte size of timestamps in pages written */
#define	WT_STAT_CONN_REC_TIME_WINDOW_BYTES_TS		1325
/*!
 * reconciliation: approximate byte size of transaction IDs in pages
 * written
 */
#define	WT_STAT_CONN_REC_TIME_WINDOW_BYTES_TXN		1326
/*! reconciliation: fast-path pages deleted */
#define	WT_STAT_CONN_REC_PAGE_DELETE_FAST		1327
/*! reconciliation: maximum seconds spent in a reconciliation call */
#define	WT_STAT_CONN_REC_MAXIMUM_SECONDS		1328
/*! reconciliation: page reconciliation calls */
#define	WT_STAT_CONN_REC_PAGES				1329
/*! reconciliation: page reconciliation calls for eviction */
#define	WT_STAT_CONN_REC_PAGES_EVICTION			1330
/*!
 * reconciliation: page reconciliation calls that resulted in values with
 * prepared transaction metadata
 */
#define	WT_STAT_CONN_REC_PAGES_WITH_PREPARE		1331
/*!
 * reconciliation: page reconciliation calls that resulted in values with
 * timestamps
 */
#define	WT_STAT_CONN_REC_PAGES_WITH_TS			1332
/*!
 * reconciliation: page reconciliation calls that resulted in values with
 * transaction ids
 */
#define	WT_STAT_CONN_REC_PAGES_WITH_TXN			1333
/*! reconciliation: pages deleted */
#define	WT_STAT_CONN_REC_PAGE_DELETE			1334
/*!
 * reconciliation: pages written including an aggregated newest start
 * durable timestamp
 */
#define	WT_STAT_CONN_REC_TIME_AGGR_NEWEST_START_DURABLE_TS	1335
/*!
 * reconciliation: pages written including an aggregated newest stop
 * durable timestamp
 */
#define	WT_STAT_CONN_REC_TIME_AGGR_NEWEST_STOP_DURABLE_TS	1336
/*!
 * reconciliation: pages written including an aggregated newest stop
 * timestamp
 */
#define	WT_STAT_CONN_REC_TIME_AGGR_NEWEST_STOP_TS	1337
/*!
 * reconciliation: pages written including an aggregated newest stop
 * transaction ID
 */
#define	WT_STAT_CONN_REC_TIME_AGGR_NEWEST_STOP_TXN	1338
/*!
 * reconciliation: pages written including an aggregated oldest start
 * timestamp
 */
#define	WT_STAT_CONN_REC_TIME_AGGR_OLDEST_START_TS	1339
/*!
 * reconciliation: pages written including an aggregated oldest start
 * transaction ID
 */
#define	WT_STAT_CONN_REC_TIME_AGGR_OLDEST_START_TXN	1340
/*! reconciliation: pages written including an aggregated prepare */
#define	WT_STAT_CONN_REC_TIME_AGGR_PREPARED		1341
/*! reconciliation: pages written including at least one prepare state */
#define	WT_STAT_CONN_REC_TIME_WINDOW_PAGES_PREPARED	1342
/*!
 * reconciliation: pages written including at least one start durable
 * timestamp
 */
#define	WT_STAT_CONN_REC_TIME_WINDOW_PAGES_DURABLE_START_TS	1343
/*! reconciliation: pages written including at least one start timestamp */
#define	WT_STAT_CONN_REC_TIME_WINDOW_PAGES_START_TS	1344
/*!
 * reconciliation: pages written including at least one start transaction
 * ID
 */
#define	WT_STAT_CONN_REC_TIME_WINDOW_PAGES_START_TXN	1345
/*!
 * reconciliation: pages written including at least one stop durable
 * timestamp
 */
#define	WT_STAT_CONN_REC_TIME_WINDOW_PAGES_DURABLE_STOP_TS	1346
/*! reconciliation: pages written including at least one stop timestamp */
#define	WT_STAT_CONN_REC_TIME_WINDOW_PAGES_STOP_TS	1347
/*!
 * reconciliation: pages written including at least one stop transaction
 * ID
 */
#define	WT_STAT_CONN_REC_TIME_WINDOW_PAGES_STOP_TXN	1348
/*! reconciliation: records written including a prepare state */
#define	WT_STAT_CONN_REC_TIME_WINDOW_PREPARED		1349
/*! reconciliation: records written including a start durable timestamp */
#define	WT_STAT_CONN_REC_TIME_WINDOW_DURABLE_START_TS	1350
/*! reconciliation: records written including a start timestamp */
#define	WT_STAT_CONN_REC_TIME_WINDOW_START_TS		1351
/*! reconciliation: records written including a start transaction ID */
#define	WT_STAT_CONN_REC_TIME_WINDOW_START_TXN		1352
/*! reconciliation: records written including a stop durable timestamp */
#define	WT_STAT_CONN_REC_TIME_WINDOW_DURABLE_STOP_TS	1353
/*! reconciliation: records written including a stop timestamp */
#define	WT_STAT_CONN_REC_TIME_WINDOW_STOP_TS		1354
/*! reconciliation: records written including a stop transaction ID */
#define	WT_STAT_CONN_REC_TIME_WINDOW_STOP_TXN		1355
/*! reconciliation: split bytes currently awaiting free */
#define	WT_STAT_CONN_REC_SPLIT_STASHED_BYTES		1356
/*! reconciliation: split objects currently awaiting free */
#define	WT_STAT_CONN_REC_SPLIT_STASHED_OBJECTS		1357
/*! session: open session count */
<<<<<<< HEAD
#define	WT_STAT_CONN_SESSION_OPEN			1351
/*! session: session cursor cache size */
#define	WT_STAT_CONN_SESSION_CURSOR_CACHE_SIZE		1352
/*! session: session dhandle hash size */
#define	WT_STAT_CONN_SESSION_DHHASH_SIZE		1353
/*! session: session query timestamp calls */
#define	WT_STAT_CONN_SESSION_QUERY_TS			1354
/*! session: table alter failed calls */
#define	WT_STAT_CONN_SESSION_TABLE_ALTER_FAIL		1355
/*! session: table alter successful calls */
#define	WT_STAT_CONN_SESSION_TABLE_ALTER_SUCCESS	1356
/*! session: table alter unchanged and skipped */
#define	WT_STAT_CONN_SESSION_TABLE_ALTER_SKIP		1357
/*! session: table compact failed calls */
#define	WT_STAT_CONN_SESSION_TABLE_COMPACT_FAIL		1358
/*! session: table compact successful calls */
#define	WT_STAT_CONN_SESSION_TABLE_COMPACT_SUCCESS	1359
/*! session: table create failed calls */
#define	WT_STAT_CONN_SESSION_TABLE_CREATE_FAIL		1360
/*! session: table create successful calls */
#define	WT_STAT_CONN_SESSION_TABLE_CREATE_SUCCESS	1361
/*! session: table drop failed calls */
#define	WT_STAT_CONN_SESSION_TABLE_DROP_FAIL		1362
/*! session: table drop successful calls */
#define	WT_STAT_CONN_SESSION_TABLE_DROP_SUCCESS		1363
/*! session: table import failed calls */
#define	WT_STAT_CONN_SESSION_TABLE_IMPORT_FAIL		1364
/*! session: table import successful calls */
#define	WT_STAT_CONN_SESSION_TABLE_IMPORT_SUCCESS	1365
/*! session: table rebalance failed calls */
#define	WT_STAT_CONN_SESSION_TABLE_REBALANCE_FAIL	1366
/*! session: table rebalance successful calls */
#define	WT_STAT_CONN_SESSION_TABLE_REBALANCE_SUCCESS	1367
/*! session: table rename failed calls */
#define	WT_STAT_CONN_SESSION_TABLE_RENAME_FAIL		1368
/*! session: table rename successful calls */
#define	WT_STAT_CONN_SESSION_TABLE_RENAME_SUCCESS	1369
/*! session: table salvage failed calls */
#define	WT_STAT_CONN_SESSION_TABLE_SALVAGE_FAIL		1370
/*! session: table salvage successful calls */
#define	WT_STAT_CONN_SESSION_TABLE_SALVAGE_SUCCESS	1371
/*! session: table truncate failed calls */
#define	WT_STAT_CONN_SESSION_TABLE_TRUNCATE_FAIL	1372
/*! session: table truncate successful calls */
#define	WT_STAT_CONN_SESSION_TABLE_TRUNCATE_SUCCESS	1373
/*! session: table verify failed calls */
#define	WT_STAT_CONN_SESSION_TABLE_VERIFY_FAIL		1374
/*! session: table verify successful calls */
#define	WT_STAT_CONN_SESSION_TABLE_VERIFY_SUCCESS	1375
/*! thread-state: active filesystem fsync calls */
#define	WT_STAT_CONN_THREAD_FSYNC_ACTIVE		1376
/*! thread-state: active filesystem read calls */
#define	WT_STAT_CONN_THREAD_READ_ACTIVE			1377
/*! thread-state: active filesystem write calls */
#define	WT_STAT_CONN_THREAD_WRITE_ACTIVE		1378
/*! thread-yield: application thread time evicting (usecs) */
#define	WT_STAT_CONN_APPLICATION_EVICT_TIME		1379
/*! thread-yield: application thread time waiting for cache (usecs) */
#define	WT_STAT_CONN_APPLICATION_CACHE_TIME		1380
=======
#define	WT_STAT_CONN_SESSION_OPEN			1358
/*! session: session query timestamp calls */
#define	WT_STAT_CONN_SESSION_QUERY_TS			1359
/*! session: table alter failed calls */
#define	WT_STAT_CONN_SESSION_TABLE_ALTER_FAIL		1360
/*! session: table alter successful calls */
#define	WT_STAT_CONN_SESSION_TABLE_ALTER_SUCCESS	1361
/*! session: table alter unchanged and skipped */
#define	WT_STAT_CONN_SESSION_TABLE_ALTER_SKIP		1362
/*! session: table compact failed calls */
#define	WT_STAT_CONN_SESSION_TABLE_COMPACT_FAIL		1363
/*! session: table compact successful calls */
#define	WT_STAT_CONN_SESSION_TABLE_COMPACT_SUCCESS	1364
/*! session: table create failed calls */
#define	WT_STAT_CONN_SESSION_TABLE_CREATE_FAIL		1365
/*! session: table create successful calls */
#define	WT_STAT_CONN_SESSION_TABLE_CREATE_SUCCESS	1366
/*! session: table drop failed calls */
#define	WT_STAT_CONN_SESSION_TABLE_DROP_FAIL		1367
/*! session: table drop successful calls */
#define	WT_STAT_CONN_SESSION_TABLE_DROP_SUCCESS		1368
/*! session: table import failed calls */
#define	WT_STAT_CONN_SESSION_TABLE_IMPORT_FAIL		1369
/*! session: table import successful calls */
#define	WT_STAT_CONN_SESSION_TABLE_IMPORT_SUCCESS	1370
/*! session: table rebalance failed calls */
#define	WT_STAT_CONN_SESSION_TABLE_REBALANCE_FAIL	1371
/*! session: table rebalance successful calls */
#define	WT_STAT_CONN_SESSION_TABLE_REBALANCE_SUCCESS	1372
/*! session: table rename failed calls */
#define	WT_STAT_CONN_SESSION_TABLE_RENAME_FAIL		1373
/*! session: table rename successful calls */
#define	WT_STAT_CONN_SESSION_TABLE_RENAME_SUCCESS	1374
/*! session: table salvage failed calls */
#define	WT_STAT_CONN_SESSION_TABLE_SALVAGE_FAIL		1375
/*! session: table salvage successful calls */
#define	WT_STAT_CONN_SESSION_TABLE_SALVAGE_SUCCESS	1376
/*! session: table truncate failed calls */
#define	WT_STAT_CONN_SESSION_TABLE_TRUNCATE_FAIL	1377
/*! session: table truncate successful calls */
#define	WT_STAT_CONN_SESSION_TABLE_TRUNCATE_SUCCESS	1378
/*! session: table verify failed calls */
#define	WT_STAT_CONN_SESSION_TABLE_VERIFY_FAIL		1379
/*! session: table verify successful calls */
#define	WT_STAT_CONN_SESSION_TABLE_VERIFY_SUCCESS	1380
/*! thread-state: active filesystem fsync calls */
#define	WT_STAT_CONN_THREAD_FSYNC_ACTIVE		1381
/*! thread-state: active filesystem read calls */
#define	WT_STAT_CONN_THREAD_READ_ACTIVE			1382
/*! thread-state: active filesystem write calls */
#define	WT_STAT_CONN_THREAD_WRITE_ACTIVE		1383
/*! thread-yield: application thread time evicting (usecs) */
#define	WT_STAT_CONN_APPLICATION_EVICT_TIME		1384
/*! thread-yield: application thread time waiting for cache (usecs) */
#define	WT_STAT_CONN_APPLICATION_CACHE_TIME		1385
>>>>>>> b63e8cc9
/*!
 * thread-yield: connection close blocked waiting for transaction state
 * stabilization
 */
<<<<<<< HEAD
#define	WT_STAT_CONN_TXN_RELEASE_BLOCKED		1381
/*! thread-yield: connection close yielded for lsm manager shutdown */
#define	WT_STAT_CONN_CONN_CLOSE_BLOCKED_LSM		1382
/*! thread-yield: data handle lock yielded */
#define	WT_STAT_CONN_DHANDLE_LOCK_BLOCKED		1383
=======
#define	WT_STAT_CONN_TXN_RELEASE_BLOCKED		1386
/*! thread-yield: connection close yielded for lsm manager shutdown */
#define	WT_STAT_CONN_CONN_CLOSE_BLOCKED_LSM		1387
/*! thread-yield: data handle lock yielded */
#define	WT_STAT_CONN_DHANDLE_LOCK_BLOCKED		1388
>>>>>>> b63e8cc9
/*!
 * thread-yield: get reference for page index and slot time sleeping
 * (usecs)
 */
<<<<<<< HEAD
#define	WT_STAT_CONN_PAGE_INDEX_SLOT_REF_BLOCKED	1384
/*! thread-yield: log server sync yielded for log write */
#define	WT_STAT_CONN_LOG_SERVER_SYNC_BLOCKED		1385
/*! thread-yield: page access yielded due to prepare state change */
#define	WT_STAT_CONN_PREPARED_TRANSITION_BLOCKED_PAGE	1386
/*! thread-yield: page acquire busy blocked */
#define	WT_STAT_CONN_PAGE_BUSY_BLOCKED			1387
/*! thread-yield: page acquire eviction blocked */
#define	WT_STAT_CONN_PAGE_FORCIBLE_EVICT_BLOCKED	1388
/*! thread-yield: page acquire locked blocked */
#define	WT_STAT_CONN_PAGE_LOCKED_BLOCKED		1389
/*! thread-yield: page acquire read blocked */
#define	WT_STAT_CONN_PAGE_READ_BLOCKED			1390
/*! thread-yield: page acquire time sleeping (usecs) */
#define	WT_STAT_CONN_PAGE_SLEEP				1391
=======
#define	WT_STAT_CONN_PAGE_INDEX_SLOT_REF_BLOCKED	1389
/*! thread-yield: log server sync yielded for log write */
#define	WT_STAT_CONN_LOG_SERVER_SYNC_BLOCKED		1390
/*! thread-yield: page access yielded due to prepare state change */
#define	WT_STAT_CONN_PREPARED_TRANSITION_BLOCKED_PAGE	1391
/*! thread-yield: page acquire busy blocked */
#define	WT_STAT_CONN_PAGE_BUSY_BLOCKED			1392
/*! thread-yield: page acquire eviction blocked */
#define	WT_STAT_CONN_PAGE_FORCIBLE_EVICT_BLOCKED	1393
/*! thread-yield: page acquire locked blocked */
#define	WT_STAT_CONN_PAGE_LOCKED_BLOCKED		1394
/*! thread-yield: page acquire read blocked */
#define	WT_STAT_CONN_PAGE_READ_BLOCKED			1395
/*! thread-yield: page acquire time sleeping (usecs) */
#define	WT_STAT_CONN_PAGE_SLEEP				1396
>>>>>>> b63e8cc9
/*!
 * thread-yield: page delete rollback time sleeping for state change
 * (usecs)
 */
<<<<<<< HEAD
#define	WT_STAT_CONN_PAGE_DEL_ROLLBACK_BLOCKED		1392
/*! thread-yield: page reconciliation yielded due to child modification */
#define	WT_STAT_CONN_CHILD_MODIFY_BLOCKED_PAGE		1393
/*! transaction: Number of prepared updates */
#define	WT_STAT_CONN_TXN_PREPARED_UPDATES_COUNT		1394
/*! transaction: durable timestamp queue entries walked */
#define	WT_STAT_CONN_TXN_DURABLE_QUEUE_WALKED		1395
/*! transaction: durable timestamp queue insert to empty */
#define	WT_STAT_CONN_TXN_DURABLE_QUEUE_EMPTY		1396
/*! transaction: durable timestamp queue inserts to head */
#define	WT_STAT_CONN_TXN_DURABLE_QUEUE_HEAD		1397
/*! transaction: durable timestamp queue inserts total */
#define	WT_STAT_CONN_TXN_DURABLE_QUEUE_INSERTS		1398
/*! transaction: durable timestamp queue length */
#define	WT_STAT_CONN_TXN_DURABLE_QUEUE_LEN		1399
/*! transaction: prepared transactions */
#define	WT_STAT_CONN_TXN_PREPARE			1400
/*! transaction: prepared transactions committed */
#define	WT_STAT_CONN_TXN_PREPARE_COMMIT			1401
/*! transaction: prepared transactions currently active */
#define	WT_STAT_CONN_TXN_PREPARE_ACTIVE			1402
/*! transaction: prepared transactions rolled back */
#define	WT_STAT_CONN_TXN_PREPARE_ROLLBACK		1403
/*! transaction: query timestamp calls */
#define	WT_STAT_CONN_TXN_QUERY_TS			1404
/*! transaction: read timestamp queue entries walked */
#define	WT_STAT_CONN_TXN_READ_QUEUE_WALKED		1405
/*! transaction: read timestamp queue insert to empty */
#define	WT_STAT_CONN_TXN_READ_QUEUE_EMPTY		1406
/*! transaction: read timestamp queue inserts to head */
#define	WT_STAT_CONN_TXN_READ_QUEUE_HEAD		1407
/*! transaction: read timestamp queue inserts total */
#define	WT_STAT_CONN_TXN_READ_QUEUE_INSERTS		1408
/*! transaction: read timestamp queue length */
#define	WT_STAT_CONN_TXN_READ_QUEUE_LEN			1409
/*! transaction: rollback to stable calls */
#define	WT_STAT_CONN_TXN_RTS				1410
/*! transaction: rollback to stable keys removed */
#define	WT_STAT_CONN_TXN_RTS_KEYS_REMOVED		1411
/*! transaction: rollback to stable keys restored */
#define	WT_STAT_CONN_TXN_RTS_KEYS_RESTORED		1412
/*! transaction: rollback to stable pages visited */
#define	WT_STAT_CONN_TXN_RTS_PAGES_VISITED		1413
/*! transaction: rollback to stable updates aborted */
#define	WT_STAT_CONN_TXN_RTS_UPD_ABORTED		1414
/*! transaction: rollback to stable updates removed from history store */
#define	WT_STAT_CONN_TXN_RTS_HS_REMOVED			1415
/*! transaction: set timestamp calls */
#define	WT_STAT_CONN_TXN_SET_TS				1416
/*! transaction: set timestamp durable calls */
#define	WT_STAT_CONN_TXN_SET_TS_DURABLE			1417
/*! transaction: set timestamp durable updates */
#define	WT_STAT_CONN_TXN_SET_TS_DURABLE_UPD		1418
/*! transaction: set timestamp oldest calls */
#define	WT_STAT_CONN_TXN_SET_TS_OLDEST			1419
/*! transaction: set timestamp oldest updates */
#define	WT_STAT_CONN_TXN_SET_TS_OLDEST_UPD		1420
/*! transaction: set timestamp stable calls */
#define	WT_STAT_CONN_TXN_SET_TS_STABLE			1421
/*! transaction: set timestamp stable updates */
#define	WT_STAT_CONN_TXN_SET_TS_STABLE_UPD		1422
/*! transaction: transaction begins */
#define	WT_STAT_CONN_TXN_BEGIN				1423
/*! transaction: transaction checkpoint currently running */
#define	WT_STAT_CONN_TXN_CHECKPOINT_RUNNING		1424
/*! transaction: transaction checkpoint generation */
#define	WT_STAT_CONN_TXN_CHECKPOINT_GENERATION		1425
=======
#define	WT_STAT_CONN_PAGE_DEL_ROLLBACK_BLOCKED		1397
/*! thread-yield: page reconciliation yielded due to child modification */
#define	WT_STAT_CONN_CHILD_MODIFY_BLOCKED_PAGE		1398
/*! transaction: Number of prepared updates */
#define	WT_STAT_CONN_TXN_PREPARED_UPDATES_COUNT		1399
/*! transaction: durable timestamp queue entries walked */
#define	WT_STAT_CONN_TXN_DURABLE_QUEUE_WALKED		1400
/*! transaction: durable timestamp queue insert to empty */
#define	WT_STAT_CONN_TXN_DURABLE_QUEUE_EMPTY		1401
/*! transaction: durable timestamp queue inserts to head */
#define	WT_STAT_CONN_TXN_DURABLE_QUEUE_HEAD		1402
/*! transaction: durable timestamp queue inserts total */
#define	WT_STAT_CONN_TXN_DURABLE_QUEUE_INSERTS		1403
/*! transaction: durable timestamp queue length */
#define	WT_STAT_CONN_TXN_DURABLE_QUEUE_LEN		1404
/*! transaction: prepared transactions */
#define	WT_STAT_CONN_TXN_PREPARE			1405
/*! transaction: prepared transactions committed */
#define	WT_STAT_CONN_TXN_PREPARE_COMMIT			1406
/*! transaction: prepared transactions currently active */
#define	WT_STAT_CONN_TXN_PREPARE_ACTIVE			1407
/*! transaction: prepared transactions rolled back */
#define	WT_STAT_CONN_TXN_PREPARE_ROLLBACK		1408
/*! transaction: query timestamp calls */
#define	WT_STAT_CONN_TXN_QUERY_TS			1409
/*! transaction: read timestamp queue entries walked */
#define	WT_STAT_CONN_TXN_READ_QUEUE_WALKED		1410
/*! transaction: read timestamp queue insert to empty */
#define	WT_STAT_CONN_TXN_READ_QUEUE_EMPTY		1411
/*! transaction: read timestamp queue inserts to head */
#define	WT_STAT_CONN_TXN_READ_QUEUE_HEAD		1412
/*! transaction: read timestamp queue inserts total */
#define	WT_STAT_CONN_TXN_READ_QUEUE_INSERTS		1413
/*! transaction: read timestamp queue length */
#define	WT_STAT_CONN_TXN_READ_QUEUE_LEN			1414
/*! transaction: rollback to stable calls */
#define	WT_STAT_CONN_TXN_RTS				1415
/*! transaction: rollback to stable keys removed */
#define	WT_STAT_CONN_TXN_RTS_KEYS_REMOVED		1416
/*! transaction: rollback to stable keys restored */
#define	WT_STAT_CONN_TXN_RTS_KEYS_RESTORED		1417
/*! transaction: rollback to stable pages visited */
#define	WT_STAT_CONN_TXN_RTS_PAGES_VISITED		1418
/*! transaction: rollback to stable sweeping history store keys */
#define	WT_STAT_CONN_TXN_RTS_SWEEP_HS_KEYS		1419
/*! transaction: rollback to stable updates aborted */
#define	WT_STAT_CONN_TXN_RTS_UPD_ABORTED		1420
/*! transaction: rollback to stable updates removed from history store */
#define	WT_STAT_CONN_TXN_RTS_HS_REMOVED			1421
/*! transaction: set timestamp calls */
#define	WT_STAT_CONN_TXN_SET_TS				1422
/*! transaction: set timestamp durable calls */
#define	WT_STAT_CONN_TXN_SET_TS_DURABLE			1423
/*! transaction: set timestamp durable updates */
#define	WT_STAT_CONN_TXN_SET_TS_DURABLE_UPD		1424
/*! transaction: set timestamp oldest calls */
#define	WT_STAT_CONN_TXN_SET_TS_OLDEST			1425
/*! transaction: set timestamp oldest updates */
#define	WT_STAT_CONN_TXN_SET_TS_OLDEST_UPD		1426
/*! transaction: set timestamp stable calls */
#define	WT_STAT_CONN_TXN_SET_TS_STABLE			1427
/*! transaction: set timestamp stable updates */
#define	WT_STAT_CONN_TXN_SET_TS_STABLE_UPD		1428
/*! transaction: transaction begins */
#define	WT_STAT_CONN_TXN_BEGIN				1429
/*! transaction: transaction checkpoint currently running */
#define	WT_STAT_CONN_TXN_CHECKPOINT_RUNNING		1430
/*! transaction: transaction checkpoint generation */
#define	WT_STAT_CONN_TXN_CHECKPOINT_GENERATION		1431
>>>>>>> b63e8cc9
/*!
 * transaction: transaction checkpoint history store file duration
 * (usecs)
 */
<<<<<<< HEAD
#define	WT_STAT_CONN_TXN_HS_CKPT_DURATION		1426
/*! transaction: transaction checkpoint max time (msecs) */
#define	WT_STAT_CONN_TXN_CHECKPOINT_TIME_MAX		1427
/*! transaction: transaction checkpoint min time (msecs) */
#define	WT_STAT_CONN_TXN_CHECKPOINT_TIME_MIN		1428
/*! transaction: transaction checkpoint most recent time (msecs) */
#define	WT_STAT_CONN_TXN_CHECKPOINT_TIME_RECENT		1429
/*! transaction: transaction checkpoint prepare currently running */
#define	WT_STAT_CONN_TXN_CHECKPOINT_PREP_RUNNING	1430
/*! transaction: transaction checkpoint prepare max time (msecs) */
#define	WT_STAT_CONN_TXN_CHECKPOINT_PREP_MAX		1431
/*! transaction: transaction checkpoint prepare min time (msecs) */
#define	WT_STAT_CONN_TXN_CHECKPOINT_PREP_MIN		1432
/*! transaction: transaction checkpoint prepare most recent time (msecs) */
#define	WT_STAT_CONN_TXN_CHECKPOINT_PREP_RECENT		1433
/*! transaction: transaction checkpoint prepare time (usecs) */
#define	WT_STAT_CONN_TXN_CHECKPOINT_PREPARE_TIME	1434
/*! transaction: transaction checkpoint prepare total time (msecs) */
#define	WT_STAT_CONN_TXN_CHECKPOINT_PREP_TOTAL		1435
/*! transaction: transaction checkpoint scrub dirty target */
#define	WT_STAT_CONN_TXN_CHECKPOINT_SCRUB_TARGET	1436
/*! transaction: transaction checkpoint scrub time (msecs) */
#define	WT_STAT_CONN_TXN_CHECKPOINT_SCRUB_TIME		1437
/*! transaction: transaction checkpoint total time (msecs) */
#define	WT_STAT_CONN_TXN_CHECKPOINT_TIME_TOTAL		1438
/*! transaction: transaction checkpoint tree helper time (usecs) */
#define	WT_STAT_CONN_TXN_CHECKPOINT_TREE_HELPER_TIME	1439
/*! transaction: transaction checkpoints */
#define	WT_STAT_CONN_TXN_CHECKPOINT			1440
=======
#define	WT_STAT_CONN_TXN_HS_CKPT_DURATION		1432
/*! transaction: transaction checkpoint max time (msecs) */
#define	WT_STAT_CONN_TXN_CHECKPOINT_TIME_MAX		1433
/*! transaction: transaction checkpoint min time (msecs) */
#define	WT_STAT_CONN_TXN_CHECKPOINT_TIME_MIN		1434
/*! transaction: transaction checkpoint most recent time (msecs) */
#define	WT_STAT_CONN_TXN_CHECKPOINT_TIME_RECENT		1435
/*! transaction: transaction checkpoint prepare currently running */
#define	WT_STAT_CONN_TXN_CHECKPOINT_PREP_RUNNING	1436
/*! transaction: transaction checkpoint prepare max time (msecs) */
#define	WT_STAT_CONN_TXN_CHECKPOINT_PREP_MAX		1437
/*! transaction: transaction checkpoint prepare min time (msecs) */
#define	WT_STAT_CONN_TXN_CHECKPOINT_PREP_MIN		1438
/*! transaction: transaction checkpoint prepare most recent time (msecs) */
#define	WT_STAT_CONN_TXN_CHECKPOINT_PREP_RECENT		1439
/*! transaction: transaction checkpoint prepare total time (msecs) */
#define	WT_STAT_CONN_TXN_CHECKPOINT_PREP_TOTAL		1440
/*! transaction: transaction checkpoint scrub dirty target */
#define	WT_STAT_CONN_TXN_CHECKPOINT_SCRUB_TARGET	1441
/*! transaction: transaction checkpoint scrub time (msecs) */
#define	WT_STAT_CONN_TXN_CHECKPOINT_SCRUB_TIME		1442
/*! transaction: transaction checkpoint total time (msecs) */
#define	WT_STAT_CONN_TXN_CHECKPOINT_TIME_TOTAL		1443
/*! transaction: transaction checkpoints */
#define	WT_STAT_CONN_TXN_CHECKPOINT			1444
>>>>>>> b63e8cc9
/*!
 * transaction: transaction checkpoints skipped because database was
 * clean
 */
<<<<<<< HEAD
#define	WT_STAT_CONN_TXN_CHECKPOINT_SKIPPED		1441
/*! transaction: transaction failures due to history store */
#define	WT_STAT_CONN_TXN_FAIL_CACHE			1442
=======
#define	WT_STAT_CONN_TXN_CHECKPOINT_SKIPPED		1445
/*! transaction: transaction failures due to history store */
#define	WT_STAT_CONN_TXN_FAIL_CACHE			1446
>>>>>>> b63e8cc9
/*!
 * transaction: transaction fsync calls for checkpoint after allocating
 * the transaction ID
 */
<<<<<<< HEAD
#define	WT_STAT_CONN_TXN_CHECKPOINT_FSYNC_POST		1443
=======
#define	WT_STAT_CONN_TXN_CHECKPOINT_FSYNC_POST		1447
>>>>>>> b63e8cc9
/*!
 * transaction: transaction fsync duration for checkpoint after
 * allocating the transaction ID (usecs)
 */
<<<<<<< HEAD
#define	WT_STAT_CONN_TXN_CHECKPOINT_FSYNC_POST_DURATION	1444
/*! transaction: transaction range of IDs currently pinned */
#define	WT_STAT_CONN_TXN_PINNED_RANGE			1445
/*! transaction: transaction range of IDs currently pinned by a checkpoint */
#define	WT_STAT_CONN_TXN_PINNED_CHECKPOINT_RANGE	1446
/*! transaction: transaction range of timestamps currently pinned */
#define	WT_STAT_CONN_TXN_PINNED_TIMESTAMP		1447
/*! transaction: transaction range of timestamps pinned by a checkpoint */
#define	WT_STAT_CONN_TXN_PINNED_TIMESTAMP_CHECKPOINT	1448
=======
#define	WT_STAT_CONN_TXN_CHECKPOINT_FSYNC_POST_DURATION	1448
/*! transaction: transaction range of IDs currently pinned */
#define	WT_STAT_CONN_TXN_PINNED_RANGE			1449
/*! transaction: transaction range of IDs currently pinned by a checkpoint */
#define	WT_STAT_CONN_TXN_PINNED_CHECKPOINT_RANGE	1450
/*! transaction: transaction range of timestamps currently pinned */
#define	WT_STAT_CONN_TXN_PINNED_TIMESTAMP		1451
/*! transaction: transaction range of timestamps pinned by a checkpoint */
#define	WT_STAT_CONN_TXN_PINNED_TIMESTAMP_CHECKPOINT	1452
>>>>>>> b63e8cc9
/*!
 * transaction: transaction range of timestamps pinned by the oldest
 * active read timestamp
 */
<<<<<<< HEAD
#define	WT_STAT_CONN_TXN_PINNED_TIMESTAMP_READER	1449
=======
#define	WT_STAT_CONN_TXN_PINNED_TIMESTAMP_READER	1453
>>>>>>> b63e8cc9
/*!
 * transaction: transaction range of timestamps pinned by the oldest
 * timestamp
 */
<<<<<<< HEAD
#define	WT_STAT_CONN_TXN_PINNED_TIMESTAMP_OLDEST	1450
/*! transaction: transaction read timestamp of the oldest active reader */
#define	WT_STAT_CONN_TXN_TIMESTAMP_OLDEST_ACTIVE_READ	1451
/*! transaction: transaction sync calls */
#define	WT_STAT_CONN_TXN_SYNC				1452
/*! transaction: transactions committed */
#define	WT_STAT_CONN_TXN_COMMIT				1453
/*! transaction: transactions rolled back */
#define	WT_STAT_CONN_TXN_ROLLBACK			1454
/*! transaction: update conflicts */
#define	WT_STAT_CONN_TXN_UPDATE_CONFLICT		1455
=======
#define	WT_STAT_CONN_TXN_PINNED_TIMESTAMP_OLDEST	1454
/*! transaction: transaction read timestamp of the oldest active reader */
#define	WT_STAT_CONN_TXN_TIMESTAMP_OLDEST_ACTIVE_READ	1455
/*! transaction: transaction sync calls */
#define	WT_STAT_CONN_TXN_SYNC				1456
/*! transaction: transactions committed */
#define	WT_STAT_CONN_TXN_COMMIT				1457
/*! transaction: transactions rolled back */
#define	WT_STAT_CONN_TXN_ROLLBACK			1458
/*! transaction: update conflicts */
#define	WT_STAT_CONN_TXN_UPDATE_CONFLICT		1459
>>>>>>> b63e8cc9

/*!
 * @}
 * @name Statistics for data sources
 * @anchor statistics_dsrc
 * @{
 */
/*! LSM: bloom filter false positives */
#define	WT_STAT_DSRC_BLOOM_FALSE_POSITIVE		2000
/*! LSM: bloom filter hits */
#define	WT_STAT_DSRC_BLOOM_HIT				2001
/*! LSM: bloom filter misses */
#define	WT_STAT_DSRC_BLOOM_MISS				2002
/*! LSM: bloom filter pages evicted from cache */
#define	WT_STAT_DSRC_BLOOM_PAGE_EVICT			2003
/*! LSM: bloom filter pages read into cache */
#define	WT_STAT_DSRC_BLOOM_PAGE_READ			2004
/*! LSM: bloom filters in the LSM tree */
#define	WT_STAT_DSRC_BLOOM_COUNT			2005
/*! LSM: chunks in the LSM tree */
#define	WT_STAT_DSRC_LSM_CHUNK_COUNT			2006
/*! LSM: highest merge generation in the LSM tree */
#define	WT_STAT_DSRC_LSM_GENERATION_MAX			2007
/*!
 * LSM: queries that could have benefited from a Bloom filter that did
 * not exist
 */
#define	WT_STAT_DSRC_LSM_LOOKUP_NO_BLOOM		2008
/*! LSM: sleep for LSM checkpoint throttle */
#define	WT_STAT_DSRC_LSM_CHECKPOINT_THROTTLE		2009
/*! LSM: sleep for LSM merge throttle */
#define	WT_STAT_DSRC_LSM_MERGE_THROTTLE			2010
/*! LSM: total size of bloom filters */
#define	WT_STAT_DSRC_BLOOM_SIZE				2011
/*! block-manager: allocations requiring file extension */
#define	WT_STAT_DSRC_BLOCK_EXTENSION			2012
/*! block-manager: blocks allocated */
#define	WT_STAT_DSRC_BLOCK_ALLOC			2013
/*! block-manager: blocks freed */
#define	WT_STAT_DSRC_BLOCK_FREE				2014
/*! block-manager: checkpoint size */
#define	WT_STAT_DSRC_BLOCK_CHECKPOINT_SIZE		2015
/*! block-manager: file allocation unit size */
#define	WT_STAT_DSRC_ALLOCATION_SIZE			2016
/*! block-manager: file bytes available for reuse */
#define	WT_STAT_DSRC_BLOCK_REUSE_BYTES			2017
/*! block-manager: file magic number */
#define	WT_STAT_DSRC_BLOCK_MAGIC			2018
/*! block-manager: file major version number */
#define	WT_STAT_DSRC_BLOCK_MAJOR			2019
/*! block-manager: file size in bytes */
#define	WT_STAT_DSRC_BLOCK_SIZE				2020
/*! block-manager: minor version number */
#define	WT_STAT_DSRC_BLOCK_MINOR			2021
/*! btree: btree checkpoint generation */
#define	WT_STAT_DSRC_BTREE_CHECKPOINT_GENERATION	2022
/*!
 * btree: column-store fixed-size leaf pages, only reported if tree_walk
 * or all statistics are enabled
 */
#define	WT_STAT_DSRC_BTREE_COLUMN_FIX			2023
/*!
 * btree: column-store internal pages, only reported if tree_walk or all
 * statistics are enabled
 */
#define	WT_STAT_DSRC_BTREE_COLUMN_INTERNAL		2024
/*!
 * btree: column-store variable-size RLE encoded values, only reported if
 * tree_walk or all statistics are enabled
 */
#define	WT_STAT_DSRC_BTREE_COLUMN_RLE			2025
/*!
 * btree: column-store variable-size deleted values, only reported if
 * tree_walk or all statistics are enabled
 */
#define	WT_STAT_DSRC_BTREE_COLUMN_DELETED		2026
/*!
 * btree: column-store variable-size leaf pages, only reported if
 * tree_walk or all statistics are enabled
 */
#define	WT_STAT_DSRC_BTREE_COLUMN_VARIABLE		2027
/*! btree: fixed-record size */
#define	WT_STAT_DSRC_BTREE_FIXED_LEN			2028
/*! btree: maximum internal page key size */
#define	WT_STAT_DSRC_BTREE_MAXINTLKEY			2029
/*! btree: maximum internal page size */
#define	WT_STAT_DSRC_BTREE_MAXINTLPAGE			2030
/*! btree: maximum leaf page key size */
#define	WT_STAT_DSRC_BTREE_MAXLEAFKEY			2031
/*! btree: maximum leaf page size */
#define	WT_STAT_DSRC_BTREE_MAXLEAFPAGE			2032
/*! btree: maximum leaf page value size */
#define	WT_STAT_DSRC_BTREE_MAXLEAFVALUE			2033
/*! btree: maximum tree depth */
#define	WT_STAT_DSRC_BTREE_MAXIMUM_DEPTH		2034
/*!
 * btree: number of key/value pairs, only reported if tree_walk or all
 * statistics are enabled
 */
#define	WT_STAT_DSRC_BTREE_ENTRIES			2035
/*!
 * btree: overflow pages, only reported if tree_walk or all statistics
 * are enabled
 */
#define	WT_STAT_DSRC_BTREE_OVERFLOW			2036
/*! btree: pages rewritten by compaction */
#define	WT_STAT_DSRC_BTREE_COMPACT_REWRITE		2037
/*!
 * btree: row-store empty values, only reported if tree_walk or all
 * statistics are enabled
 */
#define	WT_STAT_DSRC_BTREE_ROW_EMPTY_VALUES		2038
/*!
 * btree: row-store internal pages, only reported if tree_walk or all
 * statistics are enabled
 */
#define	WT_STAT_DSRC_BTREE_ROW_INTERNAL			2039
/*!
 * btree: row-store leaf pages, only reported if tree_walk or all
 * statistics are enabled
 */
#define	WT_STAT_DSRC_BTREE_ROW_LEAF			2040
/*! cache: bytes currently in the cache */
#define	WT_STAT_DSRC_CACHE_BYTES_INUSE			2041
/*! cache: bytes dirty in the cache cumulative */
#define	WT_STAT_DSRC_CACHE_BYTES_DIRTY_TOTAL		2042
/*! cache: bytes read into cache */
#define	WT_STAT_DSRC_CACHE_BYTES_READ			2043
/*! cache: bytes written from cache */
#define	WT_STAT_DSRC_CACHE_BYTES_WRITE			2044
/*! cache: checkpoint blocked page eviction */
#define	WT_STAT_DSRC_CACHE_EVICTION_CHECKPOINT		2045
/*! cache: data source pages selected for eviction unable to be evicted */
#define	WT_STAT_DSRC_CACHE_EVICTION_FAIL		2046
/*! cache: eviction walk passes of a file */
#define	WT_STAT_DSRC_CACHE_EVICTION_WALK_PASSES		2047
/*! cache: eviction walk target pages histogram - 0-9 */
#define	WT_STAT_DSRC_CACHE_EVICTION_TARGET_PAGE_LT10	2048
/*! cache: eviction walk target pages histogram - 10-31 */
#define	WT_STAT_DSRC_CACHE_EVICTION_TARGET_PAGE_LT32	2049
/*! cache: eviction walk target pages histogram - 128 and higher */
#define	WT_STAT_DSRC_CACHE_EVICTION_TARGET_PAGE_GE128	2050
/*! cache: eviction walk target pages histogram - 32-63 */
#define	WT_STAT_DSRC_CACHE_EVICTION_TARGET_PAGE_LT64	2051
/*! cache: eviction walk target pages histogram - 64-128 */
#define	WT_STAT_DSRC_CACHE_EVICTION_TARGET_PAGE_LT128	2052
/*! cache: eviction walks abandoned */
#define	WT_STAT_DSRC_CACHE_EVICTION_WALKS_ABANDONED	2053
/*! cache: eviction walks gave up because they restarted their walk twice */
#define	WT_STAT_DSRC_CACHE_EVICTION_WALKS_STOPPED	2054
/*!
 * cache: eviction walks gave up because they saw too many pages and
 * found no candidates
 */
#define	WT_STAT_DSRC_CACHE_EVICTION_WALKS_GAVE_UP_NO_TARGETS	2055
/*!
 * cache: eviction walks gave up because they saw too many pages and
 * found too few candidates
 */
#define	WT_STAT_DSRC_CACHE_EVICTION_WALKS_GAVE_UP_RATIO	2056
/*! cache: eviction walks reached end of tree */
#define	WT_STAT_DSRC_CACHE_EVICTION_WALKS_ENDED		2057
/*! cache: eviction walks started from root of tree */
#define	WT_STAT_DSRC_CACHE_EVICTION_WALK_FROM_ROOT	2058
/*! cache: eviction walks started from saved location in tree */
#define	WT_STAT_DSRC_CACHE_EVICTION_WALK_SAVED_POS	2059
/*! cache: hazard pointer blocked page eviction */
#define	WT_STAT_DSRC_CACHE_EVICTION_HAZARD		2060
/*! cache: history store table reads */
#define	WT_STAT_DSRC_CACHE_HS_READ			2061
/*! cache: in-memory page passed criteria to be split */
#define	WT_STAT_DSRC_CACHE_INMEM_SPLITTABLE		2062
/*! cache: in-memory page splits */
#define	WT_STAT_DSRC_CACHE_INMEM_SPLIT			2063
/*! cache: internal pages evicted */
#define	WT_STAT_DSRC_CACHE_EVICTION_INTERNAL		2064
/*! cache: internal pages split during eviction */
#define	WT_STAT_DSRC_CACHE_EVICTION_SPLIT_INTERNAL	2065
/*! cache: leaf pages split during eviction */
#define	WT_STAT_DSRC_CACHE_EVICTION_SPLIT_LEAF		2066
/*! cache: modified pages evicted */
#define	WT_STAT_DSRC_CACHE_EVICTION_DIRTY		2067
/*! cache: overflow pages read into cache */
#define	WT_STAT_DSRC_CACHE_READ_OVERFLOW		2068
/*! cache: page split during eviction deepened the tree */
#define	WT_STAT_DSRC_CACHE_EVICTION_DEEPEN		2069
/*! cache: page written requiring history store records */
#define	WT_STAT_DSRC_CACHE_WRITE_HS			2070
/*! cache: pages read into cache */
#define	WT_STAT_DSRC_CACHE_READ				2071
/*! cache: pages read into cache after truncate */
#define	WT_STAT_DSRC_CACHE_READ_DELETED			2072
/*! cache: pages read into cache after truncate in prepare state */
#define	WT_STAT_DSRC_CACHE_READ_DELETED_PREPARED	2073
/*! cache: pages requested from the cache */
#define	WT_STAT_DSRC_CACHE_PAGES_REQUESTED		2074
/*! cache: pages seen by eviction walk */
#define	WT_STAT_DSRC_CACHE_EVICTION_PAGES_SEEN		2075
/*! cache: pages written from cache */
#define	WT_STAT_DSRC_CACHE_WRITE			2076
/*! cache: pages written requiring in-memory restoration */
#define	WT_STAT_DSRC_CACHE_WRITE_RESTORE		2077
/*! cache: tracked dirty bytes in the cache */
#define	WT_STAT_DSRC_CACHE_BYTES_DIRTY			2078
/*! cache: unmodified pages evicted */
#define	WT_STAT_DSRC_CACHE_EVICTION_CLEAN		2079
/*!
 * cache_walk: Average difference between current eviction generation
 * when the page was last considered, only reported if cache_walk or all
 * statistics are enabled
 */
#define	WT_STAT_DSRC_CACHE_STATE_GEN_AVG_GAP		2080
/*!
 * cache_walk: Average on-disk page image size seen, only reported if
 * cache_walk or all statistics are enabled
 */
#define	WT_STAT_DSRC_CACHE_STATE_AVG_WRITTEN_SIZE	2081
/*!
 * cache_walk: Average time in cache for pages that have been visited by
 * the eviction server, only reported if cache_walk or all statistics are
 * enabled
 */
#define	WT_STAT_DSRC_CACHE_STATE_AVG_VISITED_AGE	2082
/*!
 * cache_walk: Average time in cache for pages that have not been visited
 * by the eviction server, only reported if cache_walk or all statistics
 * are enabled
 */
#define	WT_STAT_DSRC_CACHE_STATE_AVG_UNVISITED_AGE	2083
/*!
 * cache_walk: Clean pages currently in cache, only reported if
 * cache_walk or all statistics are enabled
 */
#define	WT_STAT_DSRC_CACHE_STATE_PAGES_CLEAN		2084
/*!
 * cache_walk: Current eviction generation, only reported if cache_walk
 * or all statistics are enabled
 */
#define	WT_STAT_DSRC_CACHE_STATE_GEN_CURRENT		2085
/*!
 * cache_walk: Dirty pages currently in cache, only reported if
 * cache_walk or all statistics are enabled
 */
#define	WT_STAT_DSRC_CACHE_STATE_PAGES_DIRTY		2086
/*!
 * cache_walk: Entries in the root page, only reported if cache_walk or
 * all statistics are enabled
 */
#define	WT_STAT_DSRC_CACHE_STATE_ROOT_ENTRIES		2087
/*!
 * cache_walk: Internal pages currently in cache, only reported if
 * cache_walk or all statistics are enabled
 */
#define	WT_STAT_DSRC_CACHE_STATE_PAGES_INTERNAL		2088
/*!
 * cache_walk: Leaf pages currently in cache, only reported if cache_walk
 * or all statistics are enabled
 */
#define	WT_STAT_DSRC_CACHE_STATE_PAGES_LEAF		2089
/*!
 * cache_walk: Maximum difference between current eviction generation
 * when the page was last considered, only reported if cache_walk or all
 * statistics are enabled
 */
#define	WT_STAT_DSRC_CACHE_STATE_GEN_MAX_GAP		2090
/*!
 * cache_walk: Maximum page size seen, only reported if cache_walk or all
 * statistics are enabled
 */
#define	WT_STAT_DSRC_CACHE_STATE_MAX_PAGESIZE		2091
/*!
 * cache_walk: Minimum on-disk page image size seen, only reported if
 * cache_walk or all statistics are enabled
 */
#define	WT_STAT_DSRC_CACHE_STATE_MIN_WRITTEN_SIZE	2092
/*!
 * cache_walk: Number of pages never visited by eviction server, only
 * reported if cache_walk or all statistics are enabled
 */
#define	WT_STAT_DSRC_CACHE_STATE_UNVISITED_COUNT	2093
/*!
 * cache_walk: On-disk page image sizes smaller than a single allocation
 * unit, only reported if cache_walk or all statistics are enabled
 */
#define	WT_STAT_DSRC_CACHE_STATE_SMALLER_ALLOC_SIZE	2094
/*!
 * cache_walk: Pages created in memory and never written, only reported
 * if cache_walk or all statistics are enabled
 */
#define	WT_STAT_DSRC_CACHE_STATE_MEMORY			2095
/*!
 * cache_walk: Pages currently queued for eviction, only reported if
 * cache_walk or all statistics are enabled
 */
#define	WT_STAT_DSRC_CACHE_STATE_QUEUED			2096
/*!
 * cache_walk: Pages that could not be queued for eviction, only reported
 * if cache_walk or all statistics are enabled
 */
#define	WT_STAT_DSRC_CACHE_STATE_NOT_QUEUEABLE		2097
/*!
 * cache_walk: Refs skipped during cache traversal, only reported if
 * cache_walk or all statistics are enabled
 */
#define	WT_STAT_DSRC_CACHE_STATE_REFS_SKIPPED		2098
/*!
 * cache_walk: Size of the root page, only reported if cache_walk or all
 * statistics are enabled
 */
#define	WT_STAT_DSRC_CACHE_STATE_ROOT_SIZE		2099
/*!
 * cache_walk: Total number of pages currently in cache, only reported if
 * cache_walk or all statistics are enabled
 */
#define	WT_STAT_DSRC_CACHE_STATE_PAGES			2100
/*!
 * compression: compressed page maximum internal page size prior to
 * compression
 */
#define	WT_STAT_DSRC_COMPRESS_PRECOMP_INTL_MAX_PAGE_SIZE	2101
/*!
 * compression: compressed page maximum leaf page size prior to
 * compression
 */
#define	WT_STAT_DSRC_COMPRESS_PRECOMP_LEAF_MAX_PAGE_SIZE	2102
/*! compression: compressed pages read */
#define	WT_STAT_DSRC_COMPRESS_READ			2103
/*! compression: compressed pages written */
#define	WT_STAT_DSRC_COMPRESS_WRITE			2104
/*! compression: page written failed to compress */
#define	WT_STAT_DSRC_COMPRESS_WRITE_FAIL		2105
/*! compression: page written was too small to compress */
#define	WT_STAT_DSRC_COMPRESS_WRITE_TOO_SMALL		2106
/*! cursor: Total number of entries skipped by cursor next calls */
#define	WT_STAT_DSRC_CURSOR_NEXT_SKIP_TOTAL		2107
/*! cursor: Total number of entries skipped by cursor prev calls */
#define	WT_STAT_DSRC_CURSOR_PREV_SKIP_TOTAL		2108
/*! cursor: bulk loaded cursor insert calls */
#define	WT_STAT_DSRC_CURSOR_INSERT_BULK			2109
/*! cursor: cache cursors reuse count */
#define	WT_STAT_DSRC_CURSOR_REOPEN			2110
/*! cursor: close calls that result in cache */
#define	WT_STAT_DSRC_CURSOR_CACHE			2111
/*! cursor: create calls */
#define	WT_STAT_DSRC_CURSOR_CREATE			2112
/*!
 * cursor: cursor next calls that skip greater than or equal to 100
 * entries
 */
#define	WT_STAT_DSRC_CURSOR_NEXT_SKIP_GE_100		2113
/*! cursor: cursor next calls that skip less than 100 entries */
#define	WT_STAT_DSRC_CURSOR_NEXT_SKIP_LT_100		2114
/*!
 * cursor: cursor prev calls that skip greater than or equal to 100
 * entries
 */
#define	WT_STAT_DSRC_CURSOR_PREV_SKIP_GE_100		2115
/*! cursor: cursor prev calls that skip less than 100 entries */
#define	WT_STAT_DSRC_CURSOR_PREV_SKIP_LT_100		2116
/*! cursor: insert calls */
#define	WT_STAT_DSRC_CURSOR_INSERT			2117
/*! cursor: insert key and value bytes */
#define	WT_STAT_DSRC_CURSOR_INSERT_BYTES		2118
/*! cursor: modify */
#define	WT_STAT_DSRC_CURSOR_MODIFY			2119
/*! cursor: modify key and value bytes affected */
#define	WT_STAT_DSRC_CURSOR_MODIFY_BYTES		2120
/*! cursor: modify value bytes modified */
#define	WT_STAT_DSRC_CURSOR_MODIFY_BYTES_TOUCH		2121
/*! cursor: next calls */
#define	WT_STAT_DSRC_CURSOR_NEXT			2122
/*! cursor: open cursor count */
#define	WT_STAT_DSRC_CURSOR_OPEN_COUNT			2123
/*! cursor: operation restarted */
#define	WT_STAT_DSRC_CURSOR_RESTART			2124
/*! cursor: prev calls */
#define	WT_STAT_DSRC_CURSOR_PREV			2125
/*! cursor: remove calls */
#define	WT_STAT_DSRC_CURSOR_REMOVE			2126
/*! cursor: remove key bytes removed */
#define	WT_STAT_DSRC_CURSOR_REMOVE_BYTES		2127
/*! cursor: reserve calls */
#define	WT_STAT_DSRC_CURSOR_RESERVE			2128
/*! cursor: reset calls */
#define	WT_STAT_DSRC_CURSOR_RESET			2129
/*! cursor: search calls */
#define	WT_STAT_DSRC_CURSOR_SEARCH			2130
/*! cursor: search near calls */
#define	WT_STAT_DSRC_CURSOR_SEARCH_NEAR			2131
/*! cursor: truncate calls */
#define	WT_STAT_DSRC_CURSOR_TRUNCATE			2132
/*! cursor: update calls */
#define	WT_STAT_DSRC_CURSOR_UPDATE			2133
/*! cursor: update key and value bytes */
#define	WT_STAT_DSRC_CURSOR_UPDATE_BYTES		2134
/*! cursor: update value size change */
#define	WT_STAT_DSRC_CURSOR_UPDATE_BYTES_CHANGED	2135
/*! history: history pages added for eviction during garbage collection */
#define	WT_STAT_DSRC_HS_GC_PAGES_EVICT			2136
/*! history: history pages removed for garbage collection */
#define	WT_STAT_DSRC_HS_GC_PAGES_REMOVED		2137
/*! history: history pages visited for garbage collection */
#define	WT_STAT_DSRC_HS_GC_PAGES_VISITED		2138
/*! reconciliation: approximate byte size of timestamps in pages written */
#define	WT_STAT_DSRC_REC_TIME_WINDOW_BYTES_TS		2139
/*!
 * reconciliation: approximate byte size of transaction IDs in pages
 * written
 */
#define	WT_STAT_DSRC_REC_TIME_WINDOW_BYTES_TXN		2140
/*! reconciliation: dictionary matches */
#define	WT_STAT_DSRC_REC_DICTIONARY			2141
/*! reconciliation: fast-path pages deleted */
#define	WT_STAT_DSRC_REC_PAGE_DELETE_FAST		2142
/*!
 * reconciliation: internal page key bytes discarded using suffix
 * compression
 */
#define	WT_STAT_DSRC_REC_SUFFIX_COMPRESSION		2143
/*! reconciliation: internal page multi-block writes */
#define	WT_STAT_DSRC_REC_MULTIBLOCK_INTERNAL		2144
/*! reconciliation: internal-page overflow keys */
#define	WT_STAT_DSRC_REC_OVERFLOW_KEY_INTERNAL		2145
/*! reconciliation: leaf page key bytes discarded using prefix compression */
#define	WT_STAT_DSRC_REC_PREFIX_COMPRESSION		2146
/*! reconciliation: leaf page multi-block writes */
#define	WT_STAT_DSRC_REC_MULTIBLOCK_LEAF		2147
/*! reconciliation: leaf-page overflow keys */
#define	WT_STAT_DSRC_REC_OVERFLOW_KEY_LEAF		2148
/*! reconciliation: maximum blocks required for a page */
#define	WT_STAT_DSRC_REC_MULTIBLOCK_MAX			2149
/*! reconciliation: overflow values written */
#define	WT_STAT_DSRC_REC_OVERFLOW_VALUE			2150
/*! reconciliation: page checksum matches */
#define	WT_STAT_DSRC_REC_PAGE_MATCH			2151
/*! reconciliation: page reconciliation calls */
#define	WT_STAT_DSRC_REC_PAGES				2152
/*! reconciliation: page reconciliation calls for eviction */
#define	WT_STAT_DSRC_REC_PAGES_EVICTION			2153
/*! reconciliation: pages deleted */
#define	WT_STAT_DSRC_REC_PAGE_DELETE			2154
/*!
 * reconciliation: pages written including an aggregated newest start
 * durable timestamp
 */
#define	WT_STAT_DSRC_REC_TIME_AGGR_NEWEST_START_DURABLE_TS	2155
/*!
 * reconciliation: pages written including an aggregated newest stop
 * durable timestamp
 */
#define	WT_STAT_DSRC_REC_TIME_AGGR_NEWEST_STOP_DURABLE_TS	2156
/*!
 * reconciliation: pages written including an aggregated newest stop
 * timestamp
 */
#define	WT_STAT_DSRC_REC_TIME_AGGR_NEWEST_STOP_TS	2157
/*!
 * reconciliation: pages written including an aggregated newest stop
 * transaction ID
 */
#define	WT_STAT_DSRC_REC_TIME_AGGR_NEWEST_STOP_TXN	2158
/*!
 * reconciliation: pages written including an aggregated oldest start
 * timestamp
 */
#define	WT_STAT_DSRC_REC_TIME_AGGR_OLDEST_START_TS	2159
/*!
 * reconciliation: pages written including an aggregated oldest start
 * transaction ID
 */
#define	WT_STAT_DSRC_REC_TIME_AGGR_OLDEST_START_TXN	2160
/*! reconciliation: pages written including an aggregated prepare */
#define	WT_STAT_DSRC_REC_TIME_AGGR_PREPARED		2161
/*! reconciliation: pages written including at least one prepare */
#define	WT_STAT_DSRC_REC_TIME_WINDOW_PAGES_PREPARED	2162
/*!
 * reconciliation: pages written including at least one start durable
 * timestamp
 */
#define	WT_STAT_DSRC_REC_TIME_WINDOW_PAGES_DURABLE_START_TS	2163
/*! reconciliation: pages written including at least one start timestamp */
#define	WT_STAT_DSRC_REC_TIME_WINDOW_PAGES_START_TS	2164
/*!
 * reconciliation: pages written including at least one start transaction
 * ID
 */
#define	WT_STAT_DSRC_REC_TIME_WINDOW_PAGES_START_TXN	2165
/*!
 * reconciliation: pages written including at least one stop durable
 * timestamp
 */
#define	WT_STAT_DSRC_REC_TIME_WINDOW_PAGES_DURABLE_STOP_TS	2166
/*! reconciliation: pages written including at least one stop timestamp */
#define	WT_STAT_DSRC_REC_TIME_WINDOW_PAGES_STOP_TS	2167
/*!
 * reconciliation: pages written including at least one stop transaction
 * ID
 */
#define	WT_STAT_DSRC_REC_TIME_WINDOW_PAGES_STOP_TXN	2168
/*! reconciliation: records written including a prepare */
#define	WT_STAT_DSRC_REC_TIME_WINDOW_PREPARED		2169
/*! reconciliation: records written including a start durable timestamp */
#define	WT_STAT_DSRC_REC_TIME_WINDOW_DURABLE_START_TS	2170
/*! reconciliation: records written including a start timestamp */
#define	WT_STAT_DSRC_REC_TIME_WINDOW_START_TS		2171
/*! reconciliation: records written including a start transaction ID */
#define	WT_STAT_DSRC_REC_TIME_WINDOW_START_TXN		2172
/*! reconciliation: records written including a stop durable timestamp */
#define	WT_STAT_DSRC_REC_TIME_WINDOW_DURABLE_STOP_TS	2173
/*! reconciliation: records written including a stop timestamp */
#define	WT_STAT_DSRC_REC_TIME_WINDOW_STOP_TS		2174
/*! reconciliation: records written including a stop transaction ID */
#define	WT_STAT_DSRC_REC_TIME_WINDOW_STOP_TXN		2175
/*! session: object compaction */
#define	WT_STAT_DSRC_SESSION_COMPACT			2176
/*! transaction: update conflicts */
#define	WT_STAT_DSRC_TXN_UPDATE_CONFLICT		2177

/*!
 * @}
 * @name Statistics for join cursors
 * @anchor statistics_join
 * @{
 */
/*! : accesses to the main table */
#define	WT_STAT_JOIN_MAIN_ACCESS			3000
/*! : bloom filter false positives */
#define	WT_STAT_JOIN_BLOOM_FALSE_POSITIVE		3001
/*! : checks that conditions of membership are satisfied */
#define	WT_STAT_JOIN_MEMBERSHIP_CHECK			3002
/*! : items inserted into a bloom filter */
#define	WT_STAT_JOIN_BLOOM_INSERT			3003
/*! : items iterated */
#define	WT_STAT_JOIN_ITERATED				3004

/*!
 * @}
 * @name Statistics for session
 * @anchor statistics_session
 * @{
 */
/*! session: bytes read into cache */
#define	WT_STAT_SESSION_BYTES_READ			4000
/*! session: bytes written from cache */
#define	WT_STAT_SESSION_BYTES_WRITE			4001
/*! session: dhandle lock wait time (usecs) */
#define	WT_STAT_SESSION_LOCK_DHANDLE_WAIT		4002
/*! session: page read from disk to cache time (usecs) */
#define	WT_STAT_SESSION_READ_TIME			4003
/*! session: page write from cache to disk time (usecs) */
#define	WT_STAT_SESSION_WRITE_TIME			4004
/*! session: schema lock wait time (usecs) */
#define	WT_STAT_SESSION_LOCK_SCHEMA_WAIT		4005
/*! session: time waiting for cache (usecs) */
#define	WT_STAT_SESSION_CACHE_TIME			4006
/*! @} */
/*
 * Statistics section: END
 * DO NOT EDIT: automatically built by dist/stat.py.
 */
/*! @} */

#undef __F

#if defined(__cplusplus)
}
#endif
#endif /* __WIREDTIGER_H_ */<|MERGE_RESOLUTION|>--- conflicted
+++ resolved
@@ -5778,466 +5778,244 @@
 /*! reconciliation: split objects currently awaiting free */
 #define	WT_STAT_CONN_REC_SPLIT_STASHED_OBJECTS		1357
 /*! session: open session count */
-<<<<<<< HEAD
-#define	WT_STAT_CONN_SESSION_OPEN			1351
+#define	WT_STAT_CONN_SESSION_OPEN			1358
 /*! session: session cursor cache size */
-#define	WT_STAT_CONN_SESSION_CURSOR_CACHE_SIZE		1352
+#define	WT_STAT_CONN_SESSION_CURSOR_CACHE_SIZE		1359
 /*! session: session dhandle hash size */
-#define	WT_STAT_CONN_SESSION_DHHASH_SIZE		1353
+#define	WT_STAT_CONN_SESSION_DHHASH_SIZE		1360
 /*! session: session query timestamp calls */
-#define	WT_STAT_CONN_SESSION_QUERY_TS			1354
+#define	WT_STAT_CONN_SESSION_QUERY_TS			1361
 /*! session: table alter failed calls */
-#define	WT_STAT_CONN_SESSION_TABLE_ALTER_FAIL		1355
+#define	WT_STAT_CONN_SESSION_TABLE_ALTER_FAIL		1362
 /*! session: table alter successful calls */
-#define	WT_STAT_CONN_SESSION_TABLE_ALTER_SUCCESS	1356
+#define	WT_STAT_CONN_SESSION_TABLE_ALTER_SUCCESS	1363
 /*! session: table alter unchanged and skipped */
-#define	WT_STAT_CONN_SESSION_TABLE_ALTER_SKIP		1357
+#define	WT_STAT_CONN_SESSION_TABLE_ALTER_SKIP		1364
 /*! session: table compact failed calls */
-#define	WT_STAT_CONN_SESSION_TABLE_COMPACT_FAIL		1358
+#define	WT_STAT_CONN_SESSION_TABLE_COMPACT_FAIL		1365
 /*! session: table compact successful calls */
-#define	WT_STAT_CONN_SESSION_TABLE_COMPACT_SUCCESS	1359
+#define	WT_STAT_CONN_SESSION_TABLE_COMPACT_SUCCESS	1366
 /*! session: table create failed calls */
-#define	WT_STAT_CONN_SESSION_TABLE_CREATE_FAIL		1360
+#define	WT_STAT_CONN_SESSION_TABLE_CREATE_FAIL		1367
 /*! session: table create successful calls */
-#define	WT_STAT_CONN_SESSION_TABLE_CREATE_SUCCESS	1361
+#define	WT_STAT_CONN_SESSION_TABLE_CREATE_SUCCESS	1368
 /*! session: table drop failed calls */
-#define	WT_STAT_CONN_SESSION_TABLE_DROP_FAIL		1362
+#define	WT_STAT_CONN_SESSION_TABLE_DROP_FAIL		1369
 /*! session: table drop successful calls */
-#define	WT_STAT_CONN_SESSION_TABLE_DROP_SUCCESS		1363
+#define	WT_STAT_CONN_SESSION_TABLE_DROP_SUCCESS		1370
 /*! session: table import failed calls */
-#define	WT_STAT_CONN_SESSION_TABLE_IMPORT_FAIL		1364
+#define	WT_STAT_CONN_SESSION_TABLE_IMPORT_FAIL		1371
 /*! session: table import successful calls */
-#define	WT_STAT_CONN_SESSION_TABLE_IMPORT_SUCCESS	1365
+#define	WT_STAT_CONN_SESSION_TABLE_IMPORT_SUCCESS	1372
 /*! session: table rebalance failed calls */
-#define	WT_STAT_CONN_SESSION_TABLE_REBALANCE_FAIL	1366
+#define	WT_STAT_CONN_SESSION_TABLE_REBALANCE_FAIL	1373
 /*! session: table rebalance successful calls */
-#define	WT_STAT_CONN_SESSION_TABLE_REBALANCE_SUCCESS	1367
+#define	WT_STAT_CONN_SESSION_TABLE_REBALANCE_SUCCESS	1374
 /*! session: table rename failed calls */
-#define	WT_STAT_CONN_SESSION_TABLE_RENAME_FAIL		1368
+#define	WT_STAT_CONN_SESSION_TABLE_RENAME_FAIL		1375
 /*! session: table rename successful calls */
-#define	WT_STAT_CONN_SESSION_TABLE_RENAME_SUCCESS	1369
+#define	WT_STAT_CONN_SESSION_TABLE_RENAME_SUCCESS	1376
 /*! session: table salvage failed calls */
-#define	WT_STAT_CONN_SESSION_TABLE_SALVAGE_FAIL		1370
+#define	WT_STAT_CONN_SESSION_TABLE_SALVAGE_FAIL		1377
 /*! session: table salvage successful calls */
-#define	WT_STAT_CONN_SESSION_TABLE_SALVAGE_SUCCESS	1371
+#define	WT_STAT_CONN_SESSION_TABLE_SALVAGE_SUCCESS	1378
 /*! session: table truncate failed calls */
-#define	WT_STAT_CONN_SESSION_TABLE_TRUNCATE_FAIL	1372
+#define	WT_STAT_CONN_SESSION_TABLE_TRUNCATE_FAIL	1379
 /*! session: table truncate successful calls */
-#define	WT_STAT_CONN_SESSION_TABLE_TRUNCATE_SUCCESS	1373
+#define	WT_STAT_CONN_SESSION_TABLE_TRUNCATE_SUCCESS	1380
 /*! session: table verify failed calls */
-#define	WT_STAT_CONN_SESSION_TABLE_VERIFY_FAIL		1374
+#define	WT_STAT_CONN_SESSION_TABLE_VERIFY_FAIL		1381
 /*! session: table verify successful calls */
-#define	WT_STAT_CONN_SESSION_TABLE_VERIFY_SUCCESS	1375
+#define	WT_STAT_CONN_SESSION_TABLE_VERIFY_SUCCESS	1382
 /*! thread-state: active filesystem fsync calls */
-#define	WT_STAT_CONN_THREAD_FSYNC_ACTIVE		1376
+#define	WT_STAT_CONN_THREAD_FSYNC_ACTIVE		1383
 /*! thread-state: active filesystem read calls */
-#define	WT_STAT_CONN_THREAD_READ_ACTIVE			1377
+#define	WT_STAT_CONN_THREAD_READ_ACTIVE			1384
 /*! thread-state: active filesystem write calls */
-#define	WT_STAT_CONN_THREAD_WRITE_ACTIVE		1378
+#define	WT_STAT_CONN_THREAD_WRITE_ACTIVE		1385
 /*! thread-yield: application thread time evicting (usecs) */
-#define	WT_STAT_CONN_APPLICATION_EVICT_TIME		1379
+#define	WT_STAT_CONN_APPLICATION_EVICT_TIME		1386
 /*! thread-yield: application thread time waiting for cache (usecs) */
-#define	WT_STAT_CONN_APPLICATION_CACHE_TIME		1380
-=======
-#define	WT_STAT_CONN_SESSION_OPEN			1358
-/*! session: session query timestamp calls */
-#define	WT_STAT_CONN_SESSION_QUERY_TS			1359
-/*! session: table alter failed calls */
-#define	WT_STAT_CONN_SESSION_TABLE_ALTER_FAIL		1360
-/*! session: table alter successful calls */
-#define	WT_STAT_CONN_SESSION_TABLE_ALTER_SUCCESS	1361
-/*! session: table alter unchanged and skipped */
-#define	WT_STAT_CONN_SESSION_TABLE_ALTER_SKIP		1362
-/*! session: table compact failed calls */
-#define	WT_STAT_CONN_SESSION_TABLE_COMPACT_FAIL		1363
-/*! session: table compact successful calls */
-#define	WT_STAT_CONN_SESSION_TABLE_COMPACT_SUCCESS	1364
-/*! session: table create failed calls */
-#define	WT_STAT_CONN_SESSION_TABLE_CREATE_FAIL		1365
-/*! session: table create successful calls */
-#define	WT_STAT_CONN_SESSION_TABLE_CREATE_SUCCESS	1366
-/*! session: table drop failed calls */
-#define	WT_STAT_CONN_SESSION_TABLE_DROP_FAIL		1367
-/*! session: table drop successful calls */
-#define	WT_STAT_CONN_SESSION_TABLE_DROP_SUCCESS		1368
-/*! session: table import failed calls */
-#define	WT_STAT_CONN_SESSION_TABLE_IMPORT_FAIL		1369
-/*! session: table import successful calls */
-#define	WT_STAT_CONN_SESSION_TABLE_IMPORT_SUCCESS	1370
-/*! session: table rebalance failed calls */
-#define	WT_STAT_CONN_SESSION_TABLE_REBALANCE_FAIL	1371
-/*! session: table rebalance successful calls */
-#define	WT_STAT_CONN_SESSION_TABLE_REBALANCE_SUCCESS	1372
-/*! session: table rename failed calls */
-#define	WT_STAT_CONN_SESSION_TABLE_RENAME_FAIL		1373
-/*! session: table rename successful calls */
-#define	WT_STAT_CONN_SESSION_TABLE_RENAME_SUCCESS	1374
-/*! session: table salvage failed calls */
-#define	WT_STAT_CONN_SESSION_TABLE_SALVAGE_FAIL		1375
-/*! session: table salvage successful calls */
-#define	WT_STAT_CONN_SESSION_TABLE_SALVAGE_SUCCESS	1376
-/*! session: table truncate failed calls */
-#define	WT_STAT_CONN_SESSION_TABLE_TRUNCATE_FAIL	1377
-/*! session: table truncate successful calls */
-#define	WT_STAT_CONN_SESSION_TABLE_TRUNCATE_SUCCESS	1378
-/*! session: table verify failed calls */
-#define	WT_STAT_CONN_SESSION_TABLE_VERIFY_FAIL		1379
-/*! session: table verify successful calls */
-#define	WT_STAT_CONN_SESSION_TABLE_VERIFY_SUCCESS	1380
-/*! thread-state: active filesystem fsync calls */
-#define	WT_STAT_CONN_THREAD_FSYNC_ACTIVE		1381
-/*! thread-state: active filesystem read calls */
-#define	WT_STAT_CONN_THREAD_READ_ACTIVE			1382
-/*! thread-state: active filesystem write calls */
-#define	WT_STAT_CONN_THREAD_WRITE_ACTIVE		1383
-/*! thread-yield: application thread time evicting (usecs) */
-#define	WT_STAT_CONN_APPLICATION_EVICT_TIME		1384
-/*! thread-yield: application thread time waiting for cache (usecs) */
-#define	WT_STAT_CONN_APPLICATION_CACHE_TIME		1385
->>>>>>> b63e8cc9
+#define	WT_STAT_CONN_APPLICATION_CACHE_TIME		1387
 /*!
  * thread-yield: connection close blocked waiting for transaction state
  * stabilization
  */
-<<<<<<< HEAD
-#define	WT_STAT_CONN_TXN_RELEASE_BLOCKED		1381
+#define	WT_STAT_CONN_TXN_RELEASE_BLOCKED		1388
 /*! thread-yield: connection close yielded for lsm manager shutdown */
-#define	WT_STAT_CONN_CONN_CLOSE_BLOCKED_LSM		1382
+#define	WT_STAT_CONN_CONN_CLOSE_BLOCKED_LSM		1389
 /*! thread-yield: data handle lock yielded */
-#define	WT_STAT_CONN_DHANDLE_LOCK_BLOCKED		1383
-=======
-#define	WT_STAT_CONN_TXN_RELEASE_BLOCKED		1386
-/*! thread-yield: connection close yielded for lsm manager shutdown */
-#define	WT_STAT_CONN_CONN_CLOSE_BLOCKED_LSM		1387
-/*! thread-yield: data handle lock yielded */
-#define	WT_STAT_CONN_DHANDLE_LOCK_BLOCKED		1388
->>>>>>> b63e8cc9
+#define	WT_STAT_CONN_DHANDLE_LOCK_BLOCKED		1390
 /*!
  * thread-yield: get reference for page index and slot time sleeping
  * (usecs)
  */
-<<<<<<< HEAD
-#define	WT_STAT_CONN_PAGE_INDEX_SLOT_REF_BLOCKED	1384
+#define	WT_STAT_CONN_PAGE_INDEX_SLOT_REF_BLOCKED	1391
 /*! thread-yield: log server sync yielded for log write */
-#define	WT_STAT_CONN_LOG_SERVER_SYNC_BLOCKED		1385
+#define	WT_STAT_CONN_LOG_SERVER_SYNC_BLOCKED		1392
 /*! thread-yield: page access yielded due to prepare state change */
-#define	WT_STAT_CONN_PREPARED_TRANSITION_BLOCKED_PAGE	1386
+#define	WT_STAT_CONN_PREPARED_TRANSITION_BLOCKED_PAGE	1393
 /*! thread-yield: page acquire busy blocked */
-#define	WT_STAT_CONN_PAGE_BUSY_BLOCKED			1387
+#define	WT_STAT_CONN_PAGE_BUSY_BLOCKED			1394
 /*! thread-yield: page acquire eviction blocked */
-#define	WT_STAT_CONN_PAGE_FORCIBLE_EVICT_BLOCKED	1388
+#define	WT_STAT_CONN_PAGE_FORCIBLE_EVICT_BLOCKED	1395
 /*! thread-yield: page acquire locked blocked */
-#define	WT_STAT_CONN_PAGE_LOCKED_BLOCKED		1389
+#define	WT_STAT_CONN_PAGE_LOCKED_BLOCKED		1396
 /*! thread-yield: page acquire read blocked */
-#define	WT_STAT_CONN_PAGE_READ_BLOCKED			1390
+#define	WT_STAT_CONN_PAGE_READ_BLOCKED			1397
 /*! thread-yield: page acquire time sleeping (usecs) */
-#define	WT_STAT_CONN_PAGE_SLEEP				1391
-=======
-#define	WT_STAT_CONN_PAGE_INDEX_SLOT_REF_BLOCKED	1389
-/*! thread-yield: log server sync yielded for log write */
-#define	WT_STAT_CONN_LOG_SERVER_SYNC_BLOCKED		1390
-/*! thread-yield: page access yielded due to prepare state change */
-#define	WT_STAT_CONN_PREPARED_TRANSITION_BLOCKED_PAGE	1391
-/*! thread-yield: page acquire busy blocked */
-#define	WT_STAT_CONN_PAGE_BUSY_BLOCKED			1392
-/*! thread-yield: page acquire eviction blocked */
-#define	WT_STAT_CONN_PAGE_FORCIBLE_EVICT_BLOCKED	1393
-/*! thread-yield: page acquire locked blocked */
-#define	WT_STAT_CONN_PAGE_LOCKED_BLOCKED		1394
-/*! thread-yield: page acquire read blocked */
-#define	WT_STAT_CONN_PAGE_READ_BLOCKED			1395
-/*! thread-yield: page acquire time sleeping (usecs) */
-#define	WT_STAT_CONN_PAGE_SLEEP				1396
->>>>>>> b63e8cc9
+#define	WT_STAT_CONN_PAGE_SLEEP				1398
 /*!
  * thread-yield: page delete rollback time sleeping for state change
  * (usecs)
  */
-<<<<<<< HEAD
-#define	WT_STAT_CONN_PAGE_DEL_ROLLBACK_BLOCKED		1392
+#define	WT_STAT_CONN_PAGE_DEL_ROLLBACK_BLOCKED		1399
 /*! thread-yield: page reconciliation yielded due to child modification */
-#define	WT_STAT_CONN_CHILD_MODIFY_BLOCKED_PAGE		1393
+#define	WT_STAT_CONN_CHILD_MODIFY_BLOCKED_PAGE		1400
 /*! transaction: Number of prepared updates */
-#define	WT_STAT_CONN_TXN_PREPARED_UPDATES_COUNT		1394
+#define	WT_STAT_CONN_TXN_PREPARED_UPDATES_COUNT		1401
 /*! transaction: durable timestamp queue entries walked */
-#define	WT_STAT_CONN_TXN_DURABLE_QUEUE_WALKED		1395
+#define	WT_STAT_CONN_TXN_DURABLE_QUEUE_WALKED		1402
 /*! transaction: durable timestamp queue insert to empty */
-#define	WT_STAT_CONN_TXN_DURABLE_QUEUE_EMPTY		1396
+#define	WT_STAT_CONN_TXN_DURABLE_QUEUE_EMPTY		1403
 /*! transaction: durable timestamp queue inserts to head */
-#define	WT_STAT_CONN_TXN_DURABLE_QUEUE_HEAD		1397
+#define	WT_STAT_CONN_TXN_DURABLE_QUEUE_HEAD		1404
 /*! transaction: durable timestamp queue inserts total */
-#define	WT_STAT_CONN_TXN_DURABLE_QUEUE_INSERTS		1398
+#define	WT_STAT_CONN_TXN_DURABLE_QUEUE_INSERTS		1405
 /*! transaction: durable timestamp queue length */
-#define	WT_STAT_CONN_TXN_DURABLE_QUEUE_LEN		1399
+#define	WT_STAT_CONN_TXN_DURABLE_QUEUE_LEN		1406
 /*! transaction: prepared transactions */
-#define	WT_STAT_CONN_TXN_PREPARE			1400
+#define	WT_STAT_CONN_TXN_PREPARE			1407
 /*! transaction: prepared transactions committed */
-#define	WT_STAT_CONN_TXN_PREPARE_COMMIT			1401
+#define	WT_STAT_CONN_TXN_PREPARE_COMMIT			1408
 /*! transaction: prepared transactions currently active */
-#define	WT_STAT_CONN_TXN_PREPARE_ACTIVE			1402
+#define	WT_STAT_CONN_TXN_PREPARE_ACTIVE			1409
 /*! transaction: prepared transactions rolled back */
-#define	WT_STAT_CONN_TXN_PREPARE_ROLLBACK		1403
+#define	WT_STAT_CONN_TXN_PREPARE_ROLLBACK		1410
 /*! transaction: query timestamp calls */
-#define	WT_STAT_CONN_TXN_QUERY_TS			1404
+#define	WT_STAT_CONN_TXN_QUERY_TS			1411
 /*! transaction: read timestamp queue entries walked */
-#define	WT_STAT_CONN_TXN_READ_QUEUE_WALKED		1405
+#define	WT_STAT_CONN_TXN_READ_QUEUE_WALKED		1412
 /*! transaction: read timestamp queue insert to empty */
-#define	WT_STAT_CONN_TXN_READ_QUEUE_EMPTY		1406
+#define	WT_STAT_CONN_TXN_READ_QUEUE_EMPTY		1413
 /*! transaction: read timestamp queue inserts to head */
-#define	WT_STAT_CONN_TXN_READ_QUEUE_HEAD		1407
+#define	WT_STAT_CONN_TXN_READ_QUEUE_HEAD		1414
 /*! transaction: read timestamp queue inserts total */
-#define	WT_STAT_CONN_TXN_READ_QUEUE_INSERTS		1408
+#define	WT_STAT_CONN_TXN_READ_QUEUE_INSERTS		1415
 /*! transaction: read timestamp queue length */
-#define	WT_STAT_CONN_TXN_READ_QUEUE_LEN			1409
+#define	WT_STAT_CONN_TXN_READ_QUEUE_LEN			1416
 /*! transaction: rollback to stable calls */
-#define	WT_STAT_CONN_TXN_RTS				1410
+#define	WT_STAT_CONN_TXN_RTS				1417
 /*! transaction: rollback to stable keys removed */
-#define	WT_STAT_CONN_TXN_RTS_KEYS_REMOVED		1411
+#define	WT_STAT_CONN_TXN_RTS_KEYS_REMOVED		1418
 /*! transaction: rollback to stable keys restored */
-#define	WT_STAT_CONN_TXN_RTS_KEYS_RESTORED		1412
+#define	WT_STAT_CONN_TXN_RTS_KEYS_RESTORED		1419
 /*! transaction: rollback to stable pages visited */
-#define	WT_STAT_CONN_TXN_RTS_PAGES_VISITED		1413
+#define	WT_STAT_CONN_TXN_RTS_PAGES_VISITED		1420
+/*! transaction: rollback to stable sweeping history store keys */
+#define	WT_STAT_CONN_TXN_RTS_SWEEP_HS_KEYS		1421
 /*! transaction: rollback to stable updates aborted */
-#define	WT_STAT_CONN_TXN_RTS_UPD_ABORTED		1414
+#define	WT_STAT_CONN_TXN_RTS_UPD_ABORTED		1422
 /*! transaction: rollback to stable updates removed from history store */
-#define	WT_STAT_CONN_TXN_RTS_HS_REMOVED			1415
+#define	WT_STAT_CONN_TXN_RTS_HS_REMOVED			1423
 /*! transaction: set timestamp calls */
-#define	WT_STAT_CONN_TXN_SET_TS				1416
+#define	WT_STAT_CONN_TXN_SET_TS				1424
 /*! transaction: set timestamp durable calls */
-#define	WT_STAT_CONN_TXN_SET_TS_DURABLE			1417
+#define	WT_STAT_CONN_TXN_SET_TS_DURABLE			1425
 /*! transaction: set timestamp durable updates */
-#define	WT_STAT_CONN_TXN_SET_TS_DURABLE_UPD		1418
+#define	WT_STAT_CONN_TXN_SET_TS_DURABLE_UPD		1426
 /*! transaction: set timestamp oldest calls */
-#define	WT_STAT_CONN_TXN_SET_TS_OLDEST			1419
+#define	WT_STAT_CONN_TXN_SET_TS_OLDEST			1427
 /*! transaction: set timestamp oldest updates */
-#define	WT_STAT_CONN_TXN_SET_TS_OLDEST_UPD		1420
+#define	WT_STAT_CONN_TXN_SET_TS_OLDEST_UPD		1428
 /*! transaction: set timestamp stable calls */
-#define	WT_STAT_CONN_TXN_SET_TS_STABLE			1421
+#define	WT_STAT_CONN_TXN_SET_TS_STABLE			1429
 /*! transaction: set timestamp stable updates */
-#define	WT_STAT_CONN_TXN_SET_TS_STABLE_UPD		1422
+#define	WT_STAT_CONN_TXN_SET_TS_STABLE_UPD		1430
 /*! transaction: transaction begins */
-#define	WT_STAT_CONN_TXN_BEGIN				1423
+#define	WT_STAT_CONN_TXN_BEGIN				1431
 /*! transaction: transaction checkpoint currently running */
-#define	WT_STAT_CONN_TXN_CHECKPOINT_RUNNING		1424
+#define	WT_STAT_CONN_TXN_CHECKPOINT_RUNNING		1432
 /*! transaction: transaction checkpoint generation */
-#define	WT_STAT_CONN_TXN_CHECKPOINT_GENERATION		1425
-=======
-#define	WT_STAT_CONN_PAGE_DEL_ROLLBACK_BLOCKED		1397
-/*! thread-yield: page reconciliation yielded due to child modification */
-#define	WT_STAT_CONN_CHILD_MODIFY_BLOCKED_PAGE		1398
-/*! transaction: Number of prepared updates */
-#define	WT_STAT_CONN_TXN_PREPARED_UPDATES_COUNT		1399
-/*! transaction: durable timestamp queue entries walked */
-#define	WT_STAT_CONN_TXN_DURABLE_QUEUE_WALKED		1400
-/*! transaction: durable timestamp queue insert to empty */
-#define	WT_STAT_CONN_TXN_DURABLE_QUEUE_EMPTY		1401
-/*! transaction: durable timestamp queue inserts to head */
-#define	WT_STAT_CONN_TXN_DURABLE_QUEUE_HEAD		1402
-/*! transaction: durable timestamp queue inserts total */
-#define	WT_STAT_CONN_TXN_DURABLE_QUEUE_INSERTS		1403
-/*! transaction: durable timestamp queue length */
-#define	WT_STAT_CONN_TXN_DURABLE_QUEUE_LEN		1404
-/*! transaction: prepared transactions */
-#define	WT_STAT_CONN_TXN_PREPARE			1405
-/*! transaction: prepared transactions committed */
-#define	WT_STAT_CONN_TXN_PREPARE_COMMIT			1406
-/*! transaction: prepared transactions currently active */
-#define	WT_STAT_CONN_TXN_PREPARE_ACTIVE			1407
-/*! transaction: prepared transactions rolled back */
-#define	WT_STAT_CONN_TXN_PREPARE_ROLLBACK		1408
-/*! transaction: query timestamp calls */
-#define	WT_STAT_CONN_TXN_QUERY_TS			1409
-/*! transaction: read timestamp queue entries walked */
-#define	WT_STAT_CONN_TXN_READ_QUEUE_WALKED		1410
-/*! transaction: read timestamp queue insert to empty */
-#define	WT_STAT_CONN_TXN_READ_QUEUE_EMPTY		1411
-/*! transaction: read timestamp queue inserts to head */
-#define	WT_STAT_CONN_TXN_READ_QUEUE_HEAD		1412
-/*! transaction: read timestamp queue inserts total */
-#define	WT_STAT_CONN_TXN_READ_QUEUE_INSERTS		1413
-/*! transaction: read timestamp queue length */
-#define	WT_STAT_CONN_TXN_READ_QUEUE_LEN			1414
-/*! transaction: rollback to stable calls */
-#define	WT_STAT_CONN_TXN_RTS				1415
-/*! transaction: rollback to stable keys removed */
-#define	WT_STAT_CONN_TXN_RTS_KEYS_REMOVED		1416
-/*! transaction: rollback to stable keys restored */
-#define	WT_STAT_CONN_TXN_RTS_KEYS_RESTORED		1417
-/*! transaction: rollback to stable pages visited */
-#define	WT_STAT_CONN_TXN_RTS_PAGES_VISITED		1418
-/*! transaction: rollback to stable sweeping history store keys */
-#define	WT_STAT_CONN_TXN_RTS_SWEEP_HS_KEYS		1419
-/*! transaction: rollback to stable updates aborted */
-#define	WT_STAT_CONN_TXN_RTS_UPD_ABORTED		1420
-/*! transaction: rollback to stable updates removed from history store */
-#define	WT_STAT_CONN_TXN_RTS_HS_REMOVED			1421
-/*! transaction: set timestamp calls */
-#define	WT_STAT_CONN_TXN_SET_TS				1422
-/*! transaction: set timestamp durable calls */
-#define	WT_STAT_CONN_TXN_SET_TS_DURABLE			1423
-/*! transaction: set timestamp durable updates */
-#define	WT_STAT_CONN_TXN_SET_TS_DURABLE_UPD		1424
-/*! transaction: set timestamp oldest calls */
-#define	WT_STAT_CONN_TXN_SET_TS_OLDEST			1425
-/*! transaction: set timestamp oldest updates */
-#define	WT_STAT_CONN_TXN_SET_TS_OLDEST_UPD		1426
-/*! transaction: set timestamp stable calls */
-#define	WT_STAT_CONN_TXN_SET_TS_STABLE			1427
-/*! transaction: set timestamp stable updates */
-#define	WT_STAT_CONN_TXN_SET_TS_STABLE_UPD		1428
-/*! transaction: transaction begins */
-#define	WT_STAT_CONN_TXN_BEGIN				1429
-/*! transaction: transaction checkpoint currently running */
-#define	WT_STAT_CONN_TXN_CHECKPOINT_RUNNING		1430
-/*! transaction: transaction checkpoint generation */
-#define	WT_STAT_CONN_TXN_CHECKPOINT_GENERATION		1431
->>>>>>> b63e8cc9
+#define	WT_STAT_CONN_TXN_CHECKPOINT_GENERATION		1433
 /*!
  * transaction: transaction checkpoint history store file duration
  * (usecs)
  */
-<<<<<<< HEAD
-#define	WT_STAT_CONN_TXN_HS_CKPT_DURATION		1426
+#define	WT_STAT_CONN_TXN_HS_CKPT_DURATION		1434
 /*! transaction: transaction checkpoint max time (msecs) */
-#define	WT_STAT_CONN_TXN_CHECKPOINT_TIME_MAX		1427
+#define	WT_STAT_CONN_TXN_CHECKPOINT_TIME_MAX		1435
 /*! transaction: transaction checkpoint min time (msecs) */
-#define	WT_STAT_CONN_TXN_CHECKPOINT_TIME_MIN		1428
+#define	WT_STAT_CONN_TXN_CHECKPOINT_TIME_MIN		1436
 /*! transaction: transaction checkpoint most recent time (msecs) */
-#define	WT_STAT_CONN_TXN_CHECKPOINT_TIME_RECENT		1429
+#define	WT_STAT_CONN_TXN_CHECKPOINT_TIME_RECENT		1437
 /*! transaction: transaction checkpoint prepare currently running */
-#define	WT_STAT_CONN_TXN_CHECKPOINT_PREP_RUNNING	1430
+#define	WT_STAT_CONN_TXN_CHECKPOINT_PREP_RUNNING	1438
 /*! transaction: transaction checkpoint prepare max time (msecs) */
-#define	WT_STAT_CONN_TXN_CHECKPOINT_PREP_MAX		1431
+#define	WT_STAT_CONN_TXN_CHECKPOINT_PREP_MAX		1439
 /*! transaction: transaction checkpoint prepare min time (msecs) */
-#define	WT_STAT_CONN_TXN_CHECKPOINT_PREP_MIN		1432
+#define	WT_STAT_CONN_TXN_CHECKPOINT_PREP_MIN		1440
 /*! transaction: transaction checkpoint prepare most recent time (msecs) */
-#define	WT_STAT_CONN_TXN_CHECKPOINT_PREP_RECENT		1433
+#define	WT_STAT_CONN_TXN_CHECKPOINT_PREP_RECENT		1441
 /*! transaction: transaction checkpoint prepare time (usecs) */
-#define	WT_STAT_CONN_TXN_CHECKPOINT_PREPARE_TIME	1434
+#define	WT_STAT_CONN_TXN_CHECKPOINT_PREPARE_TIME	1442
 /*! transaction: transaction checkpoint prepare total time (msecs) */
-#define	WT_STAT_CONN_TXN_CHECKPOINT_PREP_TOTAL		1435
+#define	WT_STAT_CONN_TXN_CHECKPOINT_PREP_TOTAL		1443
 /*! transaction: transaction checkpoint scrub dirty target */
-#define	WT_STAT_CONN_TXN_CHECKPOINT_SCRUB_TARGET	1436
+#define	WT_STAT_CONN_TXN_CHECKPOINT_SCRUB_TARGET	1444
 /*! transaction: transaction checkpoint scrub time (msecs) */
-#define	WT_STAT_CONN_TXN_CHECKPOINT_SCRUB_TIME		1437
+#define	WT_STAT_CONN_TXN_CHECKPOINT_SCRUB_TIME		1445
 /*! transaction: transaction checkpoint total time (msecs) */
-#define	WT_STAT_CONN_TXN_CHECKPOINT_TIME_TOTAL		1438
+#define	WT_STAT_CONN_TXN_CHECKPOINT_TIME_TOTAL		1446
 /*! transaction: transaction checkpoint tree helper time (usecs) */
-#define	WT_STAT_CONN_TXN_CHECKPOINT_TREE_HELPER_TIME	1439
+#define	WT_STAT_CONN_TXN_CHECKPOINT_TREE_HELPER_TIME	1447
 /*! transaction: transaction checkpoints */
-#define	WT_STAT_CONN_TXN_CHECKPOINT			1440
-=======
-#define	WT_STAT_CONN_TXN_HS_CKPT_DURATION		1432
-/*! transaction: transaction checkpoint max time (msecs) */
-#define	WT_STAT_CONN_TXN_CHECKPOINT_TIME_MAX		1433
-/*! transaction: transaction checkpoint min time (msecs) */
-#define	WT_STAT_CONN_TXN_CHECKPOINT_TIME_MIN		1434
-/*! transaction: transaction checkpoint most recent time (msecs) */
-#define	WT_STAT_CONN_TXN_CHECKPOINT_TIME_RECENT		1435
-/*! transaction: transaction checkpoint prepare currently running */
-#define	WT_STAT_CONN_TXN_CHECKPOINT_PREP_RUNNING	1436
-/*! transaction: transaction checkpoint prepare max time (msecs) */
-#define	WT_STAT_CONN_TXN_CHECKPOINT_PREP_MAX		1437
-/*! transaction: transaction checkpoint prepare min time (msecs) */
-#define	WT_STAT_CONN_TXN_CHECKPOINT_PREP_MIN		1438
-/*! transaction: transaction checkpoint prepare most recent time (msecs) */
-#define	WT_STAT_CONN_TXN_CHECKPOINT_PREP_RECENT		1439
-/*! transaction: transaction checkpoint prepare total time (msecs) */
-#define	WT_STAT_CONN_TXN_CHECKPOINT_PREP_TOTAL		1440
-/*! transaction: transaction checkpoint scrub dirty target */
-#define	WT_STAT_CONN_TXN_CHECKPOINT_SCRUB_TARGET	1441
-/*! transaction: transaction checkpoint scrub time (msecs) */
-#define	WT_STAT_CONN_TXN_CHECKPOINT_SCRUB_TIME		1442
-/*! transaction: transaction checkpoint total time (msecs) */
-#define	WT_STAT_CONN_TXN_CHECKPOINT_TIME_TOTAL		1443
-/*! transaction: transaction checkpoints */
-#define	WT_STAT_CONN_TXN_CHECKPOINT			1444
->>>>>>> b63e8cc9
+#define	WT_STAT_CONN_TXN_CHECKPOINT			1448
 /*!
  * transaction: transaction checkpoints skipped because database was
  * clean
  */
-<<<<<<< HEAD
-#define	WT_STAT_CONN_TXN_CHECKPOINT_SKIPPED		1441
+#define	WT_STAT_CONN_TXN_CHECKPOINT_SKIPPED		1449
 /*! transaction: transaction failures due to history store */
-#define	WT_STAT_CONN_TXN_FAIL_CACHE			1442
-=======
-#define	WT_STAT_CONN_TXN_CHECKPOINT_SKIPPED		1445
-/*! transaction: transaction failures due to history store */
-#define	WT_STAT_CONN_TXN_FAIL_CACHE			1446
->>>>>>> b63e8cc9
+#define	WT_STAT_CONN_TXN_FAIL_CACHE			1450
 /*!
  * transaction: transaction fsync calls for checkpoint after allocating
  * the transaction ID
  */
-<<<<<<< HEAD
-#define	WT_STAT_CONN_TXN_CHECKPOINT_FSYNC_POST		1443
-=======
-#define	WT_STAT_CONN_TXN_CHECKPOINT_FSYNC_POST		1447
->>>>>>> b63e8cc9
+#define	WT_STAT_CONN_TXN_CHECKPOINT_FSYNC_POST		1451
 /*!
  * transaction: transaction fsync duration for checkpoint after
  * allocating the transaction ID (usecs)
  */
-<<<<<<< HEAD
-#define	WT_STAT_CONN_TXN_CHECKPOINT_FSYNC_POST_DURATION	1444
+#define	WT_STAT_CONN_TXN_CHECKPOINT_FSYNC_POST_DURATION	1452
 /*! transaction: transaction range of IDs currently pinned */
-#define	WT_STAT_CONN_TXN_PINNED_RANGE			1445
+#define	WT_STAT_CONN_TXN_PINNED_RANGE			1453
 /*! transaction: transaction range of IDs currently pinned by a checkpoint */
-#define	WT_STAT_CONN_TXN_PINNED_CHECKPOINT_RANGE	1446
+#define	WT_STAT_CONN_TXN_PINNED_CHECKPOINT_RANGE	1454
 /*! transaction: transaction range of timestamps currently pinned */
-#define	WT_STAT_CONN_TXN_PINNED_TIMESTAMP		1447
+#define	WT_STAT_CONN_TXN_PINNED_TIMESTAMP		1455
 /*! transaction: transaction range of timestamps pinned by a checkpoint */
-#define	WT_STAT_CONN_TXN_PINNED_TIMESTAMP_CHECKPOINT	1448
-=======
-#define	WT_STAT_CONN_TXN_CHECKPOINT_FSYNC_POST_DURATION	1448
-/*! transaction: transaction range of IDs currently pinned */
-#define	WT_STAT_CONN_TXN_PINNED_RANGE			1449
-/*! transaction: transaction range of IDs currently pinned by a checkpoint */
-#define	WT_STAT_CONN_TXN_PINNED_CHECKPOINT_RANGE	1450
-/*! transaction: transaction range of timestamps currently pinned */
-#define	WT_STAT_CONN_TXN_PINNED_TIMESTAMP		1451
-/*! transaction: transaction range of timestamps pinned by a checkpoint */
-#define	WT_STAT_CONN_TXN_PINNED_TIMESTAMP_CHECKPOINT	1452
->>>>>>> b63e8cc9
+#define	WT_STAT_CONN_TXN_PINNED_TIMESTAMP_CHECKPOINT	1456
 /*!
  * transaction: transaction range of timestamps pinned by the oldest
  * active read timestamp
  */
-<<<<<<< HEAD
-#define	WT_STAT_CONN_TXN_PINNED_TIMESTAMP_READER	1449
-=======
-#define	WT_STAT_CONN_TXN_PINNED_TIMESTAMP_READER	1453
->>>>>>> b63e8cc9
+#define	WT_STAT_CONN_TXN_PINNED_TIMESTAMP_READER	1457
 /*!
  * transaction: transaction range of timestamps pinned by the oldest
  * timestamp
  */
-<<<<<<< HEAD
-#define	WT_STAT_CONN_TXN_PINNED_TIMESTAMP_OLDEST	1450
+#define	WT_STAT_CONN_TXN_PINNED_TIMESTAMP_OLDEST	1458
 /*! transaction: transaction read timestamp of the oldest active reader */
-#define	WT_STAT_CONN_TXN_TIMESTAMP_OLDEST_ACTIVE_READ	1451
+#define	WT_STAT_CONN_TXN_TIMESTAMP_OLDEST_ACTIVE_READ	1459
 /*! transaction: transaction sync calls */
-#define	WT_STAT_CONN_TXN_SYNC				1452
+#define	WT_STAT_CONN_TXN_SYNC				1460
 /*! transaction: transactions committed */
-#define	WT_STAT_CONN_TXN_COMMIT				1453
+#define	WT_STAT_CONN_TXN_COMMIT				1461
 /*! transaction: transactions rolled back */
-#define	WT_STAT_CONN_TXN_ROLLBACK			1454
+#define	WT_STAT_CONN_TXN_ROLLBACK			1462
 /*! transaction: update conflicts */
-#define	WT_STAT_CONN_TXN_UPDATE_CONFLICT		1455
-=======
-#define	WT_STAT_CONN_TXN_PINNED_TIMESTAMP_OLDEST	1454
-/*! transaction: transaction read timestamp of the oldest active reader */
-#define	WT_STAT_CONN_TXN_TIMESTAMP_OLDEST_ACTIVE_READ	1455
-/*! transaction: transaction sync calls */
-#define	WT_STAT_CONN_TXN_SYNC				1456
-/*! transaction: transactions committed */
-#define	WT_STAT_CONN_TXN_COMMIT				1457
-/*! transaction: transactions rolled back */
-#define	WT_STAT_CONN_TXN_ROLLBACK			1458
-/*! transaction: update conflicts */
-#define	WT_STAT_CONN_TXN_UPDATE_CONFLICT		1459
->>>>>>> b63e8cc9
+#define	WT_STAT_CONN_TXN_UPDATE_CONFLICT		1463
 
 /*!
  * @}
